{
	"name": "Data services devcontainer",
	"dockerComposeFile": "docker-compose.yml",
	"service": "data_service",
	"containerUser": "root",
	"workspaceFolder": "/workspace",
	"shutdownAction": "stopCompose",
	"features": {
		"ghcr.io/devcontainers-contrib/features/poetry:2": {},
		"ghcr.io/devcontainers-contrib/features/bash-command:1": {
			"command": "poetry self add poetry-polylith-plugin"
		},
		"ghcr.io/devcontainers/features/docker-in-docker:2": {},
		"ghcr.io/mpriscella/features/kind:1": {},
		"ghcr.io/devcontainers-contrib/features/gh-release:1": {
			"repo": "authzed/zed",
			"binaryNames": "zed"
		},
		"ghcr.io/devcontainers-contrib/features/spicedb:1": {},
		"ghcr.io/devcontainers/features/kubectl-helm-minikube:1": {
			"minikube": "none"
		},
		"ghcr.io/eitsupi/devcontainer-features/jq-likes:2": {},
		"ghcr.io/dhoeric/features/k9s:1": {},
		"ghcr.io/EliiseS/devcontainer-features/bash-profile:1": {
			"command": "alias k=kubectl"
		},
		"ghcr.io/devcontainers-contrib/features/rclone:1": {}
	},
	"overrideFeatureInstallOrder": [
		"ghcr.io/devcontainers-contrib/features/poetry",
		"ghcr.io/devcontainers-contrib/features/bash-command"
	],
<<<<<<< HEAD
	"postCreateCommand": "poetry install --with dev && make kind_cluster && make install_amaltheas",
=======
	"postCreateCommand": "poetry install --with dev",
>>>>>>> a821046d
	"customizations": {
		"vscode": {
			"extensions": [
				"ms-python.python",
				"ms-python.flake8",
				"ms-python.black-formatter",
				"ms-python.isort",
				"ms-python.vscode-pylance",
				"ms-vscode.makefile-tools",
				"matangover.mypy"
			]
		}
	}
}<|MERGE_RESOLUTION|>--- conflicted
+++ resolved
@@ -31,11 +31,7 @@
 		"ghcr.io/devcontainers-contrib/features/poetry",
 		"ghcr.io/devcontainers-contrib/features/bash-command"
 	],
-<<<<<<< HEAD
-	"postCreateCommand": "poetry install --with dev && make kind_cluster && make install_amaltheas",
-=======
 	"postCreateCommand": "poetry install --with dev",
->>>>>>> a821046d
 	"customizations": {
 		"vscode": {
 			"extensions": [
