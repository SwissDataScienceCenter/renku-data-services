--- conflicted
+++ resolved
@@ -33,17 +33,7 @@
     os.environ["DB_HOST"] = kwargs["host"]
     os.environ["DB_PORT"] = str(kwargs["port"])
 
-<<<<<<< HEAD
-    run_migrations_for_app("storage")
-    run_migrations_for_app("resource_pools")
-    run_migrations_for_app("projects")
-    run_migrations_for_app("sessions")
-    run_migrations_for_app("authz")
-    run_migrations_for_app("user_preferences")
-    run_migrations_for_app("users")
-=======
     run_migrations_for_app("common")
->>>>>>> 1879cbc1
 
     if dummy_stores:
         os.environ["DUMMY_STORES"] = dummy_stores
