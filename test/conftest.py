"""Fixtures for testing."""

import os
from typing import Iterator

import pytest
from hypothesis import settings
from pytest_postgresql import factories

import renku_data_services.base_models as base_models
from renku_data_services.config import Config as DataConfig
from renku_data_services.migrations.core import run_migrations_for_app

settings.register_profile("ci", deadline=400, max_examples=5)
settings.register_profile("dev", deadline=200, max_examples=5)

settings.load_profile(os.getenv("HYPOTHESIS_PROFILE", "dev"))


def init_db(**kwargs):
    """Run database migrations so they don't need to run on every test."""
    dummy_stores = os.environ.get("DUMMY_STORES")
    name = os.environ.get("DB_NAME")
    user = os.environ.get("DB_USER")
    pw = os.environ.get("DB_PASSWORD")
    host = os.environ.get("DB_HOST")
    port = os.environ.get("DB_PORT")

    os.environ["DUMMY_STORES"] = "true"
    os.environ["DB_NAME"] = kwargs["dbname"]
    os.environ["DB_USER"] = kwargs["user"]
    os.environ["DB_PASSWORD"] = kwargs["password"]
    os.environ["DB_HOST"] = kwargs["host"]
    os.environ["DB_PORT"] = str(kwargs["port"])

    run_migrations_for_app("storage")
    run_migrations_for_app("resource_pools")
    run_migrations_for_app("user_preferences")

    if dummy_stores:
        os.environ["DUMMY_STORES"] = dummy_stores
    else:
        del os.environ["DUMMY_STORES"]
    if name:
        os.environ["DB_NAME"] = name
    else:
        del os.environ["DB_NAME"]
    if user:
        os.environ["DB_USER"] = user
    else:
        del os.environ["DB_USER"]
    if pw:
        os.environ["DB_PASSWORD"] = pw
    else:
        del os.environ["DB_PASSWORD"]
    if host:
        os.environ["DB_HOST"] = host
    else:
        del os.environ["DB_HOST"]
    if port:
        os.environ["DB_PORT"] = port
    else:
        del os.environ["DB_PORT"]


postgresql_in_docker = factories.postgresql_noproc(load=[init_db])
postgresql = factories.postgresql("postgresql_in_docker")


@pytest.fixture
def app_config(postgresql, monkeypatch) -> Iterator[DataConfig]:
    monkeypatch.setenv("DUMMY_STORES", "true")
    monkeypatch.setenv("DB_NAME", postgresql.info.dbname)
<<<<<<< HEAD
    monkeypatch.setenv("MAX_PINNED_PROJECTS", "5")
=======

>>>>>>> afad2bbe
    config = DataConfig.from_env()
    yield config
    monkeypatch.delenv("DUMMY_STORES", raising=False)
    # NOTE: This is necessary because the postgresql pytest extension does not close
    # the async connection/pool we use in the config and the connection will succeed in the first
    # test but fail in all others if the connection is not disposed at the end of every test.
    config.db.dispose_connection()


@pytest.fixture
def admin_user() -> base_models.APIUser:
    return base_models.APIUser(
        is_admin=True, id="some-random-id-123456", access_token="some-access-token"
    )  # nosec B106


@pytest.fixture
def loggedin_user() -> base_models.APIUser:
    return base_models.APIUser(
        is_admin=False, id="some-random-id-123456", access_token="some-access-token"
    )  # nosec B106


def only(iterable, default=None, too_long=None):
    """From https://github.com/python/importlib_resources/blob/v5.13.0/importlib_resources/_itertools.py#L2."""
    it = iter(iterable)
    first_value = next(it, default)

    try:
        second_value = next(it)
    except StopIteration:
        pass
    else:
        msg = "Expected exactly one item in iterable, but got {!r}, {!r}, " "and perhaps more.".format(
            first_value, second_value
        )
        raise too_long or ValueError(msg)

    return first_value<|MERGE_RESOLUTION|>--- conflicted
+++ resolved
@@ -71,11 +71,8 @@
 def app_config(postgresql, monkeypatch) -> Iterator[DataConfig]:
     monkeypatch.setenv("DUMMY_STORES", "true")
     monkeypatch.setenv("DB_NAME", postgresql.info.dbname)
-<<<<<<< HEAD
     monkeypatch.setenv("MAX_PINNED_PROJECTS", "5")
-=======
 
->>>>>>> afad2bbe
     config = DataConfig.from_env()
     yield config
     monkeypatch.delenv("DUMMY_STORES", raising=False)
