"""Fixtures for testing."""

import os
<<<<<<< HEAD
=======
import secrets
>>>>>>> 6bf14b12
import socket
import subprocess
from collections.abc import Iterator
from multiprocessing import Lock

import pytest
from cryptography.hazmat.primitives import serialization
from cryptography.hazmat.primitives.asymmetric import rsa
from hypothesis import settings
from pytest_postgresql.janitor import DatabaseJanitor
from ulid import ULID

import renku_data_services.base_models as base_models
from renku_data_services.app_config import Config as DataConfig
from renku_data_services.authz.config import AuthzConfig
from renku_data_services.db_config.config import DBConfig
from renku_data_services.migrations.core import run_migrations_for_app
from renku_data_services.secrets.config import Config as SecretsConfig

settings.register_profile("ci", deadline=400, max_examples=5)
settings.register_profile("dev", deadline=200, max_examples=5)

settings.load_profile(os.getenv("HYPOTHESIS_PROFILE", "dev"))


@pytest.fixture(scope="session")
def free_port() -> int:
    lock = Lock()
    with lock, socket.socket() as s:
        s.bind(("", 0))
        port = int(s.getsockname()[1])
        return port


@pytest.fixture
def authz_config(monkeypatch, free_port) -> Iterator[AuthzConfig]:
    port = free_port
    proc = subprocess.Popen(
        [
            "spicedb",
            "serve-testing",
            "--grpc-addr",
            f":{port}",
            "--readonly-grpc-enabled=false",
            "--skip-release-check=true",
        ]
    )
    monkeypatch.setenv("AUTHZ_DB_HOST", "127.0.0.1")
    # NOTE: In our devcontainer setup 50051 and 50052 is taken by the running authzed instance
    monkeypatch.setenv("AUTHZ_DB_GRPC_PORT", f"{port}")
    monkeypatch.setenv("AUTHZ_DB_KEY", "renku")
    yield AuthzConfig.from_env()
    try:
        proc.terminate()
    except Exception:
        proc.kill()


@pytest.fixture
def db_config(monkeypatch, worker_id, authz_config) -> Iterator[DBConfig]:
    db_name = str(ULID()).lower() + "_" + worker_id
    user = "renku"
    host = "127.0.0.1"
    port = 5432
    password = "renku"  # nosec: B105

    monkeypatch.setenv("DUMMY_STORES", "true")
    monkeypatch.setenv("DB_NAME", db_name)
    monkeypatch.setenv("DB_USER", user)
    monkeypatch.setenv("DB_PASSWORD", password)
    monkeypatch.setenv("DB_HOST", host)
    monkeypatch.setenv("DB_PORT", port)
    with DatabaseJanitor(
        user,
        host,
        port,
        db_name,
        "16.2",
        password,
    ):
        run_migrations_for_app("common")
        yield DBConfig.from_env()
        DBConfig._async_engine = None


@pytest.fixture
<<<<<<< HEAD
def app_config(authz_config, db_config, monkeypatch, worker_id) -> Iterator[DataConfig]:
=======
def secrets_key_pair(monkeypatch, tmp_path):
    """Create a public/private key pair to be used for secrets service tests."""

    private_key = rsa.generate_private_key(public_exponent=65537, key_size=2048)
    priv_key_path = tmp_path / "key.priv"
    priv_key_path.write_bytes(
        private_key.private_bytes(
            encoding=serialization.Encoding.PEM,
            format=serialization.PrivateFormat.PKCS8,
            encryption_algorithm=serialization.NoEncryption(),
        )
    )

    secrets_service_public_key = private_key.public_key()
    pub_key_path = tmp_path / "key.pub"
    pub_key_path.write_bytes(
        secrets_service_public_key.public_bytes(
            encoding=serialization.Encoding.PEM,
            format=serialization.PublicFormat.SubjectPublicKeyInfo,
        )
    )

    monkeypatch.setenv("SECRETS_SERVICE_PUBLIC_KEY_PATH", pub_key_path.as_posix())
    monkeypatch.setenv("SECRETS_SERVICE_PRIVATE_KEY_PATH", priv_key_path.as_posix())


@pytest.fixture
def app_config(authz_config, db_config, monkeypatch, worker_id, secrets_key_pair) -> Iterator[DataConfig]:
>>>>>>> 6bf14b12
    monkeypatch.setenv("MAX_PINNED_PROJECTS", "5")

    config = DataConfig.from_env()
    app_name = "app_" + str(ULID()).lower() + "_" + worker_id
    config.app_name = app_name
<<<<<<< HEAD
=======
    yield config


@pytest.fixture
def secrets_storage_app_config(db_config: DBConfig, secrets_key_pair, monkeypatch, tmp_path) -> Iterator[DataConfig]:
    encryption_key_path = tmp_path / "encryption-key"
    encryption_key_path.write_bytes(secrets.token_bytes(32))

    monkeypatch.setenv("ENCRYPTION_KEY_PATH", encryption_key_path.as_posix())
    monkeypatch.setenv("DUMMY_STORES", "true")
    monkeypatch.setenv("DB_NAME", db_config.db_name)
    monkeypatch.setenv("MAX_PINNED_PROJECTS", "5")

    config = SecretsConfig.from_env()
>>>>>>> 6bf14b12
    yield config


@pytest.fixture
def admin_user() -> base_models.APIUser:
    return base_models.APIUser(
        is_admin=True,
        id="some-random-id-123456",
        access_token="some-access-token",
        full_name="Admin Adminson",
        first_name="Admin",
        last_name="Adminson",
        email="admin@gmail.com",
    )  # nosec B106


@pytest.fixture
def loggedin_user() -> base_models.APIUser:
    return base_models.APIUser(is_admin=False, id="some-random-id-123456", access_token="some-access-token")  # nosec B106


def only(iterable, default=None, too_long=None):
    """From https://github.com/python/importlib_resources/blob/v5.13.0/importlib_resources/_itertools.py#L2."""
    it = iter(iterable)
    first_value = next(it, default)

    try:
        second_value = next(it)
    except StopIteration:
        pass
    else:
        msg = f"Expected exactly one item in iterable, but got {first_value!r}, {second_value!r}, and perhaps more."
        raise too_long or ValueError(msg)

    return first_value<|MERGE_RESOLUTION|>--- conflicted
+++ resolved
@@ -1,10 +1,7 @@
 """Fixtures for testing."""
 
 import os
-<<<<<<< HEAD
-=======
 import secrets
->>>>>>> 6bf14b12
 import socket
 import subprocess
 from collections.abc import Iterator
@@ -91,9 +88,6 @@
 
 
 @pytest.fixture
-<<<<<<< HEAD
-def app_config(authz_config, db_config, monkeypatch, worker_id) -> Iterator[DataConfig]:
-=======
 def secrets_key_pair(monkeypatch, tmp_path):
     """Create a public/private key pair to be used for secrets service tests."""
 
@@ -122,14 +116,11 @@
 
 @pytest.fixture
 def app_config(authz_config, db_config, monkeypatch, worker_id, secrets_key_pair) -> Iterator[DataConfig]:
->>>>>>> 6bf14b12
     monkeypatch.setenv("MAX_PINNED_PROJECTS", "5")
 
     config = DataConfig.from_env()
     app_name = "app_" + str(ULID()).lower() + "_" + worker_id
     config.app_name = app_name
-<<<<<<< HEAD
-=======
     yield config
 
 
@@ -144,7 +135,6 @@
     monkeypatch.setenv("MAX_PINNED_PROJECTS", "5")
 
     config = SecretsConfig.from_env()
->>>>>>> 6bf14b12
     yield config
 
 
