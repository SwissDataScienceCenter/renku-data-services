--- conflicted
+++ resolved
@@ -283,7 +283,6 @@
     return first_value
 
 
-<<<<<<< HEAD
 @pytest.hookimpl(tryfirst=True)
 def pytest_runtest_setup(item):
     mark = item.get_closest_marker(name="myskip")
@@ -294,7 +293,8 @@
             pytest.mark.skipif(not os.getenv("PYTEST_FORCE_RUN_MYSKIPS", False) and condition, reason=reason),
             append=False,
         )
-=======
+
+
 @pytest.fixture(scope="session")
 def solr_bin_path():
     solr_bin = os.getenv("SOLR_BIN_PATH")
@@ -402,5 +402,4 @@
     result = await migrator.migrate(entity_schema.all_migrations)
     assert result.migrations_run == len(entity_schema.all_migrations)
 
-    return solr_config
->>>>>>> f74e77bc
+    return solr_config