--- conflicted
+++ resolved
@@ -35,12 +35,9 @@
 
     run_migrations_for_app("storage")
     run_migrations_for_app("resource_pools")
-<<<<<<< HEAD
     run_migrations_for_app("projects")
     run_migrations_for_app("authz")
-=======
     run_migrations_for_app("user_preferences")
->>>>>>> ded94e87
 
     if dummy_stores:
         os.environ["DUMMY_STORES"] = dummy_stores
