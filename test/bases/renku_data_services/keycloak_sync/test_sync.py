--- conflicted
+++ resolved
@@ -1,11 +1,7 @@
 import json
 import re
-<<<<<<< HEAD
-from collections.abc import Callable
-=======
 import secrets
 from collections.abc import Callable, Generator
->>>>>>> 3c357369
 from dataclasses import asdict
 from datetime import datetime
 from typing import Any
