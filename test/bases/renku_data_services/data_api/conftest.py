import json
from test.bases.renku_data_services.keycloak_sync.test_sync import get_kc_users
from typing import Any

import pytest
import pytest_asyncio
from authzed.api.v1 import Relationship, RelationshipUpdate, SubjectReference, WriteRelationshipsRequest
from sanic import Sanic
from sanic_testing.testing import SanicASGITestClient

from components.renku_data_services.utils.middleware import validate_null_byte
from renku_data_services.app_config.config import Config
from renku_data_services.authz.authz import _AuthzConverter
from renku_data_services.data_api.app import register_all_handlers
from renku_data_services.storage.rclone import RCloneValidator
from renku_data_services.users.dummy_kc_api import DummyKeycloakAPI
from renku_data_services.users.models import UserInfo


@pytest.fixture
def admin_user() -> UserInfo:
    return UserInfo("admin", "Admin", "Doe", "admin.doe@gmail.com")


@pytest.fixture
def regular_user() -> UserInfo:
    return UserInfo("user", "User", "Doe", "user.doe@gmail.com")


@pytest.fixture
<<<<<<< HEAD
def member_1_user() -> UserInfo:
    return UserInfo("member-1", "Member-1", "Doe", "member-1.doe@gmail.com")


@pytest.fixture
def member_2_user() -> UserInfo:
    return UserInfo("member-2", "Member-2", "Doe", "member-2.doe@gmail.com")


@pytest.fixture
def users(admin_user, regular_user, member_1_user, member_2_user) -> list[UserInfo]:
    return [
        admin_user,
        regular_user,
        member_1_user,
        member_2_user,
=======
def project_normal_member() -> UserInfo:
    """A normal (non owner) project member."""
    return UserInfo("normal-member", "Normal", "Member", "normal.member@gmail.com")


@pytest.fixture
def project_owner_member() -> UserInfo:
    """A member and owner of a project."""
    return UserInfo("owner-member", "Owner", "Member", "owner.member@gmail.com")


@pytest.fixture
def project_non_member() -> UserInfo:
    """A user that isn't a member of a project."""
    return UserInfo("non-member", "Non", "Member", "non.member@gmail.com")


@pytest.fixture
def users(admin_user, regular_user, project_normal_member, project_owner_member, project_non_member) -> list[UserInfo]:
    return [
        admin_user,
        regular_user,
        UserInfo("member-1", "Member-1", "Doe", "member-1.doe@gmail.com"),
        UserInfo("member-2", "Member-2", "Doe", "member-2.doe@gmail.com"),
        project_normal_member,
        project_owner_member,
        project_non_member,
>>>>>>> 6677622f
    ]


@pytest.fixture
def admin_headers(admin_user: UserInfo) -> dict[str, str]:
    """Authentication headers for an admin user."""
    access_token = json.dumps(
        {"is_admin": True, "id": admin_user.id, "name": f"{admin_user.first_name} {admin_user.last_name}"}
    )
    return {"Authorization": f"Bearer {access_token}"}


@pytest.fixture
def user_headers(regular_user: UserInfo) -> dict[str, str]:
    """Authentication headers for a normal user."""
    access_token = json.dumps(
        {"is_admin": False, "id": regular_user.id, "name": f"{regular_user.first_name} {regular_user.last_name}"}
    )
    return {"Authorization": f"Bearer {access_token}"}


@pytest.fixture
def member_1_headers(member_1_user: UserInfo) -> dict[str, str]:
    """Authentication headers for a normal user."""
    access_token = json.dumps(
        {"is_admin": False, "id": member_1_user.id, "name": f"{member_1_user.first_name} {member_1_user.last_name}"}
    )
    return {"Authorization": f"Bearer {access_token}"}


@pytest.fixture
def member_2_headers(member_2_user: UserInfo) -> dict[str, str]:
    """Authentication headers for a normal user."""
    access_token = json.dumps(
        {"is_admin": False, "id": member_2_user.id, "name": f"{member_2_user.first_name} {member_2_user.last_name}"}
    )
    return {"Authorization": f"Bearer {access_token}"}


@pytest.fixture
def project_normal_member_headers(project_normal_member) -> dict[str, str]:
    """Authentication headers for a normal project member user."""
    access_token = json.dumps({"is_admin": False, "id": project_normal_member.id})
    return {"Authorization": f"Bearer {access_token}"}


@pytest.fixture
def project_owner_member_headers(project_owner_member) -> dict[str, str]:
    """Authentication headers for a normal project owner user."""
    access_token = json.dumps({"is_admin": False, "id": project_owner_member.id})
    return {"Authorization": f"Bearer {access_token}"}


@pytest.fixture
def project_non_member_headers(project_non_member) -> dict[str, str]:
    """Authentication headers for a user that isn't a member of a project."""
    access_token = json.dumps({"is_admin": False, "id": project_non_member.id})
    return {"Authorization": f"Bearer {access_token}"}


@pytest.fixture
def unauthorized_headers() -> dict[str, str]:
    """Authentication headers for an anonymous user (did not log in)."""
    return {"Authorization": "Bearer {}"}


@pytest.fixture
<<<<<<< HEAD
def bootstrap_admins(app_config: Config, admin_user: UserInfo):
    authz = app_config.authz
    rels: list[RelationshipUpdate] = []
    sub = SubjectReference(object=_AuthzConverter.user(admin_user.id))
    rels.append(
        RelationshipUpdate(
            operation=RelationshipUpdate.OPERATION_TOUCH,
            relationship=Relationship(resource=_AuthzConverter.platform(), relation="admin", subject=sub),
        )
    )
    authz.client.WriteRelationships(WriteRelationshipsRequest(updates=rels))
=======
def project_members(project_normal_member, project_owner_member) -> list[dict[str, str]]:
    """List of a project's members."""
    return [{"id": project_normal_member.id, "role": "member"}, {"id": project_owner_member.id, "role": "owner"}]
>>>>>>> 6677622f


@pytest_asyncio.fixture
async def sanic_app(app_config: Config, users: list[UserInfo], bootstrap_admins) -> Sanic:
    app_config.kc_api = DummyKeycloakAPI(users=get_kc_users(users))
    app = Sanic(app_config.app_name)
    app = register_all_handlers(app, app_config)
    app.register_middleware(validate_null_byte, "request")
    await app_config.kc_user_repo.initialize(app_config.kc_api)
    await app_config.group_repo.generate_user_namespaces()
    validator = RCloneValidator()
    app.ext.dependency(validator)
    return app


@pytest_asyncio.fixture
async def sanic_client(sanic_app: Sanic) -> SanicASGITestClient:
    return SanicASGITestClient(sanic_app)


@pytest.fixture
def create_project(sanic_client, user_headers, admin_headers, regular_user, admin_user):
    async def create_project_helper(
        name: str, admin: bool = False, members: list[dict[str, str]] = None, **payload
    ) -> dict[str, Any]:
        headers = admin_headers if admin else user_headers
        user = admin_user if admin else regular_user
        payload = payload.copy()
        payload.update({"name": name, "namespace": f"{user.first_name}.{user.last_name}"})

        _, response = await sanic_client.post("/api/data/projects", headers=headers, json=payload)

        assert response.status_code == 201, response.text
        project = response.json

        if members:
            _, response = await sanic_client.patch(
                f"/api/data/projects/{project['id']}/members", headers=headers, json=members
            )

            assert response.status_code == 200, response.text

        return project

    return create_project_helper<|MERGE_RESOLUTION|>--- conflicted
+++ resolved
@@ -28,7 +28,6 @@
 
 
 @pytest.fixture
-<<<<<<< HEAD
 def member_1_user() -> UserInfo:
     return UserInfo("member-1", "Member-1", "Doe", "member-1.doe@gmail.com")
 
@@ -45,35 +44,6 @@
         regular_user,
         member_1_user,
         member_2_user,
-=======
-def project_normal_member() -> UserInfo:
-    """A normal (non owner) project member."""
-    return UserInfo("normal-member", "Normal", "Member", "normal.member@gmail.com")
-
-
-@pytest.fixture
-def project_owner_member() -> UserInfo:
-    """A member and owner of a project."""
-    return UserInfo("owner-member", "Owner", "Member", "owner.member@gmail.com")
-
-
-@pytest.fixture
-def project_non_member() -> UserInfo:
-    """A user that isn't a member of a project."""
-    return UserInfo("non-member", "Non", "Member", "non.member@gmail.com")
-
-
-@pytest.fixture
-def users(admin_user, regular_user, project_normal_member, project_owner_member, project_non_member) -> list[UserInfo]:
-    return [
-        admin_user,
-        regular_user,
-        UserInfo("member-1", "Member-1", "Doe", "member-1.doe@gmail.com"),
-        UserInfo("member-2", "Member-2", "Doe", "member-2.doe@gmail.com"),
-        project_normal_member,
-        project_owner_member,
-        project_non_member,
->>>>>>> 6677622f
     ]
 
 
@@ -141,7 +111,6 @@
 
 
 @pytest.fixture
-<<<<<<< HEAD
 def bootstrap_admins(app_config: Config, admin_user: UserInfo):
     authz = app_config.authz
     rels: list[RelationshipUpdate] = []
@@ -153,11 +122,6 @@
         )
     )
     authz.client.WriteRelationships(WriteRelationshipsRequest(updates=rels))
-=======
-def project_members(project_normal_member, project_owner_member) -> list[dict[str, str]]:
-    """List of a project's members."""
-    return [{"id": project_normal_member.id, "role": "member"}, {"id": project_owner_member.id, "role": "owner"}]
->>>>>>> 6677622f
 
 
 @pytest_asyncio.fixture
