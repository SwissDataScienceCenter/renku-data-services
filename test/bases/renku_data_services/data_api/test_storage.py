--- conflicted
+++ resolved
@@ -329,39 +329,6 @@
 
 
 @pytest.mark.asyncio
-<<<<<<< HEAD
-async def test_get_storage_private(storage_test_client, valid_storage_payload):
-    storage_test_client, _ = storage_test_client
-    valid_storage_payload["private"] = True
-
-    _, res = await storage_test_client.post(
-        "/api/data/storage",
-        headers={"Authorization": '{"is_admin": false}'},
-        data=json.dumps(valid_storage_payload),
-    )
-    assert res.status_code == 201
-    assert res.json["storage"]["storage_type"] == "s3"
-
-    project_id = res.json["storage"]["project_id"]
-    _, res = await storage_test_client.get(
-        f"/api/data/storage?project_id={project_id}",
-        headers={"Authorization": '{"is_admin": false}'},
-    )
-    assert res.status_code == 200
-    assert len(res.json) == 1
-    result = res.json[0]
-    assert "sensitive_fields" in result
-    assert len(result["sensitive_fields"]) == 3
-    assert any(f["name"] == "access_key_id" for f in result["sensitive_fields"])
-    storage = result["storage"]
-    assert storage["project_id"] == project_id
-    assert storage["storage_type"] == "s3"
-    assert storage["configuration"]["provider"] == "AWS"
-
-
-@pytest.mark.asyncio
-=======
->>>>>>> 09e3455b
 async def test_storage_deletion(storage_test_client, valid_storage_payload):
     storage_test_client, _ = storage_test_client
     _, res = await storage_test_client.post(
@@ -432,46 +399,6 @@
     )
     assert res.status_code == 200
     assert res.json["storage"]["storage_type"] == "azureblob"
-<<<<<<< HEAD
-    assert res.json["storage"]["private"]
-
-
-@pytest.mark.asyncio
-async def test_storage_patch_make_public(storage_test_client):
-    payload = {
-        "project_id": "123456",
-        "name": "mystorage",
-        "configuration": {"type": "s3", "provider": "AWS", "region": "us-east-1", "access_key_id": "my-secret"},
-        "source_path": "bucket/myfolder",
-        "target_path": "my/target",
-        "private": "true",
-    }
-    storage_test_client, _ = storage_test_client
-    _, res = await storage_test_client.post(
-        "/api/data/storage",
-        headers={"Authorization": '{"is_admin": false}'},
-        data=json.dumps(payload),
-    )
-    assert res.status_code == 201
-    assert res.json["storage"]["storage_type"] == "s3"
-    assert res.json["storage"]["private"]
-    assert "access_key_id" in res.json["storage"]["configuration"]
-    storage_id = res.json["storage"]["storage_id"]
-
-    _, res = await storage_test_client.patch(
-        f"/api/data/storage/{storage_id}",
-        headers={"Authorization": '{"is_admin": false}'},
-        data=json.dumps(
-            {
-                "private": False,
-            }
-        ),
-    )
-    assert res.status_code == 200
-    assert not res.json["storage"]["private"]
-    assert "access_key_id" not in res.json["storage"]["configuration"]
-=======
->>>>>>> 09e3455b
 
 
 @pytest.mark.asyncio
