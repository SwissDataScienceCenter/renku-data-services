"""Tests for sessions blueprints."""

import json
from test.bases.renku_data_services.keycloak_sync.test_sync import get_kc_users
from typing import Any

import pytest
import pytest_asyncio
from sanic import Sanic
from sanic_testing.testing import SanicASGITestClient

from renku_data_services.app_config import Config
from renku_data_services.data_api.app import register_all_handlers
from renku_data_services.users.dummy_kc_api import DummyKeycloakAPI
from renku_data_services.users.models import UserInfo


@pytest.fixture
<<<<<<< HEAD
def users() -> list[UserInfo]:
=======
def admin_user() -> UserInfo:
    return UserInfo("admin", "Admin", "Doe", "admin.doe@gmail.com")


@pytest.fixture
def regular_user() -> UserInfo:
    return UserInfo("user", "User", "Doe", "user.doe@gmail.com")


@pytest.fixture
def users(admin_user, regular_user) -> List[UserInfo]:
>>>>>>> 857ab90b
    return [
        admin_user,
        regular_user,
        UserInfo("member-1", "Member-1", "Doe", "member-1.doe@gmail.com"),
        UserInfo("member-2", "Member-2", "Doe", "member-2.doe@gmail.com"),
    ]


@pytest_asyncio.fixture
async def sanic_client(app_config: Config, users: list[UserInfo]) -> SanicASGITestClient:
    app_config.kc_api = DummyKeycloakAPI(users=get_kc_users(users))
    app = Sanic(app_config.app_name)
    app = register_all_handlers(app, app_config)
    await app_config.kc_user_repo.initialize(app_config.kc_api)
    await app_config.group_repo.generate_user_namespaces()
    return SanicASGITestClient(app)


@pytest.fixture
<<<<<<< HEAD
def admin_headers() -> dict[str, str]:
=======
def admin_headers(admin_user) -> Dict[str, str]:
>>>>>>> 857ab90b
    """Authentication headers for an admin user."""
    access_token = json.dumps(
        {"is_admin": True, "id": admin_user.id, "name": f"{admin_user.first_name} {admin_user.last_name}"}
    )
    return {"Authorization": f"Bearer {access_token}"}


@pytest.fixture
<<<<<<< HEAD
def user_headers() -> dict[str, str]:
=======
def user_headers(regular_user) -> Dict[str, str]:
>>>>>>> 857ab90b
    """Authentication headers for a normal user."""
    access_token = json.dumps(
        {"is_admin": False, "id": regular_user.id, "name": f"{regular_user.first_name} {regular_user.last_name}"}
    )
    return {"Authorization": f"Bearer {access_token}"}


@pytest.fixture
def unauthorized_headers() -> dict[str, str]:
    """Authentication headers for an anonymous user (did not log in)."""
    return {"Authorization": "Bearer {}"}


@pytest.fixture
<<<<<<< HEAD
def create_project(sanic_client: SanicASGITestClient, user_headers, admin_headers):
    async def create_project_helper(name: str, admin: bool = False, **payload) -> dict[str, Any]:
=======
def create_project(sanic_client, user_headers, admin_headers, regular_user, admin_user):
    async def create_project_helper(name: str, admin: bool = False, **payload) -> Dict[str, Any]:
>>>>>>> 857ab90b
        headers = admin_headers if admin else user_headers
        user = admin_user if admin else regular_user
        payload = payload.copy()
        payload.update({"name": name, "namespace": f"{user.first_name}.{user.last_name}"})

        _, response = await sanic_client.post("/api/data/projects", headers=headers, json=payload)

        assert response.status_code == 201, response.text
        return response.json

    return create_project_helper


@pytest.fixture
def create_session_environment(sanic_client: SanicASGITestClient, admin_headers):
    async def create_session_environment_helper(name: str, **payload) -> dict[str, Any]:
        payload = payload.copy()
        payload.update({"name": name})
        payload["description"] = payload.get("description") or "A session environment."
        payload["container_image"] = payload.get("container_image") or "some_image:some_tag"

        _, res = await sanic_client.post("/api/data/environments", headers=admin_headers, json=payload)

        assert res.status_code == 201, res.text
        assert res.json is not None
        return res.json

    return create_session_environment_helper


@pytest.fixture
def create_session_launcher(sanic_client: SanicASGITestClient, user_headers):
    async def create_session_launcher_helper(name: str, project_id: str, **payload) -> dict[str, Any]:
        payload = payload.copy()
        payload.update({"name": name, "project_id": project_id})
        payload["description"] = payload.get("description") or "A session launcher."
        payload["environment_kind"] = payload.get("environment_kind") or "container_image"

        if payload["environment_kind"] == "container_image":
            payload["container_image"] = payload.get("container_image") or "some_image:some_tag"

        _, res = await sanic_client.post("/api/data/session_launchers", headers=user_headers, json=payload)

        assert res.status_code == 201, res.text
        assert res.json is not None
        return res.json

    return create_session_launcher_helper


@pytest.mark.asyncio
async def test_get_all_session_environments(
    sanic_client: SanicASGITestClient, unauthorized_headers, create_session_environment
):
    await create_session_environment("Environment 1")
    await create_session_environment("Environment 2")
    await create_session_environment("Environment 3")

    _, res = await sanic_client.get("/api/data/environments", headers=unauthorized_headers)

    assert res.status_code == 200, res.text
    assert res.json is not None
    environments = res.json
    assert {env["name"] for env in environments} == {"Environment 1", "Environment 2", "Environment 3"}


@pytest.mark.asyncio
async def test_get_session_environment(
    sanic_client: SanicASGITestClient, unauthorized_headers, create_session_environment
):
    env = await create_session_environment(
        "Environment 1", description="Some environment.", container_image="test_image:latest"
    )
    environment_id = env["id"]

    _, res = await sanic_client.get(f"/api/data/environments/{environment_id}", headers=unauthorized_headers)

    assert res.status_code == 200, res.text
    assert res.json is not None
    assert res.json.get("name") == "Environment 1"
    assert res.json.get("description") == "Some environment."
    assert res.json.get("container_image") == "test_image:latest"


@pytest.mark.asyncio
async def test_post_session_environment(sanic_client: SanicASGITestClient, admin_headers):
    payload = {
        "name": "Environment 1",
        "description": "A session environment.",
        "container_image": "some_image:some_tag",
    }

    _, res = await sanic_client.post("/api/data/environments", headers=admin_headers, json=payload)

    assert res.status_code == 201, res.text
    assert res.json is not None
    assert res.json.get("name") == "Environment 1"
    assert res.json.get("description") == "A session environment."
    assert res.json.get("container_image") == "some_image:some_tag"


@pytest.mark.asyncio
async def test_post_session_environment_unauthorized(sanic_client: SanicASGITestClient, user_headers):
    payload = {
        "name": "Environment 1",
        "description": "A session environment.",
        "container_image": "some_image:some_tag",
    }

    _, res = await sanic_client.post("/api/data/environments", headers=user_headers, json=payload)

    assert res.status_code == 401, res.text


@pytest.mark.asyncio
async def test_patch_session_environment(sanic_client: SanicASGITestClient, admin_headers, create_session_environment):
    env = await create_session_environment("Environment 1")
    environment_id = env["id"]

    payload = {"name": "New name", "description": "New description.", "container_image": "new_image:new_tag"}

    _, res = await sanic_client.patch(f"/api/data/environments/{environment_id}", headers=admin_headers, json=payload)

    assert res.status_code == 200, res.text
    assert res.json is not None
    assert res.json.get("name") == "New name"
    assert res.json.get("description") == "New description."
    assert res.json.get("container_image") == "new_image:new_tag"


@pytest.mark.asyncio
async def test_patch_session_environment_unauthorized(
    sanic_client: SanicASGITestClient, user_headers, create_session_environment
):
    env = await create_session_environment("Environment 1")
    environment_id = env["id"]

    payload = {"name": "New name", "description": "New description.", "container_image": "new_image:new_tag"}

    _, res = await sanic_client.patch(f"/api/data/environments/{environment_id}", headers=user_headers, json=payload)

    assert res.status_code == 401, res.text


@pytest.mark.asyncio
async def test_delete_session_environment(sanic_client: SanicASGITestClient, admin_headers, create_session_environment):
    env = await create_session_environment("Environment 1")
    environment_id = env["id"]

    _, res = await sanic_client.delete(f"/api/data/environments/{environment_id}", headers=admin_headers)

    assert res.status_code == 204, res.text


@pytest.mark.asyncio
async def test_delete_session_environment_unauthorized(
    sanic_client: SanicASGITestClient, user_headers, create_session_environment
):
    env = await create_session_environment("Environment 1")
    environment_id = env["id"]

    _, res = await sanic_client.delete(f"/api/data/environments/{environment_id}", headers=user_headers)

    assert res.status_code == 401, res.text


@pytest.mark.asyncio
async def test_get_all_session_launchers(
    sanic_client: SanicASGITestClient, user_headers, create_project, create_session_launcher
):
    project_1 = await create_project("Project 1")
    project_2 = await create_project("Project 2")

    await create_session_launcher("Launcher 1", project_id=project_1["id"])
    await create_session_launcher("Launcher 2", project_id=project_2["id"])
    await create_session_launcher("Launcher 3", project_id=project_2["id"])

    _, res = await sanic_client.get("/api/data/session_launchers", headers=user_headers)

    assert res.status_code == 200, res.text
    assert res.json is not None
    launchers = res.json
    assert {launcher["name"] for launcher in launchers} == {"Launcher 1", "Launcher 2", "Launcher 3"}


@pytest.mark.asyncio
async def test_get_session_launcher(
    sanic_client: SanicASGITestClient,
    unauthorized_headers,
    create_project,
    create_session_environment,
    create_session_launcher,
):
    project = await create_project("Some project", visibility="public")
    env = await create_session_environment("Some environment")
    launcher = await create_session_launcher(
        "Some launcher",
        project_id=project["id"],
        description="Some launcher.",
        environment_kind="global_environment",
        environment_id=env["id"],
    )
    launcher_id = launcher["id"]

    _, res = await sanic_client.get(f"/api/data/session_launchers/{launcher_id}", headers=unauthorized_headers)

    assert res.status_code == 200, res.text
    assert res.json is not None
    assert res.json.get("name") == "Some launcher"
    assert res.json.get("project_id") == project["id"]
    assert res.json.get("description") == "Some launcher."
    assert res.json.get("environment_kind") == "global_environment"
    assert res.json.get("environment_id") == env["id"]
    assert res.json.get("container_image") is None


@pytest.mark.asyncio
async def test_get_project_launchers(
    sanic_client: SanicASGITestClient, user_headers, create_project, create_session_launcher
):
    project_1 = await create_project("Project 1")
    project_2 = await create_project("Project 2")

    await create_session_launcher("Launcher 1", project_id=project_1["id"])
    await create_session_launcher("Launcher 2", project_id=project_2["id"])
    await create_session_launcher("Launcher 3", project_id=project_2["id"])

    _, res = await sanic_client.get(f"/api/data/projects/{project_2['id']}/session_launchers", headers=user_headers)

    assert res.status_code == 200, res.text
    assert res.json is not None
    launchers = res.json
    assert {launcher["name"] for launcher in launchers} == {"Launcher 2", "Launcher 3"}


@pytest.mark.asyncio
async def test_post_session_launcher(sanic_client: SanicASGITestClient, user_headers, create_project):
    project = await create_project("Some project")
    payload = {
        "name": "Launcher 1",
        "project_id": project["id"],
        "description": "A session launcher.",
        "environment_kind": "container_image",
        "container_image": "some_image:some_tag",
    }

    _, res = await sanic_client.post("/api/data/session_launchers", headers=user_headers, json=payload)

    assert res.status_code == 201, res.text
    assert res.json is not None
    assert res.json.get("name") == "Launcher 1"
    assert res.json.get("project_id") == project["id"]
    assert res.json.get("description") == "A session launcher."
    assert res.json.get("environment_kind") == "container_image"
    assert res.json.get("container_image") == "some_image:some_tag"
    assert res.json.get("environment_id") is None


@pytest.mark.asyncio
async def test_delete_session_launcher(
    sanic_client: SanicASGITestClient, user_headers, create_project, create_session_launcher
):
    project = await create_project("Some project")
    launcher = await create_session_launcher("Launcher 1", project_id=project["id"])
    launcher_id = launcher["id"]

    _, res = await sanic_client.delete(f"/api/data/session_launchers/{launcher_id}", headers=user_headers)

    assert res.status_code == 204, res.text<|MERGE_RESOLUTION|>--- conflicted
+++ resolved
@@ -16,9 +16,6 @@
 
 
 @pytest.fixture
-<<<<<<< HEAD
-def users() -> list[UserInfo]:
-=======
 def admin_user() -> UserInfo:
     return UserInfo("admin", "Admin", "Doe", "admin.doe@gmail.com")
 
@@ -29,8 +26,7 @@
 
 
 @pytest.fixture
-def users(admin_user, regular_user) -> List[UserInfo]:
->>>>>>> 857ab90b
+def users(admin_user, regular_user) -> list[UserInfo]:
     return [
         admin_user,
         regular_user,
@@ -45,32 +41,31 @@
     app = Sanic(app_config.app_name)
     app = register_all_handlers(app, app_config)
     await app_config.kc_user_repo.initialize(app_config.kc_api)
-    await app_config.group_repo.generate_user_namespaces()
     return SanicASGITestClient(app)
 
 
 @pytest.fixture
-<<<<<<< HEAD
-def admin_headers() -> dict[str, str]:
-=======
-def admin_headers(admin_user) -> Dict[str, str]:
->>>>>>> 857ab90b
+def admin_headers(admin_user) -> dict[str, str]:
     """Authentication headers for an admin user."""
     access_token = json.dumps(
-        {"is_admin": True, "id": admin_user.id, "name": f"{admin_user.first_name} {admin_user.last_name}"}
+        {
+            "is_admin": True,
+            "id": admin_user.id,
+            "name": f"{admin_user.first_name} {admin_user.last_name}",
+        }
     )
     return {"Authorization": f"Bearer {access_token}"}
 
 
 @pytest.fixture
-<<<<<<< HEAD
-def user_headers() -> dict[str, str]:
-=======
-def user_headers(regular_user) -> Dict[str, str]:
->>>>>>> 857ab90b
+def user_headers(regular_user) -> dict[str, str]:
     """Authentication headers for a normal user."""
     access_token = json.dumps(
-        {"is_admin": False, "id": regular_user.id, "name": f"{regular_user.first_name} {regular_user.last_name}"}
+        {
+            "is_admin": False,
+            "id": regular_user.id,
+            "name": f"{regular_user.first_name} {regular_user.last_name}",
+        }
     )
     return {"Authorization": f"Bearer {access_token}"}
 
@@ -82,13 +77,8 @@
 
 
 @pytest.fixture
-<<<<<<< HEAD
-def create_project(sanic_client: SanicASGITestClient, user_headers, admin_headers):
+def create_project(sanic_client, user_headers, admin_headers, regular_user, admin_user):
     async def create_project_helper(name: str, admin: bool = False, **payload) -> dict[str, Any]:
-=======
-def create_project(sanic_client, user_headers, admin_headers, regular_user, admin_user):
-    async def create_project_helper(name: str, admin: bool = False, **payload) -> Dict[str, Any]:
->>>>>>> 857ab90b
         headers = admin_headers if admin else user_headers
         user = admin_user if admin else regular_user
         payload = payload.copy()
@@ -152,7 +142,11 @@
     assert res.status_code == 200, res.text
     assert res.json is not None
     environments = res.json
-    assert {env["name"] for env in environments} == {"Environment 1", "Environment 2", "Environment 3"}
+    assert {env["name"] for env in environments} == {
+        "Environment 1",
+        "Environment 2",
+        "Environment 3",
+    }
 
 
 @pytest.mark.asyncio
@@ -160,7 +154,9 @@
     sanic_client: SanicASGITestClient, unauthorized_headers, create_session_environment
 ):
     env = await create_session_environment(
-        "Environment 1", description="Some environment.", container_image="test_image:latest"
+        "Environment 1",
+        description="Some environment.",
+        container_image="test_image:latest",
     )
     environment_id = env["id"]
 
@@ -208,7 +204,11 @@
     env = await create_session_environment("Environment 1")
     environment_id = env["id"]
 
-    payload = {"name": "New name", "description": "New description.", "container_image": "new_image:new_tag"}
+    payload = {
+        "name": "New name",
+        "description": "New description.",
+        "container_image": "new_image:new_tag",
+    }
 
     _, res = await sanic_client.patch(f"/api/data/environments/{environment_id}", headers=admin_headers, json=payload)
 
@@ -226,7 +226,11 @@
     env = await create_session_environment("Environment 1")
     environment_id = env["id"]
 
-    payload = {"name": "New name", "description": "New description.", "container_image": "new_image:new_tag"}
+    payload = {
+        "name": "New name",
+        "description": "New description.",
+        "container_image": "new_image:new_tag",
+    }
 
     _, res = await sanic_client.patch(f"/api/data/environments/{environment_id}", headers=user_headers, json=payload)
 
@@ -257,7 +261,10 @@
 
 @pytest.mark.asyncio
 async def test_get_all_session_launchers(
-    sanic_client: SanicASGITestClient, user_headers, create_project, create_session_launcher
+    sanic_client: SanicASGITestClient,
+    user_headers,
+    create_project,
+    create_session_launcher,
 ):
     project_1 = await create_project("Project 1")
     project_2 = await create_project("Project 2")
@@ -271,7 +278,11 @@
     assert res.status_code == 200, res.text
     assert res.json is not None
     launchers = res.json
-    assert {launcher["name"] for launcher in launchers} == {"Launcher 1", "Launcher 2", "Launcher 3"}
+    assert {launcher["name"] for launcher in launchers} == {
+        "Launcher 1",
+        "Launcher 2",
+        "Launcher 3",
+    }
 
 
 @pytest.mark.asyncio
@@ -307,7 +318,10 @@
 
 @pytest.mark.asyncio
 async def test_get_project_launchers(
-    sanic_client: SanicASGITestClient, user_headers, create_project, create_session_launcher
+    sanic_client: SanicASGITestClient,
+    user_headers,
+    create_project,
+    create_session_launcher,
 ):
     project_1 = await create_project("Project 1")
     project_2 = await create_project("Project 2")
@@ -349,7 +363,10 @@
 
 @pytest.mark.asyncio
 async def test_delete_session_launcher(
-    sanic_client: SanicASGITestClient, user_headers, create_project, create_session_launcher
+    sanic_client: SanicASGITestClient,
+    user_headers,
+    create_project,
+    create_session_launcher,
 ):
     project = await create_project("Some project")
     launcher = await create_session_launcher("Launcher 1", project_id=project["id"])
