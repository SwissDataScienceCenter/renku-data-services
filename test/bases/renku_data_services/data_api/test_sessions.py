--- conflicted
+++ resolved
@@ -1,12 +1,7 @@
 """Tests for sessions blueprints."""
 
 import json
-<<<<<<< HEAD
-from test.bases.renku_data_services.keycloak_sync.test_sync import get_kc_users
 from typing import Any
-=======
-from typing import Any, Dict, List
->>>>>>> 30f42adf
 
 import pytest
 from sanic_testing.testing import SanicASGITestClient
@@ -34,18 +29,6 @@
     ]
 
 
-<<<<<<< HEAD
-@pytest_asyncio.fixture
-async def sanic_client(app_config: Config, users: list[UserInfo]) -> SanicASGITestClient:
-    app_config.kc_api = DummyKeycloakAPI(users=get_kc_users(users))
-    app = Sanic(app_config.app_name)
-    app = register_all_handlers(app, app_config)
-    await app_config.kc_user_repo.initialize(app_config.kc_api)
-    return SanicASGITestClient(app)
-
-
-=======
->>>>>>> 30f42adf
 @pytest.fixture
 def admin_headers(admin_user) -> dict[str, str]:
     """Authentication headers for an admin user."""
