"""Tests for projects blueprint."""

import time
from base64 import b64decode
from typing import Any

import pytest
from httpx import Response
from sqlalchemy import select
from ulid import ULID

from components.renku_data_services.message_queue.avro_models.io.renku.events import v2 as avro_schema_v2
from renku_data_services.app_config.config import Config
from renku_data_services.message_queue.avro_models.io.renku.events.v2.member_role import MemberRole
from renku_data_services.message_queue.models import deserialize_binary
from renku_data_services.users.models import UserInfo
from test.bases.renku_data_services.data_api.utils import deserialize_event, merge_headers


@pytest.fixture
def get_project(sanic_client, user_headers, admin_headers):
    async def get_project_helper(project_id: str, admin: bool = False) -> dict[str, Any]:
        headers = admin_headers if admin else user_headers
        _, response = await sanic_client.get(f"/api/data/projects/{project_id}", headers=headers)

        assert response.status_code == 200, response.text
        return response.json

    return get_project_helper


@pytest.fixture
def update_project(sanic_client, user_headers, get_project):
    async def update_project_helper(project_id: str, headers: dict[str, str] | None = None, **patch) -> Response:
        project = await get_project(project_id)
        headers = headers or user_headers
        headers = merge_headers(headers, {"If-Match": project["etag"]})

        _, response = await sanic_client.patch(f"/api/data/projects/{project_id}", headers=headers, json=patch)

        return response

    return update_project_helper


@pytest.mark.asyncio
async def test_project_creation(sanic_client, user_headers, regular_user: UserInfo, app_config) -> None:
    payload = {
        "name": "Renku Native Project",
        "slug": "project-slug",
        "description": "First Renku native project",
        "visibility": "public",
        "repositories": ["http://renkulab.io/repository-1", "http://renkulab.io/repository-2"],
        "namespace": regular_user.namespace.slug,
        "keywords": ["keyword 1", "keyword.2", "keyword-3", "KEYWORD_4"],
        "documentation": "$\\sqrt(2)$",
        "secrets_mount_directory": "/etc/renku_secrets",
    }

    await app_config.event_repo.delete_all_events()

    _, response = await sanic_client.post("/api/data/projects", headers=user_headers, json=payload)

    assert response.status_code == 201, response.text
    project = response.json
    assert project["name"] == "Renku Native Project"
    assert project["slug"] == "project-slug"
    assert project["description"] == "First Renku native project"
    assert project["visibility"] == "public"
    assert {r for r in project["repositories"]} == {
        "http://renkulab.io/repository-1",
        "http://renkulab.io/repository-2",
    }
    assert set(project["keywords"]) == {"keyword 1", "keyword.2", "keyword-3", "KEYWORD_4"}
    assert "documentation" not in project
    assert project["created_by"] == "user"
    assert "template_id" not in project or project["template_id"] is None
    assert project["is_template"] is False
    assert project["secrets_mount_directory"] == "/etc/renku_secrets"
    project_id = project["id"]

    events = await app_config.event_repo.get_pending_events()
    assert len(events) == 2
    project_created_event = next((e for e in events if e.get_message_type() == "project.created"), None)
    assert project_created_event
    created_event = deserialize_binary(
        b64decode(project_created_event.payload["payload"]), avro_schema_v2.ProjectCreated
    )
    assert created_event.name == payload["name"]
    assert created_event.slug == payload["slug"]
    assert created_event.repositories == payload["repositories"]
    project_auth_added = next((e for e in events if e.get_message_type() == "projectAuth.added"), None)
    assert project_auth_added
    auth_event = deserialize_binary(b64decode(project_auth_added.payload["payload"]), avro_schema_v2.ProjectMemberAdded)
    assert auth_event.userId == "user"
    assert auth_event.role == MemberRole.OWNER

    _, response = await sanic_client.get(f"/api/data/projects/{project_id}", headers=user_headers)

    assert response.status_code == 200, response.text
    project = response.json
    assert project["name"] == "Renku Native Project"
    assert project["slug"] == "project-slug"
    assert project["description"] == "First Renku native project"
    assert project["visibility"] == "public"
    assert {r for r in project["repositories"]} == {
        "http://renkulab.io/repository-1",
        "http://renkulab.io/repository-2",
    }
    assert set(project["keywords"]) == {"keyword 1", "keyword.2", "keyword-3", "KEYWORD_4"}
    assert "documentation" not in project
    assert project["created_by"] == "user"

    _, response = await sanic_client.get(
        f"/api/data/projects/{project_id}", params={"with_documentation": True}, headers=user_headers
    )

    assert response.status_code == 200, response.text
    project = response.json
    assert project["documentation"] == "$\\sqrt(2)$"
    assert "template_id" not in project or project["template_id"] is None
    assert project["is_template"] is False

    # same as above, but using namespace/slug to retrieve the project
    _, response = await sanic_client.get(
        f"/api/data/namespaces/{payload['namespace']
                                }/projects/{payload['slug']}",
        params={"with_documentation": True},
        headers=user_headers,
    )

    assert response.status_code == 200, response.text
    project = response.json
    assert project["id"] == project_id
    assert project["name"] == "Renku Native Project"
    assert project["slug"] == "project-slug"
    assert project["namespace"] == regular_user.namespace.slug
    assert project["documentation"] == "$\\sqrt(2)$"


@pytest.mark.asyncio
async def test_project_creation_with_default_values(
    sanic_client, user_headers, regular_user: UserInfo, get_project
) -> None:
    payload = {
        "name": "Project with Default Values",
        "namespace": regular_user.namespace.slug,
    }

    _, response = await sanic_client.post("/api/data/projects", headers=user_headers, json=payload)

    assert response.status_code == 201, response.text

    project = await get_project(project_id=response.json["id"])

    assert project["name"] == "Project with Default Values"
    assert project["slug"] == "project-with-default-values"
    assert "description" not in project or project["description"] is None
    assert project["visibility"] == "private"
    assert project["created_by"] == "user"
    assert len(project["keywords"]) == 0
    assert len(project["repositories"]) == 0
    assert project["secrets_mount_directory"] == "/secrets"


@pytest.mark.asyncio
async def test_create_project_with_invalid_visibility(sanic_client, user_headers) -> None:
    _, response = await sanic_client.post("/api/data/projects", headers=user_headers, json={"visibility": "random"})

    assert response.status_code == 422, response.text
    assert "visibility: Input should be 'private' or 'public'" in response.json["error"]["message"]


@pytest.mark.asyncio
@pytest.mark.parametrize("keyword", ["invalid chars '", "Nön English"])
async def test_create_project_with_invalid_keywords(sanic_client, user_headers, keyword) -> None:
    _, response = await sanic_client.post("/api/data/projects", headers=user_headers, json={"keywords": [keyword]})

    assert response.status_code == 422, response.text
    assert "String should match pattern '^[A-Za-z0-9\\s\\-_.]*$'" in response.json["error"]["message"]


@pytest.mark.asyncio
async def test_project_creation_with_invalid_namespace(sanic_client, user_headers, member_1_user: UserInfo) -> None:
    namespace = member_1_user.namespace.slug
    _, response = await sanic_client.get(f"/api/data/namespaces/{namespace}", headers=user_headers)
    assert response.status_code == 200, response.text
    payload = {
        "name": "Project with Default Values",
        "namespace": namespace,
    }

    _, response = await sanic_client.post("/api/data/projects", headers=user_headers, json=payload)

    assert response.status_code == 403, response.text
    assert "you do not have sufficient permissions" in response.json["error"]["message"]


@pytest.mark.asyncio
async def test_project_creation_with_conflicting_slug(sanic_client, user_headers, regular_user) -> None:
    namespace = regular_user.namespace.slug
    payload = {
        "name": "Existing project",
        "namespace": namespace,
        "slug": "my-project",
    }
    _, response = await sanic_client.post("/api/data/projects", headers=user_headers, json=payload)
    assert response.status_code == 201, response.text

    payload = {
        "name": "Conflicting project",
        "namespace": namespace,
        "slug": "my-project",
    }
    _, response = await sanic_client.post("/api/data/projects", headers=user_headers, json=payload)

    assert response.status_code == 409, response.text


@pytest.mark.asyncio
async def test_get_a_project(create_project, get_project) -> None:
    # Create some projects
    await create_project("Project 1")
    project = await create_project("Project 2")
    await create_project("Project 3")

    # Get a single project
    project = await get_project(project_id=project["id"])

    assert project["name"] == "Project 2"


@pytest.mark.asyncio
async def test_get_all_projects_with_pagination(create_project, sanic_client, user_headers) -> None:
    # Create some projects
    for i in range(1, 10):
        await create_project(f"Project {i}")
        # NOTE: This delay is required for projects to be created in order
        time.sleep(1.5)

    parameters = {"page": 2, "per_page": 3}
    _, response = await sanic_client.get("/api/data/projects", headers=user_headers, params=parameters)

    assert response.status_code == 200, response.text
    projects = response.json

    assert {p["name"] for p in projects} == {"Project 4", "Project 5", "Project 6"}
    assert response.headers["page"] == "2"
    assert response.headers["per-page"] == "3"
    assert response.headers["total"] == "9"
    assert response.headers["total-pages"] == "3"

    parameters = {"page": 3, "per_page": 4}
    _, response = await sanic_client.get("/api/data/projects", headers=user_headers, params=parameters)

    assert response.status_code == 200, response.text
    projects = response.json

    assert {p["name"] for p in projects} == {"Project 1"}
    assert response.headers["page"] == "3"
    assert response.headers["per-page"] == "4"
    assert response.headers["total"] == "9"
    assert response.headers["total-pages"] == "3"


@pytest.mark.asyncio
async def test_default_pagination(create_project, sanic_client, user_headers) -> None:
    # Create some projects
    await create_project("Project 1")
    await create_project("Project 2")
    await create_project("Project 3")

    _, response = await sanic_client.get("/api/data/projects", headers=user_headers)

    assert response.status_code == 200, response.text

    assert response.headers["page"] == "1"
    assert response.headers["per-page"] == "20"
    assert response.headers["total"] == "3"
    assert response.headers["total-pages"] == "1"


@pytest.mark.asyncio
async def test_pagination_with_non_existing_page(create_project, sanic_client, user_headers) -> None:
    # Create some projects
    await create_project("Project 1")
    await create_project("Project 2")
    await create_project("Project 3")

    parameters = {"page": 42, "per_page": 3}
    _, response = await sanic_client.get("/api/data/projects", headers=user_headers, params=parameters)

    assert response.status_code == 200, response.text
    projects = response.json

    assert len(projects) == 0
    assert response.headers["page"] == "42"
    assert response.headers["per-page"] == "3"
    assert response.headers["total"] == "3"
    assert response.headers["total-pages"] == "1"


@pytest.mark.asyncio
async def test_pagination_with_invalid_page(create_project, sanic_client, user_headers) -> None:
    parameters = {"page": 0}
    _, response = await sanic_client.get("/api/data/projects", headers=user_headers, params=parameters)

    assert response.status_code == 422, response.text


@pytest.mark.asyncio
async def test_pagination_with_invalid_per_page(create_project, sanic_client, user_headers) -> None:
    parameters = {"per_page": 0}
    _, response = await sanic_client.get("/api/data/projects", headers=user_headers, params=parameters)

    assert response.status_code == 422, response.text


@pytest.mark.asyncio
async def test_result_is_sorted_by_creation_date(create_project, sanic_client, user_headers) -> None:
    # Create some projects
    for i in range(1, 5):
        await create_project(f"Project {i}")
        # NOTE: This delay is required for projects to be created in order
        time.sleep(1.5)

    _, response = await sanic_client.get("/api/data/projects", headers=user_headers)

    assert response.status_code == 200, response.text
    projects = response.json

    assert [p["name"] for p in projects] == ["Project 4", "Project 3", "Project 2", "Project 1"]


@pytest.mark.asyncio
async def test_delete_project(create_project, sanic_client, user_headers, app_config) -> None:
    # Create some projects
    await create_project("Project 1")
    await create_project("Project 2")
    project = await create_project("Project 3")
    await create_project("Project 4")
    await create_project("Project 5")

    # Delete a project
    project_id = project["id"]
    _, response = await sanic_client.delete(f"/api/data/projects/{project_id}", headers=user_headers)

    assert response.status_code == 204, response.text

    events = await app_config.event_repo.get_pending_events()
    assert len(events) == 15
    project_removed_event = next((e for e in events if e.get_message_type() == "project.removed"), None)
    assert project_removed_event
    removed_event = deserialize_binary(
        b64decode(project_removed_event.payload["payload"]), avro_schema_v2.ProjectRemoved
    )
    assert removed_event.id == project_id

    # Get all projects
    _, response = await sanic_client.get("/api/data/projects", headers=user_headers)

    assert response.status_code == 200, response.text
    assert {p["name"] for p in response.json} == {"Project 1", "Project 2", "Project 4", "Project 5"}


@pytest.mark.asyncio
async def test_patch_project(create_project, get_project, sanic_client, user_headers, app_config) -> None:
    # Create some projects
    await create_project("Project 1")
    project = await create_project("Project 2", repositories=["http://renkulab.io/repository-0"], keywords=["keyword"])
    await create_project("Project 3")

    # Patch a project
    headers = merge_headers(user_headers, {"If-Match": project["etag"]})
    patch = {
        "name": "New Name",
        "description": "A patched Renku native project",
        "keywords": ["keyword 1", "keyword 2"],
        "visibility": "public",
        "repositories": ["http://renkulab.io/repository-1", "http://renkulab.io/repository-2"],
        "documentation": "$\\infty$",
        "secrets_mount_directory": "/etc/new/location",
    }
    project_id = project["id"]
    _, response = await sanic_client.patch(f"/api/data/projects/{project_id}", headers=headers, json=patch)

    assert response.status_code == 200, response.text

    events = await app_config.event_repo.get_pending_events()
    assert len(events) == 11
    project_updated_event = next((e for e in events if e.get_message_type() == "project.updated"), None)
    assert project_updated_event
    updated_event = deserialize_binary(
        b64decode(project_updated_event.payload["payload"]), avro_schema_v2.ProjectUpdated
    )
    assert updated_event.name == patch["name"]
    assert updated_event.description == patch["description"]
    assert updated_event.repositories == patch["repositories"]

    # Get the project
    project = await get_project(project_id=project_id)

    assert project["name"] == "New Name"
    assert project["slug"] == "project-2"
    assert project["description"] == "A patched Renku native project"
    assert set(project["keywords"]) == {"keyword 1", "keyword 2"}
    assert project["visibility"] == "public"
    assert {r for r in project["repositories"]} == {
        "http://renkulab.io/repository-1",
        "http://renkulab.io/repository-2",
    }
    assert "documentation" not in project
    assert project["secrets_mount_directory"] == "/etc/new/location"

    _, response = await sanic_client.get(
        f"/api/data/projects/{project_id}", params={"with_documentation": True}, headers=user_headers
    )

    assert response.status_code == 200, response.text
    project = response.json
    assert project["documentation"] == "$\\infty$"


@pytest.mark.asyncio
async def test_keywords_are_not_modified_in_patch(
    create_project, get_project, sanic_client, user_headers, app_config
) -> None:
    # Create some projects
    await create_project("Project 1")
    project = await create_project("Project 2", keywords=["keyword 1", "keyword 2"])
    await create_project("Project 3")

    # Patch a project
    user_headers.update({"If-Match": project["etag"]})
    patch_no_keywords = {"name": "New Name"}
    project_id = project["id"]
    _, response = await sanic_client.patch(
        f"/api/data/projects/{project_id}", headers=user_headers, json=patch_no_keywords
    )

    assert response.status_code == 200, response.text

    # Get the project
    project = await get_project(project_id=project_id)

    assert set(project["keywords"]) == {"keyword 1", "keyword 2"}


@pytest.mark.asyncio
async def test_keywords_are_deleted_in_patch(
    create_project, get_project, sanic_client, user_headers, app_config
) -> None:
    # Create some projects
    await create_project("Project 1")
    project = await create_project("Project 2", keywords=["keyword 1", "keyword 2"])
    await create_project("Project 3")

    # Patch a project
    user_headers.update({"If-Match": project["etag"]})
    patch_with_empty_keywords = {
        "name": "New Name",
        "keywords": [],
    }
    project_id = project["id"]
    _, response = await sanic_client.patch(
        f"/api/data/projects/{project_id}", headers=user_headers, json=patch_with_empty_keywords
    )

    assert response.status_code == 200, response.text

    # Get the project
    project = await get_project(project_id=project_id)

    assert len(project["keywords"]) == 0


@pytest.mark.asyncio
async def test_patch_visibility_to_private_hides_project(
    create_project, admin_headers, sanic_client, user_headers
) -> None:
    project = await create_project("Project 1", admin=True, visibility="public")

    _, response = await sanic_client.get("/api/data/projects", headers=user_headers)
    assert response.json[0]["name"] == "Project 1"

    headers = merge_headers(admin_headers, {"If-Match": project["etag"]})
    patch = {
        "visibility": "private",
    }
    project_id = project["id"]
    _, response = await sanic_client.patch(f"/api/data/projects/{project_id}", headers=headers, json=patch)
    assert response.status_code == 200, response.text

    _, response = await sanic_client.get("/api/data/projects", headers=user_headers)

    assert len(response.json) == 0


@pytest.mark.asyncio
async def test_patch_visibility_to_public_shows_project(
    create_project, admin_headers, sanic_client, user_headers
) -> None:
    project = await create_project("Project 1", admin=True, visibility="private")

    _, response = await sanic_client.get("/api/data/projects", headers=user_headers)
    assert len(response.json) == 0

    headers = merge_headers(admin_headers, {"If-Match": project["etag"]})
    patch = {
        "visibility": "public",
    }
    project_id = project["id"]
    _, response = await sanic_client.patch(f"/api/data/projects/{project_id}", headers=headers, json=patch)
    assert response.status_code == 200, response.text

    _, response = await sanic_client.get("/api/data/projects", headers=user_headers)

    assert response.json[0]["name"] == "Project 1"


@pytest.mark.asyncio
@pytest.mark.parametrize("field", ["id", "created_by", "creation_date"])
async def test_cannot_patch_reserved_fields(create_project, get_project, sanic_client, user_headers, field) -> None:
    project = await create_project("Project 1")
    original_value = project[field]

    # Try to patch the project
    headers = merge_headers(user_headers, {"If-Match": project["etag"]})
    patch = {
        field: "new-value",
    }
    project_id = project["id"]
    _, response = await sanic_client.patch(f"/api/data/projects/{project_id}", headers=headers, json=patch)

    assert response.status_code == 422
    assert f"{field}: Extra inputs are not permitted" in response.text

    # Check that the field's value didn't change
    project = await get_project(project_id=project_id)

    assert project[field] == original_value


@pytest.mark.asyncio
async def test_cannot_patch_without_if_match_header(create_project, get_project, sanic_client, user_headers) -> None:
    project = await create_project("Project 1")
    original_value = project["name"]

    # Try to patch the project
    patch = {
        "name": "New Name",
    }
    project_id = project["id"]
    _, response = await sanic_client.patch(f"/api/data/projects/{project_id}", headers=user_headers, json=patch)

    assert response.status_code == 428
    assert "If-Match header not provided" in response.text

    # Check that the field's value didn't change
    project = await get_project(project_id=project_id)

    assert project["name"] == original_value


@pytest.mark.asyncio
async def test_patch_project_invalid_namespace(
    create_project, sanic_client, user_headers, member_1_user: UserInfo
) -> None:
    namespace = member_1_user.namespace.slug
    _, response = await sanic_client.get(f"/api/data/namespaces/{namespace}", headers=user_headers)
    assert response.status_code == 200, response.text
    project = await create_project("Project 1")

    # Patch a project
    headers = merge_headers(user_headers, {"If-Match": project["etag"]})
    patch = {
        "namespace": namespace,
    }
    project_id = project["id"]
    _, response = await sanic_client.patch(f"/api/data/projects/{project_id}", headers=headers, json=patch)

    assert response.status_code == 403, response.text
    assert "you do not have sufficient permissions" in response.json["error"]["message"]


@pytest.mark.asyncio
async def test_patch_description_as_editor_and_keep_namespace_and_visibility(
    sanic_client,
    create_project,
    user_headers,
    regular_user,
) -> None:
    project = await create_project("Project 1", admin=True, members=[{"id": regular_user.id, "role": "editor"}])
    project_id = project["id"]

    headers = merge_headers(user_headers, {"If-Match": project["etag"]})
    patch = {
        # Test that we do not require DELETE permission when sending the current namespace
        "namespace": project["namespace"],
        # Test that we do not require DELETE permission when sending the current visibility
        "visibility": project["visibility"],
        "description": "Updated description",
    }
    _, response = await sanic_client.patch(f"/api/data/projects/{project_id}", headers=headers, json=patch)

    assert response.status_code == 200, response.text
    assert response.json is not None
    assert response.json.get("namespace") == project["namespace"]
    assert response.json.get("visibility") == project["visibility"]
    assert response.json.get("description") == "Updated description"


@pytest.mark.asyncio
<<<<<<< HEAD
async def test_patch_project_slug(
    sanic_client,
    create_project,
    get_project,
    user_headers,
) -> None:
    await create_project("Project 1")
    await create_project("Project 2")
    project = await create_project("My project", documentation="Hello, World!")
    project_id = project["id"]
    namespace = project["namespace"]
    old_slug = project["slug"]
    await create_project("Project 3")

    # Patch a project
    headers = merge_headers(user_headers, {"If-Match": project["etag"]})
    new_slug = "some-updated-slug"
    patch = {"slug": new_slug}
    _, response = await sanic_client.patch(f"/api/data/projects/{project_id}", headers=headers, json=patch)

    assert response.status_code == 200, response.text

    # Check that the project's slug has been updated
    project = await get_project(project_id=project_id)
    assert project["id"] == project_id
    assert project["name"] == "My project"
    assert project["namespace"] == namespace
    assert project["slug"] == new_slug

    # Check that we can get the project with the new slug
    _, response = await sanic_client.get(f"/api/data/namespaces/{namespace}/projects/{new_slug}", headers=user_headers)
    assert response.status_code == 200, response.text
    assert response.json is not None
    assert response.json.get("id") == project_id

    # Check that we can get the project with the old slug
    _, response = await sanic_client.get(f"/api/data/namespaces/{namespace}/projects/{old_slug}", headers=user_headers)
    assert response.status_code == 200, response.text
    assert response.json is not None
    assert response.json.get("id") == project_id
    _, response = await sanic_client.get(
        f"/api/data/namespaces/{namespace}/projects/{old_slug}",
        params={"with_documentation": True},
        headers=user_headers,
    )
    assert response.status_code == 200, response.text
    assert response.json is not None
    assert response.json.get("id") == project_id
    assert response.json.get("documentation") == "Hello, World!"
=======
async def test_patch_project_reset_secrets_mount_directory(
    create_project, get_project, sanic_client, user_headers
) -> None:
    project = await create_project("My Project", secrets_mount_directory="/etc/fancy/location")
    assert project["secrets_mount_directory"] == "/etc/fancy/location"

    # Patch a project
    user_headers.update({"If-Match": project["etag"]})
    patch = {"secrets_mount_directory": ""}
    project_id = project["id"]
    _, response = await sanic_client.patch(f"/api/data/projects/{project_id}", headers=user_headers, json=patch)

    assert response.status_code == 200, response.text

    # Get the project
    project = await get_project(project_id=project_id)

    assert project["secrets_mount_directory"] == "/secrets"
>>>>>>> c8509e78


@pytest.mark.asyncio
async def test_get_all_projects_for_specific_user(
    create_project, sanic_client, user_headers, admin_headers, unauthorized_headers
) -> None:
    await create_project("Project 1", visibility="private")
    await create_project("Project 2", visibility="public")
    await create_project("Project 3", admin=True)
    await create_project("Project 4", admin=True, visibility="public")

    _, response = await sanic_client.get("/api/data/projects", headers=user_headers)

    assert response.status_code == 200, response.text
    projects = response.json

    # A non-admin can only see her projects and public projects
    assert {p["name"] for p in projects} == {"Project 1", "Project 2", "Project 4"}

    _, response = await sanic_client.get("/api/data/projects", headers=admin_headers)

    assert response.status_code == 200, response.text
    projects = response.json

    # An admin can see all projects
    assert {p["name"] for p in projects} == {"Project 1", "Project 2", "Project 3", "Project 4"}

    _, response = await sanic_client.get("/api/data/projects", headers=unauthorized_headers)

    assert response.status_code == 200, response.text
    projects = response.json

    # An anonymous user can only see public projects
    assert {p["name"] for p in projects} == {"Project 2", "Project 4"}


@pytest.mark.asyncio
async def test_get_projects_with_namespace_filter(create_project, sanic_client, user_headers) -> None:
    await create_project("Project 1", visibility="private")
    await create_project("Project 2", visibility="public")
    await create_project("Project 3", admin=True, visibility="private")
    await create_project("Project 4", admin=True, visibility="public")

    _, response = await sanic_client.get("/api/data/projects", headers=user_headers)

    assert response.status_code == 200, response.text
    projects = response.json
    assert {p["name"] for p in projects} == {"Project 1", "Project 2", "Project 4"}

    _, response = await sanic_client.get("/api/data/projects?namespace=user.doe", headers=user_headers)
    assert response.status_code == 200, response.text
    projects = response.json
    assert {p["name"] for p in projects} == {"Project 1", "Project 2"}

    _, response = await sanic_client.get("/api/data/projects?namespace=admin.doe", headers=user_headers)
    assert response.status_code == 200, response.text
    projects = response.json
    assert {p["name"] for p in projects} == {"Project 4"}


@pytest.mark.asyncio
async def test_get_projects_with_direct_membership(sanic_client, user_headers, member_1_headers, member_1_user) -> None:
    # Create a group
    namespace = "my-group"
    payload = {
        "name": "Group",
        "slug": namespace,
    }
    _, response = await sanic_client.post("/api/data/groups", headers=user_headers, json=payload)
    assert response.status_code == 201, response.text
    # Create some projects in the group
    payload = {
        "name": "Project 1",
        "namespace": namespace,
    }
    _, response = await sanic_client.post("/api/data/projects", headers=user_headers, json=payload)
    assert response.status_code == 201, response.text
    project_1 = response.json
    payload = {
        "name": "Project 2",
        "namespace": namespace,
    }
    _, response = await sanic_client.post("/api/data/projects", headers=user_headers, json=payload)
    assert response.status_code == 201, response.text
    project_2 = response.json
    # Add member_1 to the group
    roles = [{"id": member_1_user.id, "role": "editor"}]
    _, response = await sanic_client.patch(f"/api/data/groups/{namespace}/members", headers=user_headers, json=roles)
    assert response.status_code == 200, response.text
    # Add member_1 to Project 2
    roles = [{"id": member_1_user.id, "role": "editor"}]
    _, response = await sanic_client.patch(
        f"/api/data/projects/{project_2["id"]}/members", headers=user_headers, json=roles
    )
    assert response.status_code == 200, response.text

    parameters = {"direct_member": True}
    _, response = await sanic_client.get("/api/data/projects", headers=member_1_headers, params=parameters)

    assert response.status_code == 200, response.text
    projects = response.json
    assert len(projects) == 1
    project_ids = {p["id"] for p in projects}
    assert project_ids == {project_2["id"]}

    # Check that both projects can be seen without the filter
    _, response = await sanic_client.get("/api/data/projects", headers=member_1_headers)
    projects = response.json
    assert len(projects) == 2
    project_ids = {p["id"] for p in projects}
    assert project_ids == {project_1["id"], project_2["id"]}


@pytest.mark.asyncio
async def test_unauthorized_user_cannot_create_delete_or_modify_projects(
    create_project, sanic_client, unauthorized_headers
) -> None:
    payload = {
        "name": "Renku Native Project",
        "slug": "project-slug",
    }

    _, response = await sanic_client.post("/api/data/projects", headers=unauthorized_headers, json=payload)

    assert response.status_code == 401, response.text

    project = await create_project("Project 1")
    project_id = project["id"]

    _, response = await sanic_client.patch(f"/api/data/projects/{project_id}", headers=unauthorized_headers, json={})

    assert response.status_code == 401, response.text

    _, response = await sanic_client.delete(f"/api/data/projects/{project_id}", headers=unauthorized_headers)

    assert response.status_code == 401, response.text


@pytest.mark.asyncio
async def test_creator_is_added_as_owner_members(sanic_client, create_project, user_headers) -> None:
    project = await create_project("project-name")
    project_id = project["id"]

    _, response = await sanic_client.get(f"/api/data/projects/{project_id}/members", headers=user_headers)

    assert response.status_code == 200, response.text

    assert len(response.json) == 1
    member = response.json[0]
    assert member == {"id": "user", "first_name": "User", "last_name": "Doe", "role": "owner", "namespace": "user.doe"}


@pytest.mark.asyncio
async def test_add_project_members(
    create_project,
    sanic_client,
    regular_user,
    user_headers,
    app_config,
    member_1_user: UserInfo,
    member_2_user: UserInfo,
) -> None:
    project = await create_project("Project 1")
    project_id = project["id"]

    # Add new roles
    members = [{"id": member_1_user.id, "role": "viewer"}, {"id": member_2_user.id, "role": "owner"}]
    _, response = await sanic_client.patch(
        f"/api/data/projects/{project_id}/members", headers=user_headers, json=members
    )
    assert response.status_code == 200, response.text

    # Check that you can see the new roles
    _, response = await sanic_client.get(f"/api/data/projects/{project_id}/members", headers=user_headers)
    assert response.status_code == 200, response.text
    assert len(response.json) == 3
    member = next(m for m in response.json if m["id"] == "user")
    assert member["role"] == "owner"
    member = next(m for m in response.json if m["id"] == "member-1")
    assert member["role"] == "viewer"
    member = next(m for m in response.json if m["id"] == "member-2")
    assert member["role"] == "owner"

    # Check that patching the same role with itself and truly changing another role produces only 1 update
    members = [{"id": "member-1", "role": "owner"}, {"id": "member-2", "role": "owner"}]
    _, response = await sanic_client.patch(
        f"/api/data/projects/{project_id}/members", headers=user_headers, json=members
    )
    assert response.status_code == 200, response.text
    _, response = await sanic_client.get(
        f"/api/data/projects/{project_id}/members",
        headers=user_headers,
    )
    assert len(response.json) == 3


@pytest.mark.asyncio
async def test_delete_project_members(create_project, sanic_client, user_headers, app_config: Config) -> None:
    project = await create_project("Project 1")
    project_id = project["id"]

    members = [{"id": "member-1", "role": "viewer"}, {"id": "member-2", "role": "viewer"}]
    await sanic_client.patch(f"/api/data/projects/{project_id}/members", headers=user_headers, json=members)

    _, response = await sanic_client.delete(f"/api/data/projects/{project_id}/members/member-1", headers=user_headers)

    assert response.status_code == 204, response.text

    _, response = await sanic_client.get(f"/api/data/projects/{project_id}/members", headers=user_headers)

    assert response.status_code == 200, response.text

    assert len(response.json) == 2
    assert {
        "id": "user",
        "first_name": "User",
        "last_name": "Doe",
        "role": "owner",
        "namespace": "user.doe",
    } in response.json


@pytest.mark.asyncio
async def test_null_byte_middleware(sanic_client, user_headers, regular_user, app_config) -> None:
    payload = {
        "name": "Renku Native \x00Project",
        "slug": "project-slug",
        "description": "First Renku native project",
        "visibility": "public",
        "repositories": ["http://renkulab.io/repository-1", "http://renkulab.io/repository-2"],
        "namespace": f"{regular_user.first_name}.{regular_user.last_name}",
    }

    _, response = await sanic_client.post("/api/data/projects", headers=user_headers, json=payload)

    assert response.status_code == 422, response.text
    assert "Null byte found in request" in response.text


@pytest.mark.asyncio
async def test_cannot_change_membership_non_existent_resources(create_project, sanic_client, user_headers) -> None:
    project = await create_project("Project 1")
    project_id = project["id"]

    # User does not exist
    members = [{"id": "non-existing", "role": "viewer"}]
    _, response = await sanic_client.patch(
        f"/api/data/projects/{project_id}/members", headers=user_headers, json=members
    )
    assert response.status_code == 404

    # Project does not exist
    non_existent_project_id = str(ULID())
    members = [{"id": "member-1", "role": "viewer"}]
    _, response = await sanic_client.patch(
        f"/api/data/projects/{non_existent_project_id}/members", headers=user_headers, json=members
    )
    assert response.status_code == 404


@pytest.mark.asyncio
async def test_project_owner_cannot_remove_themselves_if_no_other_owner(
    create_project,
    sanic_client,
    user_headers,
    regular_user: UserInfo,
    member_1_user: UserInfo,
    member_1_headers: dict,
) -> None:
    owner = regular_user
    project = await create_project("Project 1")
    project_id = project["id"]
    assert project["created_by"] == owner.id

    # Try to remove the only owner
    _, response = await sanic_client.delete(f"/api/data/projects/{project_id}/members/{owner.id}", headers=user_headers)
    assert response.status_code == 422

    # Add another user as the owner
    members = [{"id": member_1_user.id, "role": "owner"}]
    _, response = await sanic_client.patch(
        f"/api/data/projects/{project_id}/members", headers=user_headers, json=members
    )
    assert response.status_code == 200

    # Now an owner can remove themselves
    _, response = await sanic_client.delete(f"/api/data/projects/{project_id}/members/{owner.id}", headers=user_headers)
    assert response.status_code == 204
    _, response = await sanic_client.get(f"/api/data/projects/{project_id}/members", headers=member_1_headers)
    assert response.status_code == 200
    assert len(response.json) == 1
    assert response.json[0]["id"] == member_1_user.id


@pytest.mark.asyncio
async def test_cannot_change_role_for_last_project_owner(
    create_project, sanic_client, user_headers, regular_user: UserInfo, member_1_headers
) -> None:
    project = await create_project("Project 1")
    project_id = project["id"]

    # Cannot change the role of the last project owner
    members = [{"id": regular_user.id, "role": "editor"}]
    _, response = await sanic_client.patch(
        f"/api/data/projects/{project_id}/members", headers=user_headers, json=members
    )
    assert response.status_code == 422

    # Can change the owner role if another owner is added during an update
    members.append({"id": "member-1", "role": "owner"})
    _, response = await sanic_client.patch(
        f"/api/data/projects/{project_id}/members", headers=user_headers, json=members
    )

    assert response.status_code == 200

    # Add another owner and then check that cannot remove both owners
    members = [{"id": regular_user.id, "role": "owner"}]
    _, response = await sanic_client.patch(
        f"/api/data/projects/{project_id}/members", headers=member_1_headers, json=members
    )
    assert response.status_code == 200

    members = [{"id": regular_user.id, "role": "editor"}, {"id": "member-1", "role": "editor"}]
    _, response = await sanic_client.patch(
        f"/api/data/projects/{project_id}/members", headers=member_1_headers, json=members
    )

    assert response.status_code == 422


@pytest.mark.asyncio
@pytest.mark.parametrize("role", ["viewer", "editor", "owner"])
async def test_get_project_permissions(sanic_client, create_project, user_headers, regular_user, role) -> None:
    project = await create_project("Project 1", admin=True, members=[{"id": regular_user.id, "role": role}])
    project_id = project["id"]

    expected_permissions = dict(
        write=False,
        delete=False,
        change_membership=False,
    )
    if role == "editor" or role == "owner":
        expected_permissions["write"] = True
    if role == "owner":
        expected_permissions["delete"] = True
        expected_permissions["change_membership"] = True

    _, response = await sanic_client.get(f"/api/data/projects/{project_id}/permissions", headers=user_headers)

    assert response.status_code == 200, response.text
    assert response.json is not None
    permissions = response.json
    assert permissions.get("write") == expected_permissions["write"]
    assert permissions.get("delete") == expected_permissions["delete"]
    assert permissions.get("change_membership") == expected_permissions["change_membership"]


@pytest.mark.asyncio
async def test_get_project_permissions_unauthorized(sanic_client, create_project, user_headers) -> None:
    project = await create_project("Project 1", admin=True)
    project_id = project["id"]

    _, response = await sanic_client.get(f"/api/data/projects/{project_id}/permissions", headers=user_headers)

    assert response.status_code == 404, response.text


@pytest.mark.asyncio
@pytest.mark.parametrize("role", ["viewer", "editor", "owner"])
async def test_get_project_permissions_cascading_from_group(
    sanic_client, admin_headers, user_headers, regular_user, role
) -> None:
    _, response = await sanic_client.post(
        "/api/data/groups", headers=admin_headers, json={"name": "My Group", "slug": "my-group"}
    )
    assert response.status_code == 201, response.text
    patch = [{"id": regular_user.id, "role": role}]
    _, response = await sanic_client.patch("/api/data/groups/my-group/members", headers=admin_headers, json=patch)
    assert response.status_code == 200, response.text
    _, response = await sanic_client.post(
        "/api/data/projects", headers=admin_headers, json={"name": "My project", "namespace": "my-group"}
    )
    assert response.status_code == 201, response.text
    project = response.json
    project_id = project["id"]

    expected_permissions = dict(
        write=False,
        delete=False,
        change_membership=False,
    )
    if role == "editor" or role == "owner":
        expected_permissions["write"] = True
    if role == "owner":
        expected_permissions["delete"] = True
        expected_permissions["change_membership"] = True

    _, response = await sanic_client.get(f"/api/data/projects/{project_id}/permissions", headers=user_headers)

    assert response.status_code == 200, response.text
    assert response.json is not None
    permissions = response.json
    assert permissions.get("write") == expected_permissions["write"]
    assert permissions.get("delete") == expected_permissions["delete"]
    assert permissions.get("change_membership") == expected_permissions["change_membership"]


@pytest.mark.asyncio
async def test_project_slug_case(
    app_config: Config,
    create_project,
    create_group,
    sanic_client,
    user_headers,
) -> None:
    from renku_data_services.project.orm import ProjectORM

    group = await create_group("group1")
    project = await create_project("Project 1", namespace=group["slug"], slug="project-1")
    project_id = project["id"]
    # Cannot create projects with upper case slug
    payload = {
        "name": "Normal project",
        "namespace": group["slug"],
    }
    _, res = await sanic_client.post("/api/data/projects", json=payload, headers=user_headers)
    assert res.status_code == 201
    payload["slug"] = "SlugWithUppercase"
    _, res = await sanic_client.post("/api/data/projects", json=payload, headers=user_headers)
    assert res.status_code == 422
    # Cannot patch the project with upper case slug
    payload = {"slug": "sOmEsLuG"}
    if_match_headers = {"If-Match": "*"}
    _, res = await sanic_client.patch(
        f"/api/data/projects/{project_id}", json=payload, headers={**if_match_headers, **user_headers}
    )
    assert res.status_code == 422
    # Change the slug of the project to be upper case in the DB
    uppercase_slug = "NEW_project_SLUG"
    async with app_config.db.async_session_maker() as session, session.begin():
        stmt = select(ProjectORM).where(ProjectORM.id == project_id)
        proj_orm = await session.scalar(stmt)
        assert proj_orm is not None
        proj_orm.slug.slug = uppercase_slug
    # You should still be able to do everything to this project now
    # Get the project
    _, res = await sanic_client.get(f"/api/data/projects/{project_id}", headers=user_headers)
    assert res.status_code == 200
    assert res.json.get("slug") == uppercase_slug
    etag = res.headers["ETag"]
    # Get it by the namespace
    _, res = await sanic_client.get(
        f"/api/data/namespaces/{group['slug']}/projects/{uppercase_slug}", headers=user_headers
    )
    assert res.status_code == 200
    assert res.json.get("slug") == uppercase_slug
    # Patch the project
    new_name = "new-name"
    _, res = await sanic_client.patch(
        f"/api/data/projects/{project_id}",
        json={"name": new_name},
        headers={"If-Match": etag, **user_headers},
    )
    assert res.status_code == 200
    assert res.json["slug"] == uppercase_slug
    assert res.json["name"] == new_name


@pytest.mark.asyncio
async def test_project_copy_basics(sanic_client, app_config, user_headers, regular_user, create_project) -> None:
    await create_project("Project 1")
    project = await create_project(
        "Project 2",
        description="Template project",
        keywords=["tag 1", "tag 2"],
        repositories=["http://repository-1.ch", "http://repository-2.ch"],
        visibility="public",
    )
    await create_project("Project 3")
    project_id = project["id"]

    payload = {
        "name": "Renku Native Project",
        "slug": "project-slug",
        "namespace": regular_user.namespace.slug,
    }

    await app_config.event_repo.delete_all_events()

    _, response = await sanic_client.post(f"/api/data/projects/{project_id}/copies", headers=user_headers, json=payload)

    assert response.status_code == 201, response.text
    copy_project = response.json
    assert copy_project["name"] == "Renku Native Project"
    assert copy_project["slug"] == "project-slug"
    assert copy_project["created_by"] == "user"
    assert copy_project["namespace"] == regular_user.namespace.slug
    assert copy_project["description"] == "Template project"
    assert copy_project["visibility"] == project["visibility"]
    assert copy_project["keywords"] == ["tag 1", "tag 2"]
    assert copy_project["repositories"] == project["repositories"]

    events = await app_config.event_repo.get_pending_events()
    assert len(events) == 2
    project_created_event = next(e for e in events if e.get_message_type() == "project.created")
    project_created = deserialize_event(project_created_event)
    assert project_created.name == payload["name"]
    assert project_created.slug == payload["slug"]
    assert project_created.repositories == project["repositories"]
    project_auth_added_event = next(e for e in events if e.get_message_type() == "projectAuth.added")
    project_auth_added = deserialize_event(project_auth_added_event)
    assert project_auth_added.userId == "user"
    assert project_auth_added.role == MemberRole.OWNER

    project_id = copy_project["id"]

    _, response = await sanic_client.get(f"/api/data/projects/{project_id}", headers=user_headers)

    assert response.status_code == 200, response.text
    copy_project = response.json
    assert copy_project["name"] == "Renku Native Project"
    assert copy_project["slug"] == "project-slug"
    assert copy_project["created_by"] == "user"
    assert copy_project["namespace"] == regular_user.namespace.slug
    assert copy_project["description"] == "Template project"
    assert copy_project["visibility"] == "public"
    assert copy_project["keywords"] == ["tag 1", "tag 2"]
    assert copy_project["repositories"] == ["http://repository-1.ch", "http://repository-2.ch"]


@pytest.mark.asyncio
async def test_project_copy_includes_session_launchers(
    sanic_client,
    user_headers,
    regular_user,
    create_project,
    create_session_environment,
    create_session_launcher,
    create_project_copy,
) -> None:
    project = await create_project("Project")
    project_id = project["id"]
    environment = await create_session_environment("Some environment")
    launcher_1 = await create_session_launcher("Launcher 1", project["id"], environment={"id": environment["id"]})
    launcher_2 = await create_session_launcher("Launcher 2", project["id"], environment={"id": environment["id"]})

    copy_project = await create_project_copy(project_id, regular_user.namespace.slug, "Copy Project")
    project_id = copy_project["id"]
    _, response = await sanic_client.get(f"/api/data/projects/{project_id}/session_launchers", headers=user_headers)

    assert response.status_code == 200, response.text
    launchers = response.json
    assert {launcher["name"] for launcher in launchers} == {"Launcher 1", "Launcher 2"}
    assert launchers[0]["project_id"] == launchers[1]["project_id"] == project_id
    # NOTE: Check that new launchers are created
    assert {launcher["id"] for launcher in launchers} != {launcher_1["id"], launcher_2["id"]}


@pytest.mark.asyncio
async def test_project_copy_includes_data_connector_links(
    sanic_client,
    user_headers,
    regular_user,
    create_project,
    create_data_connector_and_link_project,
    create_project_copy,
) -> None:
    project = await create_project("Project")
    project_id = project["id"]
    data_connector_1, link_1 = await create_data_connector_and_link_project("Data Connector 1", project_id=project_id)
    data_connector_2, link_2 = await create_data_connector_and_link_project("Data Connector 2", project_id=project_id)

    copy_project = await create_project_copy(project_id, regular_user.namespace.slug, "Copy Project")
    project_id = copy_project["id"]
    _, response = await sanic_client.get(f"/api/data/projects/{project_id}/data_connector_links", headers=user_headers)

    assert response.status_code == 200, response.text
    data_connector_links = response.json
    assert {d["data_connector_id"] for d in data_connector_links} == {data_connector_1["id"], data_connector_2["id"]}
    assert data_connector_links[0]["project_id"] == data_connector_links[1]["project_id"] == project_id
    # NOTE: Check that new data connector links are created
    assert {d["id"] for d in data_connector_links} != {link_1["id"], link_2["id"]}


@pytest.mark.asyncio
async def test_project_get_all_copies(
    sanic_client, admin_user, regular_user, admin_headers, user_headers, create_project, create_project_copy
) -> None:
    await create_project("Project 1")
    project = await create_project("Project 2")
    await create_project("Project 3")
    project_id = project["id"]

    copy_1 = await create_project_copy(project_id, regular_user.namespace.slug, "Copy 1")
    copy_2 = await create_project_copy(project_id, admin_user.namespace.slug, "Copy 2", user=admin_user)
    copy_3 = await create_project_copy(
        project_id, admin_user.namespace.slug, "Copy 3", user=admin_user, visibility="public"
    )

    # NOTE: Admins can see all copies
    _, response = await sanic_client.get(f"/api/data/projects/{project_id}/copies", headers=admin_headers)

    assert response.status_code == 200, response.text
    copies = response.json
    assert {copy["id"] for copy in copies} == {copy_1["id"], copy_2["id"], copy_3["id"]}

    # NOTE: Regular users can only see copies that they have access to
    _, response = await sanic_client.get(f"/api/data/projects/{project_id}/copies", headers=user_headers)

    assert response.status_code == 200, response.text
    copies = response.json
    assert {copy["id"] for copy in copies} == {copy_1["id"], copy_3["id"]}


@pytest.mark.asyncio
async def test_project_get_all_writable_copies(
    sanic_client, admin_user, regular_user, user_headers, create_project, create_project_copy
) -> None:
    project = await create_project("Project")
    project_id = project["id"]

    copy_1 = await create_project_copy(project_id, regular_user.namespace.slug, "Copy 1")
    copy_2 = await create_project_copy(
        project_id,
        admin_user.namespace.slug,
        "Copy 2",
        user=admin_user,
        visibility="public",
    )
    copy_3 = await create_project_copy(
        project_id,
        admin_user.namespace.slug,
        "Copy 3",
        user=admin_user,
        members=[{"id": regular_user.id, "role": "viewer"}],
    )
    copy_4 = await create_project_copy(
        project_id,
        admin_user.namespace.slug,
        "Copy 4",
        user=admin_user,
        members=[{"id": regular_user.id, "role": "editor"}],
    )

    _, response = await sanic_client.get(f"/api/data/projects/{project_id}/copies", headers=user_headers)

    assert response.status_code == 200, response.text
    copies = response.json
    assert {copy["id"] for copy in copies} == {copy_1["id"], copy_2["id"], copy_3["id"], copy_4["id"]}

    _, response = await sanic_client.get(f"/api/data/projects/{project_id}/copies?writable=true", headers=user_headers)

    assert response.status_code == 200, response.text
    copies = response.json
    assert {copy["id"] for copy in copies} == {copy_1["id"], copy_4["id"]}


@pytest.mark.asyncio
async def test_project_copies_are_not_deleted_when_template_is_deleted(
    sanic_client, regular_user, user_headers, create_project, create_project_copy
) -> None:
    project = await create_project("Template Project")
    project_id = project["id"]

    copy_1 = await create_project_copy(project_id, regular_user.namespace.slug, "Copy 1")
    copy_2 = await create_project_copy(project_id, regular_user.namespace.slug, "Copy 2")

    _, response = await sanic_client.delete(f"/api/data/projects/{project_id}", headers=user_headers)

    _, response = await sanic_client.get("/api/data/projects", headers=user_headers)

    assert response.status_code == 200, response.text
    copies = response.json
    assert {p["id"] for p in copies} == {copy_1["id"], copy_2["id"]}
    assert "template_id" not in copies[0]
    assert "template_id" not in copies[1]


@pytest.mark.asyncio
async def test_project_copy_and_set_visibility(
    sanic_client, regular_user, user_headers, create_project, create_project_copy
) -> None:
    project = await create_project("Template Project")
    project_id = project["id"]

    public_copy = await create_project_copy(project_id, regular_user.namespace.slug, "Copy 1", visibility="public")
    private_copy = await create_project_copy(project_id, regular_user.namespace.slug, "Copy 2", visibility="private")

    _, response = await sanic_client.get("/api/data/projects", headers=user_headers)

    assert response.status_code == 200, response.text
    copies = response.json
    assert next(c for c in copies if c["id"] == public_copy["id"])["visibility"] == "public"
    assert next(c for c in copies if c["id"] == private_copy["id"])["visibility"] == "private"


@pytest.mark.asyncio
async def test_project_copy_non_existing_project(sanic_client, user_headers, regular_user, create_project) -> None:
    await create_project("Project 1")
    project_id = "01JC3CB5426KC7P5STS5X3KSS8"
    payload = {
        "name": "Renku Native Project",
        "slug": "project-slug",
        "namespace": regular_user.namespace.slug,
    }

    _, response = await sanic_client.post(f"/api/data/projects/{project_id}/copies", headers=user_headers, json=payload)

    assert response.status_code == 404
    assert "does not exist or you do not have access to it" in response.text


@pytest.mark.asyncio
async def test_project_copy_invalid_project_id(sanic_client, user_headers, regular_user, create_project) -> None:
    await create_project("Project 1")
    project_id = "Invalid-ULID-project-id"
    payload = {
        "name": "Renku Native Project",
        "slug": "project-slug",
        "namespace": regular_user.namespace.slug,
    }

    _, response = await sanic_client.post(f"/api/data/projects/{project_id}/copies", headers=user_headers, json=payload)

    assert response.status_code == 404
    assert "Requested URL /api/data/projects/Invalid-ULID-project-id/copies not found" in response.text


@pytest.mark.asyncio
async def test_project_copy_with_no_access(sanic_client, user_headers, regular_user, create_project) -> None:
    project = await create_project("Project 1", admin=True)
    project_id = project["id"]
    payload = {
        "name": "Renku Native Project",
        "slug": "project-slug",
        "namespace": regular_user.namespace.slug,
    }

    _, response = await sanic_client.post(f"/api/data/projects/{project_id}/copies", headers=user_headers, json=payload)

    assert response.status_code == 404
    assert "does not exist or you do not have access to it" in response.text


@pytest.mark.asyncio
async def test_project_copy_succeeds_even_if_data_connector_is_inaccessible(
    sanic_client,
    user_headers,
    regular_user,
    create_project,
    create_session_environment,
    create_session_launcher,
    create_project_copy,
    create_data_connector_and_link_project,
) -> None:
    project = await create_project("Project")
    project_id = project["id"]
    environment = await create_session_environment("Environment")
    await create_session_launcher("Launcher", project["id"], environment={"id": environment["id"]})
    # NOTE: Create a data connector that regular user cannot access
    await create_data_connector_and_link_project("Admin Connector", project_id=project_id, admin=True)

    payload = {
        "name": "Copy Project",
        "slug": "project-slug",
        "namespace": regular_user.namespace.slug,
    }

    _, response = await sanic_client.post(f"/api/data/projects/{project_id}/copies", headers=user_headers, json=payload)

    # NOTE: The copy is created, but the status code indicates that one or more data connectors cannot be copied
    assert response.status_code == 403, response.text
    assert "was copied but data connector with name 'Admin Connector (admin.doe/admin-connector)'" in response.text


@pytest.mark.asyncio
async def test_project_patch_template(create_project, get_project, update_project) -> None:
    project = await create_project("Project")
    project_id = project["id"]

    await update_project(project_id, is_template=True)

    # TODO: Check the event queue if we decided to send the results to search

    project = await get_project(project_id)
    assert project["is_template"] is True

    # NOTE: Set back value to False
    await update_project(project_id, is_template=False)

    project = await get_project(project_id)
    assert project["is_template"] is False


@pytest.mark.asyncio
async def test_project_unlink_from_template_project(
    create_project, create_project_copy, get_project, update_project, regular_user
) -> None:
    project = await create_project("Project")
    project_id = project["id"]

    project = await create_project_copy(project_id, regular_user.namespace.slug, "Copy Project")
    project_id = project["id"]

    # NOTE: A null value won't change anything
    await update_project(project_id, template_id=None)

    project = await get_project(project_id)
    assert "template_id" in project and project["template_id"] is not None

    # NOTE: A non-null value for template_id means that we want to delete it from the project (unlinking from template)
    await update_project(project_id, template_id="")

    project = await get_project(project_id)
    assert "template_id" not in project or project["template_id"] is None

    # NOTE: There's no way to set template_id by patching the project
    response = await update_project(project_id, template_id="01AN4Z79ZS5XN0F25N3DB94T4R")

    assert response.status_code == 422
    assert "template_id: String should have at most 0 characters" in response.text

    project = await get_project(project_id)
    assert "template_id" not in project or project["template_id"] is None


@pytest.mark.asyncio
async def test_get_project_after_group_moved(
    create_project,
    create_group,
    sanic_client,
    user_headers,
) -> None:
    await create_project("Project 1")
    await create_project("Project 2")
    group = await create_group("test-group")
    group_slug = group["slug"]
    project = await create_project("My project", namespace=group_slug, documentation="Hello, World!")
    project_id = project["id"]
    await create_project("Project 3")

    new_group_slug = "test-group-updated"
    patch = {"slug": new_group_slug}
    _, response = await sanic_client.patch(f"/api/data/groups/{group_slug}", headers=user_headers, json=patch)
    assert response.status_code == 200, response.text

    # Check that the project's namespace has been updated
    _, response = await sanic_client.get(f"/api/data/projects/{project_id}", headers=user_headers)
    assert response.status_code == 200, response.text
    assert response.json is not None
    assert response.json.get("id") == project_id
    assert response.json.get("namespace") == new_group_slug
    assert response.json.get("slug") == "my-project"

    # Check that we can get the project with the new namespace
    _, response = await sanic_client.get(
        f"/api/data/namespaces/{new_group_slug}/projects/{project['slug']}", headers=user_headers
    )
    assert response.status_code == 200, response.text
    assert response.json is not None
    assert response.json.get("id") == project_id

    # Check that we can get the project with the old namespace
    _, response = await sanic_client.get(
        f"/api/data/namespaces/{group_slug}/projects/{project['slug']}", headers=user_headers
    )
    assert response.status_code == 200, response.text
    assert response.json is not None
    assert response.json.get("id") == project_id
    _, response = await sanic_client.get(
        f"/api/data/namespaces/{group_slug}/projects/{project['slug']}",
        params={"with_documentation": True},
        headers=user_headers,
    )
    assert response.status_code == 200, response.text
    assert response.json is not None
    assert response.json.get("id") == project_id
    assert response.json.get("documentation") == "Hello, World!"<|MERGE_RESOLUTION|>--- conflicted
+++ resolved
@@ -611,7 +611,6 @@
 
 
 @pytest.mark.asyncio
-<<<<<<< HEAD
 async def test_patch_project_slug(
     sanic_client,
     create_project,
@@ -661,7 +660,9 @@
     assert response.json is not None
     assert response.json.get("id") == project_id
     assert response.json.get("documentation") == "Hello, World!"
-=======
+
+
+@pytest.mark.asyncio
 async def test_patch_project_reset_secrets_mount_directory(
     create_project, get_project, sanic_client, user_headers
 ) -> None:
@@ -680,7 +681,6 @@
     project = await get_project(project_id=project_id)
 
     assert project["secrets_mount_directory"] == "/secrets"
->>>>>>> c8509e78
 
 
 @pytest.mark.asyncio
