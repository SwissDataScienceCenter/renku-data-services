--- conflicted
+++ resolved
@@ -2,10 +2,6 @@
 
 import json
 import time
-<<<<<<< HEAD
-from test.bases.renku_data_services.keycloak_sync.test_sync import get_kc_users
-=======
->>>>>>> 5a777676
 from typing import Any
 
 import pytest
@@ -44,19 +40,6 @@
     ]
 
 
-<<<<<<< HEAD
-@pytest_asyncio.fixture
-async def sanic_client(app_config: Config, users: list[UserInfo]) -> SanicASGITestClient:
-    app_config.kc_api = DummyKeycloakAPI(users=get_kc_users(users))
-    app = Sanic(app_config.app_name)
-    app = register_all_handlers(app, app_config)
-    await app_config.kc_user_repo.initialize(app_config.kc_api)
-    await app_config.group_repo.generate_user_namespaces()
-    return SanicASGITestClient(app)
-
-
-=======
->>>>>>> 5a777676
 @pytest.fixture
 def admin_headers(admin_user) -> dict[str, str]:
     """Authentication headers for an admin user."""
