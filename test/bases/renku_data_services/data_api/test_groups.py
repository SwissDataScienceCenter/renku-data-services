from base64 import b64decode
from datetime import datetime
from test.bases.renku_data_services.data_api.utils import merge_headers

import pytest

from renku_data_services.message_queue.avro_models.io.renku.events.v2 import (
    GroupAdded,
    GroupMemberAdded,
    GroupMemberRemoved,
    GroupMemberUpdated,
    GroupRemoved,
    GroupUpdated,
)
from renku_data_services.message_queue.models import deserialize_binary
from renku_data_services.users.models import UserInfo


@pytest.mark.asyncio
<<<<<<< HEAD
async def test_group_creation_basic(sanic_client, user_headers) -> None:
=======
async def test_group_creation_basic(sanic_client, user_headers, app_config):
>>>>>>> 6680fd9f
    payload = {
        "name": "Group1",
        "slug": "group-1",
        "description": "Group 1 Description",
    }

    _, response = await sanic_client.post("/api/data/groups", headers=user_headers, json=payload)

    assert response.status_code == 201, response.text
    group = response.json
    assert group["name"] == payload["name"]
    assert group["slug"] == payload["slug"]
    assert group["description"] == payload["description"]
    assert group["created_by"] == "user"
    datetime.fromisoformat(group["creation_date"])

    events = await app_config.event_repo._get_pending_events()

    group_events = [e for e in events if e.queue == "group.added"]
    assert len(group_events) == 1
    group_event = deserialize_binary(b64decode(group_events[0].payload["payload"]), GroupAdded)
    assert group_event.id == group["id"]
    assert group_event.name == group["name"]
    assert group_event.description == group["description"]
    assert group_event.namespace == group["slug"]

    group_events = [e for e in events if e.queue == "memberGroup.added"]
    assert len(group_events) == 1
    group_event = deserialize_binary(b64decode(group_events[0].payload["payload"]), GroupMemberAdded)
    assert group_event.userId == "user"
    assert group_event.groupId == group["id"]
    assert group_event.role.value == "OWNER"

    _, response = await sanic_client.get("/api/data/groups", headers=user_headers)
    group = response.json
    assert response.status_code == 200
    assert len(group) == 1
    assert group[0]["name"] == payload["name"]

    payload = {
        "name": "New group",
        "slug": "group-1",
        "description": "Try to reuse a taken slug",
    }
    _, response = await sanic_client.post("/api/data/groups", headers=user_headers, json=payload)
    assert response.status_code == 422, response.text


@pytest.mark.asyncio
async def test_group_pagination(sanic_client, user_headers, admin_headers) -> None:
    for i in range(5):
        payload = {"name": f"group{i}", "slug": f"group{i}"}
        _, response = await sanic_client.post("/api/data/groups", headers=admin_headers, json=payload)
        assert response.status_code == 201
    for i in range(5, 15):
        payload = {"name": f"group{i}", "slug": f"group{i}"}
        _, response = await sanic_client.post("/api/data/groups", headers=user_headers, json=payload)
        assert response.status_code == 201
    _, res1 = await sanic_client.get("/api/data/groups", headers=user_headers, params={"per_page": 12, "page": 1})
    _, res2 = await sanic_client.get("/api/data/groups", headers=user_headers, params={"per_page": 12, "page": 2})
    assert res1.status_code == 200
    assert res2.status_code == 200
    res1_json = res1.json
    res2_json = res2.json
    assert len(res1_json) == 12
    assert len(res2_json) == 3
    assert res1_json[0]["name"] == "group0"
    assert res1_json[-1]["name"] == "group11"
    assert res2_json[0]["name"] == "group12"
    assert res2_json[-1]["name"] == "group14"
    _, res3 = await sanic_client.get("/api/data/groups", headers=admin_headers, params={"per_page": 20, "page": 1})
    res3_json = res3.json
    assert len(res3_json) == 15
    assert res3_json[0]["name"] == "group0"
    assert res3_json[-1]["name"] == "group14"


@pytest.mark.asyncio
<<<<<<< HEAD
async def test_group_patch_delete(sanic_client, user_headers) -> None:
=======
async def test_group_patch_delete(sanic_client, user_headers, app_config):
>>>>>>> 6680fd9f
    payload = {
        "name": "GroupOther",
        "slug": "group-other",
        "description": "Group Other Description",
    }
    _, response = await sanic_client.post("/api/data/groups", headers=user_headers, json=payload)
    assert response.status_code == 201, response.text
    payload = {
        "name": "Group1",
        "slug": "group-1",
        "description": "Group 1 Description",
    }
    _, response = await sanic_client.post("/api/data/groups", headers=user_headers, json=payload)
    assert response.status_code == 201, response.text
    group = response.json
    assert group["name"] == payload["name"]
    assert group["slug"] == payload["slug"]
    assert group["description"] == payload["description"]
    new_payload = {
        "name": "Group2",
        "slug": "group-2",
        "description": "Group 2 Description",
    }

    _, response = await sanic_client.patch("/api/data/groups/group-1", headers=user_headers, json=new_payload)
    assert response.status_code == 200, response.text
    group = response.json
    assert group["name"] == new_payload["name"]
    assert group["slug"] == new_payload["slug"]
    assert group["description"] == new_payload["description"]

    events = await app_config.event_repo._get_pending_events()

    group_events = [e for e in events if e.queue == "group.updated"]
    assert len(group_events) == 1
    group_event = deserialize_binary(b64decode(group_events[0].payload["payload"]), GroupUpdated)
    assert group_event.id == group["id"]
    assert group_event.name == group["name"]
    assert group_event.description == group["description"]
    assert group_event.namespace == group["slug"]

    new_payload = {"slug": "group-other"}
    _, response = await sanic_client.patch("/api/data/groups/group-1", headers=user_headers, json=new_payload)
    assert response.status_code == 409  # The latest slug must be used to patch it is now group-2

    _, response = await sanic_client.delete("/api/data/groups/group-2", headers=user_headers)
    assert response.status_code == 204

    events = await app_config.event_repo._get_pending_events()

    group_events = [e for e in events if e.queue == "group.removed"]
    assert len(group_events) == 1
    group_event = deserialize_binary(b64decode(group_events[0].payload["payload"]), GroupRemoved)
    assert group_event.id == group["id"]

    _, response = await sanic_client.get("/api/data/groups/group-2", headers=user_headers)
    assert response.status_code == 404


@pytest.mark.asyncio
<<<<<<< HEAD
async def test_group_members(sanic_client, user_headers) -> None:
=======
async def test_group_members(sanic_client, user_headers, app_config):
>>>>>>> 6680fd9f
    payload = {
        "name": "Group1",
        "slug": "group-1",
        "description": "Group 1 Description",
    }
    _, response = await sanic_client.post("/api/data/groups", headers=user_headers, json=payload)
    assert response.status_code == 201, response.text
    group = response.json
    _, response = await sanic_client.get("/api/data/groups/group-1/members", headers=user_headers)
    assert response.status_code == 200, response.text
    members = response.json
    assert len(members) == 1
    assert members[0]["id"] == "user"
    assert members[0]["role"] == "owner"
    new_members = [{"id": "member-1", "role": "viewer"}]
    _, response = await sanic_client.patch("/api/data/groups/group-1/members", headers=user_headers, json=new_members)
    assert response.status_code == 200
    _, response = await sanic_client.get("/api/data/groups/group-1/members", headers=user_headers)
    assert response.status_code == 200, response.text
    members = response.json
    assert len(members) == 2
    member_1 = next(filter(lambda x: x["id"] == "member-1", members), None)
    assert member_1 is not None
    assert member_1["role"] == "viewer"

    events = await app_config.event_repo._get_pending_events()

    group_events = sorted([e for e in events if e.queue == "memberGroup.added"], key=lambda e: e.id)
    assert len(group_events) == 2
    group_event = deserialize_binary(b64decode(group_events[1].payload["payload"]), GroupMemberAdded)
    assert group_event.userId == member_1["id"]
    assert group_event.groupId == group["id"]
    assert group_event.role.value == "VIEWER"


@pytest.mark.asyncio
<<<<<<< HEAD
async def test_removing_single_group_owner_not_allowed(sanic_client, user_headers, member_1_headers) -> None:
=======
async def test_removing_single_group_owner_not_allowed(sanic_client, user_headers, member_1_headers, app_config):
>>>>>>> 6680fd9f
    payload = {
        "name": "Group1",
        "slug": "group-1",
        "description": "Group 1 Description",
    }
    # Create a group
    _, response = await sanic_client.post("/api/data/groups", headers=user_headers, json=payload)
    assert response.status_code == 201, response.text
    group = response.json

    _, response = await sanic_client.get("/api/data/groups/group-1/members", headers=user_headers)
    assert response.status_code == 200, response.text
    res_json = response.json
    assert len(res_json) == 1
    # Add a member
    new_members = [{"id": "member-1", "role": "editor"}]
    _, response = await sanic_client.patch("/api/data/groups/group-1/members", headers=user_headers, json=new_members)
    assert response.status_code == 200
    _, response = await sanic_client.get("/api/data/groups/group-1/members", headers=user_headers)
    assert response.status_code == 200, response.text
    res_json = response.json
    assert len(res_json) == 2
    # Trying to remove the single owner from the group will fail
    _, response = await sanic_client.delete("/api/data/groups/group-1/members/user", headers=user_headers)
    assert response.status_code == 401
    # Make the other member owner
    new_members = [{"id": "member-1", "role": "owner"}]
    _, response = await sanic_client.patch("/api/data/groups/group-1/members", headers=user_headers, json=new_members)
    assert response.status_code == 200

    events = await app_config.event_repo._get_pending_events()

    group_events = [e for e in events if e.queue == "memberGroup.updated"]
    assert len(group_events) == 1
    group_event = deserialize_binary(b64decode(group_events[0].payload["payload"]), GroupMemberUpdated)
    assert group_event.userId == "member-1"
    assert group_event.groupId == group["id"]
    assert group_event.role.value == "OWNER"

    # Removing the original owner now works
    _, response = await sanic_client.delete("/api/data/groups/group-1/members/user", headers=user_headers)
    assert response.status_code == 204

    events = await app_config.event_repo._get_pending_events()

    group_events = [e for e in events if e.queue == "memberGroup.removed"]
    assert len(group_events) == 1
    group_event = deserialize_binary(b64decode(group_events[0].payload["payload"]), GroupMemberRemoved)
    assert group_event.userId == "user"
    assert group_event.groupId == group["id"]

    # Check that only one member remains
    _, response = await sanic_client.get("/api/data/groups/group-1/members", headers=member_1_headers)
    assert response.status_code == 200, response.text
    assert len(response.json) == 1
    assert response.json[0]["id"] == "member-1"
    assert response.json[0]["role"] == "owner"


@pytest.mark.asyncio
async def test_moving_project_across_groups(sanic_client, user_headers, regular_user: UserInfo) -> None:
    payload = {
        "name": "Group1",
        "slug": "group-1",
        "description": "Group 1 Description",
    }
    _, response = await sanic_client.post("/api/data/groups", headers=user_headers, json=payload)
    assert response.status_code == 201, response.text
    assert regular_user.email
    user_namespace = regular_user.email.split("@")[0]
    project_payload = {"name": "project-1", "slug": "project-1", "namespace": user_namespace}
    _, response = await sanic_client.post("/api/data/projects", headers=user_headers, json=project_payload)
    assert response.status_code == 201, response.text
    assert response.json["namespace"] == user_namespace
    project_id = response.json["id"]
    _, response = await sanic_client.get(f"/api/data/projects/{project_id}", headers=user_headers)
    assert response.status_code == 200, response.text
    assert response.json["namespace"] == user_namespace
    headers = merge_headers(user_headers, {"If-Match": response.json["etag"]})
    _, response = await sanic_client.patch(
        f"/api/data/projects/{project_id}", headers=headers, json={"namespace": "group-1"}
    )
    assert response.status_code == 200, response.text
    assert response.json["namespace"] == "group-1"
    _, response = await sanic_client.get(f"/api/data/projects/{project_id}", headers=user_headers)
    assert response.status_code == 200, response.text
    assert response.json["namespace"] == "group-1"


@pytest.mark.asyncio
async def test_removing_group_removes_projects(sanic_client, user_headers, regular_user: UserInfo) -> None:
    payload = {
        "name": "Group1",
        "slug": "group-1",
        "description": "Group 1 Description",
    }
    # Create a group
    _, response = await sanic_client.post("/api/data/groups", headers=user_headers, json=payload)
    assert response.status_code == 201, response.text
    assert regular_user.email
    # Create a project in the group
    project1_payload = {"name": "project-1", "slug": "project-1", "namespace": "group-1"}
    _, response = await sanic_client.post("/api/data/projects", headers=user_headers, json=project1_payload)
    assert response.status_code == 201, response.text
    project_id = response.json["id"]
    user_namespace = regular_user.email.split("@")[0]
    # Create a project in the user namespace
    project2_payload = {"name": "project-2", "slug": "project-2", "namespace": user_namespace}
    _, response = await sanic_client.post("/api/data/projects", headers=user_headers, json=project2_payload)
    assert response.status_code == 201, response.text
    # Ensure both projects show up when listing all projects
    _, response = await sanic_client.get("/api/data/projects", headers=user_headers)
    assert response.status_code == 200, response.text
    assert len(response.json) == 2
    # Delete the group that contains one project
    _, response = await sanic_client.delete("/api/data/groups/group-1", headers=user_headers)
    assert response.status_code == 204
    # The project in the group should be also deleted
    _, response = await sanic_client.get("/api/data/projects", headers=user_headers)
    assert response.status_code == 200, response.text
    assert len(response.json) == 1
    assert response.json[0]["namespace"] == user_namespace
    _, response = await sanic_client.get(f"/api/data/projects/{project_id}", headers=user_headers)
    assert response.status_code == 404
    # The group should not exist
    _, response = await sanic_client.get("/api/data/groups/group-1", headers=user_headers)
    assert response.status_code == 404<|MERGE_RESOLUTION|>--- conflicted
+++ resolved
@@ -17,11 +17,7 @@
 
 
 @pytest.mark.asyncio
-<<<<<<< HEAD
-async def test_group_creation_basic(sanic_client, user_headers) -> None:
-=======
 async def test_group_creation_basic(sanic_client, user_headers, app_config):
->>>>>>> 6680fd9f
     payload = {
         "name": "Group1",
         "slug": "group-1",
@@ -71,7 +67,7 @@
 
 
 @pytest.mark.asyncio
-async def test_group_pagination(sanic_client, user_headers, admin_headers) -> None:
+async def test_group_pagination(sanic_client, user_headers, admin_headers):
     for i in range(5):
         payload = {"name": f"group{i}", "slug": f"group{i}"}
         _, response = await sanic_client.post("/api/data/groups", headers=admin_headers, json=payload)
@@ -100,11 +96,7 @@
 
 
 @pytest.mark.asyncio
-<<<<<<< HEAD
-async def test_group_patch_delete(sanic_client, user_headers) -> None:
-=======
 async def test_group_patch_delete(sanic_client, user_headers, app_config):
->>>>>>> 6680fd9f
     payload = {
         "name": "GroupOther",
         "slug": "group-other",
@@ -165,11 +157,7 @@
 
 
 @pytest.mark.asyncio
-<<<<<<< HEAD
-async def test_group_members(sanic_client, user_headers) -> None:
-=======
 async def test_group_members(sanic_client, user_headers, app_config):
->>>>>>> 6680fd9f
     payload = {
         "name": "Group1",
         "slug": "group-1",
@@ -206,11 +194,7 @@
 
 
 @pytest.mark.asyncio
-<<<<<<< HEAD
-async def test_removing_single_group_owner_not_allowed(sanic_client, user_headers, member_1_headers) -> None:
-=======
 async def test_removing_single_group_owner_not_allowed(sanic_client, user_headers, member_1_headers, app_config):
->>>>>>> 6680fd9f
     payload = {
         "name": "Group1",
         "slug": "group-1",
@@ -271,7 +255,7 @@
 
 
 @pytest.mark.asyncio
-async def test_moving_project_across_groups(sanic_client, user_headers, regular_user: UserInfo) -> None:
+async def test_moving_project_across_groups(sanic_client, user_headers, regular_user: UserInfo):
     payload = {
         "name": "Group1",
         "slug": "group-1",
@@ -301,7 +285,7 @@
 
 
 @pytest.mark.asyncio
-async def test_removing_group_removes_projects(sanic_client, user_headers, regular_user: UserInfo) -> None:
+async def test_removing_group_removes_projects(sanic_client, user_headers, regular_user: UserInfo):
     payload = {
         "name": "Group1",
         "slug": "group-1",
