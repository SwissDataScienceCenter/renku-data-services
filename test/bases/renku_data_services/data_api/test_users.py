--- conflicted
+++ resolved
@@ -79,14 +79,8 @@
         headers={"Authorization": f"bearer {json.dumps(access_token)}"},
     )
     assert res.status_code == 200
-<<<<<<< HEAD
-    retrieved_user = RenkuUser(
-        id=res.json["id"],
-        username=res.json["username"],
-=======
     retrieved_user = UserInfo(
         id=res.json["id"],
->>>>>>> 8ee6d451
         first_name=res.json.get("first_name"),
         last_name=res.json.get("last_name"),
         email=res.json.get("email"),
@@ -97,14 +91,8 @@
         headers={"Authorization": f"bearer {json.dumps(access_token)}"},
     )
     assert res.status_code == 200
-<<<<<<< HEAD
-    retrieved_user = RenkuUser(
-        id=res.json["id"],
-        username=res.json["username"],
-=======
     retrieved_user = UserInfo(
         id=res.json["id"],
->>>>>>> 8ee6d451
         first_name=res.json.get("first_name"),
         last_name=res.json.get("last_name"),
         email=res.json.get("email"),
@@ -122,14 +110,8 @@
         headers={"Authorization": f"bearer {json.dumps(access_token)}"},
     )
     assert res.status_code == 200
-<<<<<<< HEAD
-    retrieved_other_user = RenkuUser(
-        id=res.json["id"],
-        username=res.json["username"],
-=======
     retrieved_other_user = UserInfo(
         id=res.json["id"],
->>>>>>> 8ee6d451
         first_name=res.json.get("first_name"),
         last_name=res.json.get("last_name"),
         email=res.json.get("email"),
@@ -177,14 +159,8 @@
     )
     assert res.status_code == 200
     users_response = [
-<<<<<<< HEAD
-        RenkuUser(
-            id=iuser["id"],
-            username=iuser["username"],
-=======
         UserInfo(
             id=iuser["id"],
->>>>>>> 8ee6d451
             first_name=iuser.get("first_name"),
             last_name=iuser.get("last_name"),
             email=iuser.get("email"),
