from __future__ import annotations

import os
import typing
from collections.abc import Callable
from dataclasses import asdict, dataclass
from typing import Any, Self
from unittest.mock import MagicMock

from authzed.api.v1 import AsyncClient, SyncClient
from sanic import Request
from sanic_testing.testing import ASGI_HOST, ASGI_PORT, SanicASGITestClient, TestingResponse
from sqlalchemy.ext.asyncio import AsyncSession

import renku_data_services.base_models as base_models
from renku_data_services.authn.dummy import DummyAuthenticator, DummyUserStore
from renku_data_services.authz.authz import Authz
from renku_data_services.authz.config import AuthzConfig
from renku_data_services.base_models.metrics import MetricsService
from renku_data_services.connected_services.db import ConnectedServicesRepository
from renku_data_services.connected_services.oauth_http import DefaultOAuthHttpClientFactory
from renku_data_services.crc import models as rp_models
from renku_data_services.crc.db import ClusterRepository, ResourcePoolRepository, UserRepository
from renku_data_services.data_api.config import Config
from renku_data_services.data_api.dependencies import DependencyManager
from renku_data_services.data_connectors.db import DataConnectorRepository, DataConnectorSecretRepository
from renku_data_services.db_config.config import DBConfig
from renku_data_services.git.gitlab import DummyGitlabAPI
from renku_data_services.k8s.clients import DummyCoreClient, DummySchedulingClient
from renku_data_services.k8s.db import QuotaRepository
from renku_data_services.message_queue.db import ReprovisioningRepository
from renku_data_services.metrics.db import MetricsRepository
from renku_data_services.namespace.db import GroupRepository
from renku_data_services.notebooks.api.classes.data_service import GitProviderHelper
<<<<<<< HEAD
from renku_data_services.notifications.db import NotificationsRepository
=======
from renku_data_services.notebooks.image_check import ImageCheckRepository
>>>>>>> 7edf084a
from renku_data_services.platform.db import PlatformRepository, UrlRedirectRepository
from renku_data_services.project.db import (
    ProjectMemberRepository,
    ProjectMigrationRepository,
    ProjectRepository,
    ProjectSessionSecretRepository,
)
from renku_data_services.repositories.db import GitRepositoriesRepository
from renku_data_services.search.db import SearchUpdatesRepo
from renku_data_services.search.reprovision import SearchReprovision
from renku_data_services.secrets.db import LowLevelUserSecretsRepo, UserSecretsRepo
from renku_data_services.session.db import SessionRepository
from renku_data_services.storage import models as storage_models
from renku_data_services.storage.db import StorageRepository
from renku_data_services.users import models as user_preferences_models
from renku_data_services.users.db import UserPreferencesRepository
from renku_data_services.users.db import UserRepo as KcUserRepo
from renku_data_services.users.dummy_kc_api import DummyKeycloakAPI
from renku_data_services.users.kc_api import IKeycloakAPI


class StackSessionMaker:
    def __init__(self, parent: DBConfigStack) -> None:
        self.parent = parent

    def __call__(self, *args: Any, **kwds: Any) -> AsyncSession:
        return self.parent.current.async_session_maker()


class DBConfigStack:
    stack: list[DBConfig] = list()

    @property
    def current(self) -> DBConfig:
        return self.stack[-1]

    @property
    def password(self) -> str:
        return self.current.password

    @property
    def host(self) -> str:
        return self.current.host

    @property
    def user(self) -> str:
        return self.current.user

    @property
    def port(self) -> str:
        return self.current.port

    @property
    def db_name(self) -> str:
        return self.current.db_name

    def conn_url(self, async_client: bool = True) -> str:
        return self.current.conn_url(async_client)

    @property
    def async_session_maker(self) -> Callable[..., AsyncSession]:
        return StackSessionMaker(self)

    @classmethod
    def from_env(cls) -> Self:
        db = DBConfig.from_env()
        this = cls()
        this.push(db)
        return this

    def push(self, config: DBConfig) -> None:
        self.stack.append(config)

    async def pop(self) -> DBConfig:
        config = self.stack.pop()
        await DBConfig.dispose_connection()
        return config


class AuthzConfigStack:
    stack: list[AuthzConfig] = list()

    @property
    def host(self) -> str:
        return self.current.host

    @property
    def grpc_port(self) -> int:
        return self.current.grpc_port

    @property
    def key(self) -> str:
        return self.current.key

    @property
    def no_tls_connection(self) -> bool:
        return self.current.no_tls_connection

    @property
    def current(self) -> AuthzConfig:
        return self.stack[-1]

    @classmethod
    def from_env(cls) -> Self:
        config = AuthzConfig.from_env()
        this = cls()
        this.push(config)
        return this

    def authz_client(self) -> SyncClient:
        return self.current.authz_client()

    def authz_async_client(self) -> AsyncClient:
        return self.current.authz_async_client()

    def push(self, config: AuthzConfig):
        self.stack.append(config)

    def pop(self) -> AuthzConfig:
        return self.stack.pop()


@dataclass
class NonCachingAuthz(Authz):
    @property
    def client(self) -> AsyncClient:
        return self.authz_config.authz_async_client()


@dataclass
class TestDependencyManager(DependencyManager):
    """Test class that can handle isolated dbs and authz instances."""

    @classmethod
    def from_env(
        cls, dummy_users: list[user_preferences_models.UnsavedUserInfo], prefix: str = ""
    ) -> DependencyManager:
        """Create a config from environment variables."""
        db = DBConfigStack.from_env()
        config = Config.from_env(db)
        user_store: base_models.UserStore
        authenticator: base_models.Authenticator
        gitlab_authenticator: base_models.Authenticator
        gitlab_client: base_models.GitlabAPIProtocol
        k8s_namespace = os.environ.get("K8S_NAMESPACE", "default")
        config.authz_config = AuthzConfigStack.from_env()
        kc_api: IKeycloakAPI

        authenticator = DummyAuthenticator()
        gitlab_authenticator = DummyAuthenticator()
        quota_repo = QuotaRepository(DummyCoreClient({}, {}), DummySchedulingClient({}), namespace=k8s_namespace)
        user_always_exists = os.environ.get("DUMMY_USERSTORE_USER_ALWAYS_EXISTS", "true").lower() == "true"
        user_store = DummyUserStore(user_always_exists=user_always_exists)
        gitlab_client = DummyGitlabAPI()
        kc_api = DummyKeycloakAPI(users=[i.to_keycloak_dict() for i in dummy_users])

        authz = NonCachingAuthz(config.authz_config)
        search_updates_repo = SearchUpdatesRepo(session_maker=config.db.async_session_maker)
        oauth_client_factory = DefaultOAuthHttpClientFactory(
            config.secrets.encryption_key, config.db.async_session_maker
        )
        metrics_mock = MagicMock(spec=MetricsService)
        group_repo = GroupRepository(
            session_maker=config.db.async_session_maker,
            group_authz=authz,
            search_updates_repo=search_updates_repo,
        )
        kc_user_repo = KcUserRepo(
            session_maker=config.db.async_session_maker,
            group_repo=group_repo,
            search_updates_repo=search_updates_repo,
            encryption_key=config.secrets.encryption_key,
            metrics=metrics_mock,
            authz=authz,
        )

        user_repo = UserRepository(
            session_maker=config.db.async_session_maker,
            quotas_repo=quota_repo,
            user_repo=kc_user_repo,
        )
        rp_repo = ResourcePoolRepository(session_maker=config.db.async_session_maker, quotas_repo=quota_repo)
        storage_repo = StorageRepository(
            session_maker=config.db.async_session_maker,
            gitlab_client=gitlab_client,
            user_repo=kc_user_repo,
            secret_service_public_key=config.secrets.public_key,
        )
        reprovisioning_repo = ReprovisioningRepository(session_maker=config.db.async_session_maker)
        project_repo = ProjectRepository(
            session_maker=config.db.async_session_maker,
            authz=authz,
            group_repo=group_repo,
            search_updates_repo=search_updates_repo,
        )
        session_repo = SessionRepository(
            session_maker=config.db.async_session_maker,
            project_authz=authz,
            resource_pools=rp_repo,
            shipwright_client=None,
            builds_config=config.builds,
        )
        project_migration_repo = ProjectMigrationRepository(
            session_maker=config.db.async_session_maker,
            authz=authz,
            project_repo=project_repo,
            session_repo=session_repo,
        )
        project_member_repo = ProjectMemberRepository(
            session_maker=config.db.async_session_maker,
            authz=authz,
        )
        project_session_secret_repo = ProjectSessionSecretRepository(
            session_maker=config.db.async_session_maker,
            authz=authz,
            user_repo=kc_user_repo,
            secret_service_public_key=config.secrets.public_key,
        )
        user_preferences_repo = UserPreferencesRepository(
            session_maker=config.db.async_session_maker,
            user_preferences_config=config.user_preferences,
        )
        low_level_user_secrets_repo = LowLevelUserSecretsRepo(
            session_maker=config.db.async_session_maker,
        )
        user_secrets_repo = UserSecretsRepo(
            session_maker=config.db.async_session_maker,
            low_level_repo=low_level_user_secrets_repo,
            user_repo=kc_user_repo,
            secret_service_public_key=config.secrets.public_key,
        )
        connected_services_repo = ConnectedServicesRepository(
            session_maker=config.db.async_session_maker,
            encryption_key=config.secrets.encryption_key,
            oauth_client_factory=oauth_client_factory,
        )
        git_repositories_repo = GitRepositoriesRepository(
            session_maker=config.db.async_session_maker,
            internal_gitlab_url=config.gitlab_url,
            enable_internal_gitlab=config.enable_internal_gitlab,
            oauth_client_factory=oauth_client_factory,
        )
        platform_repo = PlatformRepository(
            session_maker=config.db.async_session_maker,
        )
        url_redirect_repo = UrlRedirectRepository(session_maker=config.db.async_session_maker, authz=authz)
        data_connector_repo = DataConnectorRepository(
            session_maker=config.db.async_session_maker,
            authz=authz,
            project_repo=project_repo,
            group_repo=group_repo,
            search_updates_repo=search_updates_repo,
        )
        data_connector_secret_repo = DataConnectorSecretRepository(
            session_maker=config.db.async_session_maker,
            data_connector_repo=data_connector_repo,
            user_repo=kc_user_repo,
            secret_service_public_key=config.secrets.public_key,
            authz=authz,
        )
        search_reprovisioning = SearchReprovision(
            search_updates_repo=search_updates_repo,
            reprovisioning_repo=reprovisioning_repo,
            solr_config=config.solr,
            user_repo=kc_user_repo,
            group_repo=group_repo,
            project_repo=project_repo,
            data_connector_repo=data_connector_repo,
        )
        cluster_repo = ClusterRepository(session_maker=config.db.async_session_maker)
        image_check_repo = ImageCheckRepository(
            nb_config=config.nb_config,
            connected_services_repo=connected_services_repo,
            oauth_client_factory=oauth_client_factory,
        )
        metrics_repo = MetricsRepository(session_maker=config.db.async_session_maker)
        notifications_repo = NotificationsRepository(session_maker=config.db.async_session_maker)
        git_provider_helper = GitProviderHelper(connected_services_repo, "", "", "", config.enable_internal_gitlab)
        return cls(
            config=config,
            authenticator=authenticator,
            gitlab_authenticator=gitlab_authenticator,
            gitlab_client=gitlab_client,
            user_store=user_store,
            quota_repo=quota_repo,
            kc_api=kc_api,
            user_repo=user_repo,
            rp_repo=rp_repo,
            storage_repo=storage_repo,
            reprovisioning_repo=reprovisioning_repo,
            search_updates_repo=search_updates_repo,
            search_reprovisioning=search_reprovisioning,
            project_repo=project_repo,
            project_migration_repo=project_migration_repo,
            project_member_repo=project_member_repo,
            project_session_secret_repo=project_session_secret_repo,
            group_repo=group_repo,
            session_repo=session_repo,
            user_preferences_repo=user_preferences_repo,
            kc_user_repo=kc_user_repo,
            user_secrets_repo=user_secrets_repo,
            connected_services_repo=connected_services_repo,
            git_repositories_repo=git_repositories_repo,
            platform_repo=platform_repo,
            data_connector_repo=data_connector_repo,
            data_connector_secret_repo=data_connector_secret_repo,
            cluster_repo=cluster_repo,
            image_check_repo=image_check_repo,
            metrics_repo=metrics_repo,
            metrics=metrics_mock,
            shipwright_client=None,
            authz=authz,
            low_level_user_secrets_repo=low_level_user_secrets_repo,
            url_redirect_repo=url_redirect_repo,
            git_provider_helper=git_provider_helper,
<<<<<<< HEAD
            notifications_repo=notifications_repo,
=======
            oauth_http_client_factory=oauth_client_factory,
>>>>>>> 7edf084a
        )

    def __post_init__(self) -> None:
        self.spec = self.load_apispec()


class SanicReusableASGITestClient(SanicASGITestClient):
    """Reusable async test client for sanic.

    Sanic has 3 test clients, SanicTestClient (sync), SanicASGITestClient (async) and ReusableClient (sync).
    The first two will drop all routes and server state before each request (!) and calculate all routes
    again and execute server start code again (!), whereas the latter only does that once per client, but
    isn't async. This can cost as much as 40% of test execution time.
    This class is essentially a combination of SanicASGITestClient and ReusableClient.
    """

    set_up = False

    async def __aenter__(self):
        await self.run()
        return self

    async def __aexit__(self, *_):
        await self.stop()

    async def run(self):
        self.sanic_app.router.reset()
        self.sanic_app.signal_router.reset()
        await self.sanic_app._startup()  # type: ignore
        await self.sanic_app._server_event("init", "before")
        await self.sanic_app._server_event("init", "after")
        for route in self.sanic_app.router.routes:
            if self._collect_request not in route.extra.request_middleware:
                route.extra.request_middleware.appendleft(self._collect_request)
        if self._collect_request not in self.sanic_app.request_middleware:
            self.sanic_app.request_middleware.appendleft(
                self._collect_request  # type: ignore
            )
        self.set_up = True

    async def stop(self):
        self.set_up = False
        try:
            await self.sanic_app._server_event("shutdown", "before")
            await self.sanic_app._server_event("shutdown", "after")
        except:  # noqa: E722
            # NOTE: there are some race conditions in sanic when stopping that can cause errors. We ignore errors
            # here as otherwise failures in teardown can cause other session scoped fixtures to fail
            pass

    async def request(  # type: ignore
        self, method, url, gather_request=True, *args, **kwargs
    ) -> tuple[typing.Optional[Request], typing.Optional[TestingResponse]]:
        if not self.set_up:
            raise RuntimeError(
                "Trying to call request without first entering context manager. Only use this class in a `with` block"
            )

        if not url.startswith(("http:", "https:", "ftp:", "ftps://", "//", "ws:", "wss:")):
            url = url if url.startswith("/") else f"/{url}"
            scheme = "ws" if method == "websocket" else "http"
            url = f"{scheme}://{ASGI_HOST}:{ASGI_PORT}{url}"

        self.gather_request = gather_request
        if self.sanic_app.router.find_route is None:
            # sometimes routes get deleted during test execution for an unknown reason. restarting the server fixes this
            await self.stop()
            await self.run()
        # call SanicASGITestClient's parent request method
        response = await super(SanicASGITestClient, self).request(method, url, *args, **kwargs)

        response.__class__ = TestingResponse

        if gather_request:
            return self.last_request, response  # type: ignore
        return None, response  # type: ignore


def remove_id_from_rc(rc: rp_models.ResourceClass) -> rp_models.ResourceClass:
    kwargs = asdict(rc)
    kwargs["id"] = None
    return rp_models.ResourceClass.from_dict(kwargs)


def remove_quota_from_rc(rc: rp_models.ResourceClass) -> rp_models.ResourceClass:
    return rc.update(quota={})


def remove_id_from_user(user: base_models.User) -> base_models.User:
    kwargs = asdict(user)
    kwargs["id"] = None
    return base_models.User(**kwargs)


def sort_rp_classes(classes: list[rp_models.ResourceClass]) -> list[rp_models.ResourceClass]:
    return sorted(classes, key=lambda c: (c.gpu, c.cpu, c.memory, c.max_storage, c.name))


async def create_rp(
    rp: rp_models.UnsavedResourcePool, repo: ResourcePoolRepository, api_user: base_models.APIUser
) -> rp_models.ResourcePool:
    inserted_rp = await repo.insert_resource_pool(api_user, rp)

    assert inserted_rp is not None
    assert inserted_rp.id is not None
    assert inserted_rp.quota is not None
    assert all([rc.id is not None for rc in inserted_rp.classes])
    retrieved_rps = await repo.get_resource_pools(api_user, inserted_rp.id)
    assert len(retrieved_rps) == 1
    assert inserted_rp.id == retrieved_rps[0].id
    assert inserted_rp.name == retrieved_rps[0].name
    assert inserted_rp.idle_threshold == retrieved_rps[0].idle_threshold
    assert sort_rp_classes(inserted_rp.classes) == sort_rp_classes(retrieved_rps[0].classes)
    assert inserted_rp.quota == retrieved_rps[0].quota
    return inserted_rp


async def create_storage(storage_dict: dict[str, Any], repo: StorageRepository, user: base_models.APIUser):
    storage_dict["configuration"] = storage_models.RCloneConfig.model_validate(storage_dict["configuration"])
    storage = storage_models.CloudStorage.model_validate(storage_dict)

    inserted_storage = await repo.insert_storage(storage, user=user)
    assert inserted_storage is not None
    assert inserted_storage.storage_id is not None
    retrieved_storage = await repo.get_storage_by_id(inserted_storage.storage_id, user=user)
    assert retrieved_storage is not None

    assert inserted_storage.model_dump() == retrieved_storage.model_dump()
    return inserted_storage


async def create_user_preferences(
    project_slug: str, repo: UserPreferencesRepository, user: base_models.APIUser
) -> user_preferences_models.UserPreferences:
    """Create user preferencers by adding a pinned project"""
    user_preferences = await repo.add_pinned_project(requested_by=user, project_slug=project_slug)
    assert user_preferences is not None
    assert user_preferences.user_id is not None
    assert user_preferences.pinned_projects is not None
    assert project_slug in user_preferences.pinned_projects.project_slugs

    return user_preferences<|MERGE_RESOLUTION|>--- conflicted
+++ resolved
@@ -32,11 +32,8 @@
 from renku_data_services.metrics.db import MetricsRepository
 from renku_data_services.namespace.db import GroupRepository
 from renku_data_services.notebooks.api.classes.data_service import GitProviderHelper
-<<<<<<< HEAD
 from renku_data_services.notifications.db import NotificationsRepository
-=======
 from renku_data_services.notebooks.image_check import ImageCheckRepository
->>>>>>> 7edf084a
 from renku_data_services.platform.db import PlatformRepository, UrlRedirectRepository
 from renku_data_services.project.db import (
     ProjectMemberRepository,
@@ -352,11 +349,8 @@
             low_level_user_secrets_repo=low_level_user_secrets_repo,
             url_redirect_repo=url_redirect_repo,
             git_provider_helper=git_provider_helper,
-<<<<<<< HEAD
             notifications_repo=notifications_repo,
-=======
             oauth_http_client_factory=oauth_client_factory,
->>>>>>> 7edf084a
         )
 
     def __post_init__(self) -> None:
