--- conflicted
+++ resolved
@@ -34,16 +34,11 @@
     assert config.version == "9.9.9"
 
 
-<<<<<<< HEAD
-@pytest.fixture
-def config_no_dummy_fixture(monkeypatch):
-=======
 def test_config_no_dummy(monkeypatch, secrets_key_pair, tmp_path):
     encryption_key_path = tmp_path / "encryption-key"
     encryption_key_path.write_bytes(secrets.token_bytes(32))
 
     monkeypatch.setenv("ENCRYPTION_KEY_PATH", encryption_key_path.as_posix())
->>>>>>> 3c357369
     monkeypatch.setenv("DUMMY_STORES", "false")
     monkeypatch.setenv("VERSION", "9.9.9")
     monkeypatch.setenv("DB_HOST", "localhost")
