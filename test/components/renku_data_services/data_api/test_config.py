--- conflicted
+++ resolved
@@ -16,11 +16,8 @@
     assert config.storage_repo is not None
     assert config.rp_repo is not None
     assert config.user_repo is not None
-<<<<<<< HEAD
     assert config.project_repo is not None
-=======
     assert config.user_preferences_repo is not None
->>>>>>> ded94e87
     assert config.version == "9.9.9"
 
 
@@ -46,9 +43,6 @@
     assert config.storage_repo is not None
     assert config.rp_repo is not None
     assert config.user_repo is not None
-<<<<<<< HEAD
     assert config.project_repo is not None
-=======
     assert config.user_preferences_repo is not None
->>>>>>> ded94e87
     assert config.version == "9.9.9"