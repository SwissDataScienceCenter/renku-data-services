--- conflicted
+++ resolved
@@ -29,10 +29,7 @@
     parser.add_argument("--debug", action="store_true", help="Enable Sanic debug mode")
     parser.add_argument("--fast", action="store_true", help="Enable Sanic fast mode")
     parser.add_argument("-d", "--dev", action="store_true", help="Enable Sanic development mode")
-<<<<<<< HEAD
-=======
     parser.add_argument("--single-process", action="store_true", help="Do not use multiprocessing.")
->>>>>>> 0f7c7817
     args = parser.parse_args()
     loader = AppLoader(factory=create_app)
     app = loader.load()
