"""Domain models for the application."""
from dataclasses import asdict, dataclass, field
from enum import StrEnum
from typing import Callable, Optional, Protocol, Set
from uuid import uuid4

from models.errors import ValidationError


class ResourcesProtocol(Protocol):
    """Used to represent resource values present in a resource class or quota."""

    @property
    def cpu(self) -> float:
        """Cpu in fractional cores."""
        ...

    @property
    def gpu(self) -> int:
        """Number of GPUs."""
        ...

    @property
    def memory(self) -> int:
        """Memory in gigabytes."""
        ...

    @property
    def max_storage(self) -> Optional[int]:
        """Maximum allowable storeage in gigabytes."""
        ...


class ResourcesCompareMixin:
    """A mixin that adds comparison operator support on ResourceClasses and Quotas."""

    def __compare(
        self,
        other: ResourcesProtocol,
        compare_func: Callable[[int | float, int | float], bool],
    ) -> bool:
        results = [
            compare_func(self.cpu, other.cpu),  # type: ignore[attr-defined]
            compare_func(self.memory, other.memory),  # type: ignore[attr-defined]
            compare_func(self.gpu, other.gpu),  # type: ignore[attr-defined]
        ]
        self_storage = getattr(self, "max_storage", 99999999999999999999999)
        other_storage = getattr(other, "max_storage", 99999999999999999999999)
        results.append(compare_func(self_storage, other_storage))
        return all(results)

    def __ge__(self, other: ResourcesProtocol):
        return self.__compare(other, lambda x, y: x >= y)

    def __gt__(self, other: ResourcesProtocol):
        return self.__compare(other, lambda x, y: x > y)

    def __lt__(self, other: ResourcesProtocol):
        return self.__compare(other, lambda x, y: x < y)

    def __le__(self, other: ResourcesProtocol):
        return self.__compare(other, lambda x, y: x <= y)


@dataclass(frozen=True, eq=True, kw_only=True)
class ResourceClass(ResourcesCompareMixin):
    """Resource class model."""

    name: str
    cpu: float
    memory: int
    max_storage: int
    gpu: int
    id: Optional[int] = None
    default: bool = False
    default_storage: int = 1
    matching: Optional[bool] = None

    def __post_init__(self):
        if self.default_storage > self.max_storage:
            raise ValidationError(message="The default storage cannot be larger than the max allowable storage.")

    @classmethod
    def from_dict(cls, data: dict) -> "ResourceClass":
        """Create the model from a plain dictionary."""
<<<<<<< HEAD
        return cls(
            cpu=data["cpu"],
            memory=data["memory"],
            max_storage=data["max_storage"],
            gpu=data["gpu"],
            name=data["name"],
            id=data["id"] if "id" in data else None,
            default=data["default"] if "default" in data else False,
            default_storage=data["default_storage"] if "default" in data else 1,
            matching=data.get("matching"),
        )
=======
        return cls(**data)
>>>>>>> 99a46afa

    def is_quota_valid(self, quota: "Quota") -> bool:
        """Determine if a quota is compatible with the resource class."""
        return quota >= self


class GpuKind(StrEnum):
    """GPU kinds for k8s."""

    NVIDIA = "nvidia.com"
    AMD = "amd.com"


@dataclass(frozen=True, eq=True, kw_only=True)
class Quota(ResourcesCompareMixin):
    """Quota model."""

    cpu: float
    memory: int
    gpu: int
    gpu_kind: GpuKind = GpuKind.NVIDIA
    id: Optional[str] = None

    @classmethod
    def from_dict(cls, data: dict) -> "Quota":
        """Create the model from a plain dictionary."""
        if "gpu_kind" in data:
            data["gpu_kind"] = data["gpu_kind"] if isinstance(data["gpu_kind"], GpuKind) else GpuKind[data["gpu_kind"]]
        return cls(**data)

    def is_resource_class_compatible(self, rc: "ResourceClass") -> bool:
        """Determine if a resource class is compatible with the quota."""
        return rc <= self

    def generate_id(self) -> "Quota":
        """Create a new quota with its ID set to a uuid."""
        if self.id is not None:
            return self
        return self.from_dict({**asdict(self), "id": str(uuid4())})


class UserStore(Protocol):
    """The interface through which Keycloak or a similar application can be accessed."""

    async def get_user_by_id(self, id: str, access_token: str) -> Optional["User"]:
        """Get a user by their unique Keycloak user ID."""
        ...


class Authenticator(Protocol):
    """Interface for authenticating users."""

    async def authenticate(self, access_token: str) -> "APIUser":
        """Validates the user credentials (i.e. we can say that the user is a valid Renku user)."""
        ...


@dataclass(frozen=True, eq=True, kw_only=True)
class User:
    """User model."""

    keycloak_id: str
    id: Optional[int] = None

    @classmethod
    def from_dict(cls, data: dict) -> "User":
        """Create the model from a plain dictionary."""
        return cls(**data)


@dataclass(frozen=True, eq=True, kw_only=True)
class ResourcePool:
    """Resource pool model."""

    name: str
    classes: Set["ResourceClass"]
    quota: Optional[Quota | str] = None
    id: Optional[int] = None
    default: bool = False
    public: bool = False

    def __post_init__(self):
        """Validate the resource pool after initialization."""
        if self.default and not self.public:
            raise ValidationError(message="The default resource pool has to be public.")
        if self.default and self.quota is not None:
            raise ValidationError(message="A default resource pool cannot have a quota.")
        default_classes = []
        for cls in list(self.classes):
            if isinstance(self.quota, Quota) and not self.quota.is_resource_class_compatible(cls):
                raise ValidationError(
                    message=f"The resource class with name {cls.name} is not compatible with the quota."
                )
            if cls.default:
                default_classes.append(cls)
        if len(default_classes) != 1:
            raise ValidationError(message="One default class is required in each resource pool.")

    def set_quota(self, val: Optional[Quota | str]) -> "ResourcePool":
        """Set the quota for a resource pool."""
        for cls in list(self.classes):
            if isinstance(val, Quota) and not val.is_resource_class_compatible(cls):
                raise ValidationError(
                    message=f"The resource class with name {cls.name} is not compatiable with the quota."
                )
        return self.from_dict({**asdict(self), "quota": val})

    def update(self, **kwargs) -> "ResourcePool":
        """Determine if an update to a resource pool is valid and if valid create new updated resource pool."""
        if self.default and "default" in kwargs and not kwargs["default"]:
            raise ValidationError(message="A default resource pool cannot be made non-default.")
        return ResourcePool.from_dict({**asdict(self), **kwargs})

    @classmethod
    def from_dict(cls, data: dict) -> "ResourcePool":
        """Create the model from a plain dictionary."""
        quota: Optional[str | Quota] = None
        if "quota" in data and isinstance(data["quota"], dict):
            quota = Quota.from_dict(data["quota"])
        elif "quota" in data and (isinstance(data["quota"], Quota) or isinstance(data["quota"], str)):
            quota = data["quota"]
        classes = set()
        if "classes" in data and isinstance(data["classes"], set):
            classes = {ResourceClass.from_dict(c) if isinstance(c, dict) else c for c in list(data["classes"])}
        elif "classes" in data and isinstance(data["classes"], list):
            classes = {ResourceClass.from_dict(c) if isinstance(c, dict) else c for c in data["classes"]}
        return cls(
            name=data["name"],
            id=data["id"] if "id" in data else None,
            classes=classes,
            quota=quota,
            default=data["default"] if "default" in data else False,
            public=data["public"] if "public" in data else False,
        )


@dataclass
class APIUser:
    """The model for a user of the API, used for authentication."""

    is_admin: bool = False
    id: Optional[str] = None
    access_token: Optional[str] = field(repr=False, default=None)

    @property
    def is_authenticated(self):
        """Indicates whether the user has sucessfully logged in."""
        return self.id is not None<|MERGE_RESOLUTION|>--- conflicted
+++ resolved
@@ -83,21 +83,7 @@
     @classmethod
     def from_dict(cls, data: dict) -> "ResourceClass":
         """Create the model from a plain dictionary."""
-<<<<<<< HEAD
-        return cls(
-            cpu=data["cpu"],
-            memory=data["memory"],
-            max_storage=data["max_storage"],
-            gpu=data["gpu"],
-            name=data["name"],
-            id=data["id"] if "id" in data else None,
-            default=data["default"] if "default" in data else False,
-            default_storage=data["default_storage"] if "default" in data else 1,
-            matching=data.get("matching"),
-        )
-=======
         return cls(**data)
->>>>>>> 99a46afa
 
     def is_quota_valid(self, quota: "Quota") -> bool:
         """Determine if a quota is compatible with the resource class."""
