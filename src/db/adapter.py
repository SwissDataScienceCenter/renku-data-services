"""Adapter based on SQLAlchemy.

These adapters currently do a few things (1) generate SQL queries, (2) apply resource access controls,
(3) fetch the SQL results and (4) format them into a workable representation. In the future and as the code
grows it is worth looking into separating this functionality into separate classes rather than having
it all in one place.
"""
from functools import wraps
from pathlib import Path
<<<<<<< HEAD
from typing import Dict, List, Optional, Set, Tuple, cast
=======
from typing import List, Optional, Tuple
>>>>>>> d22df951

from alembic import command, config
from sqlalchemy import create_engine, delete, or_, select, update
from sqlalchemy.ext.asyncio import AsyncSession, create_async_engine
from sqlalchemy.orm import Session, selectinload, sessionmaker
<<<<<<< HEAD
from sqlalchemy.sql import Select, and_
=======
from sqlalchemy.sql import Select
>>>>>>> d22df951
from sqlalchemy.sql.expression import true

import models
from db import schemas
from models import errors


class _Base:
    def __init__(self, sync_sqlalchemy_url: str, async_sqlalchemy_url: str, debug: bool = False):
        self.engine = create_async_engine(async_sqlalchemy_url, echo=debug)
        self.sync_engine = create_engine(sync_sqlalchemy_url, echo=debug)
        self.session_maker = sessionmaker(
            self.engine, class_=AsyncSession, expire_on_commit=False
        )  # type: ignore[call-overload]

    def do_migrations(self):
        """Migrate the database to the required revision.

        From: https://alembic.sqlalchemy.org/en/latest/cookbook.html#programmatic-api-use-connection-sharing-with-asyncio  # noqa: E501
        """
        with self.sync_engine.begin() as conn:
            alembic_ini_path = Path(__file__).resolve().parent / "alembic.ini"
            cfg = config.Config(alembic_ini_path)
            cfg.attributes["connection"] = conn
            command.upgrade(cfg, "head")


def _resource_pool_access_control(
    api_user: models.APIUser,
    stmt: Select[Tuple[schemas.ResourcePoolORM]],
    keycloak_id: Optional[str] = None,
) -> Select[Tuple[schemas.ResourcePoolORM]]:
    """Modifies a select query to list resource pools based on whether the user is logged in or not."""
    output = stmt
    match (api_user.is_authenticated, api_user.is_admin):
        case True, False:
            # The user is logged in but not an admin, they can see resource pools they have been granted access to
            # or resource pools that are marked as default.
            if keycloak_id is not None and api_user.id != keycloak_id:
                raise errors.ValidationError(
                    message="Your user ID should match the user ID for which you are querying resource pools."
                )
            output = output.join(schemas.UserORM, schemas.ResourcePoolORM.users, isouter=True).where(
                or_(schemas.UserORM.keycloak_id == api_user.id, schemas.ResourcePoolORM.public == true())
            )
        case True, True:
            # The user is logged in and is an admin, they can see all resource pools
            if keycloak_id is not None:
                output = output.join(schemas.UserORM, schemas.ResourcePoolORM.users, isouter=True).where(
                    schemas.UserORM.keycloak_id == keycloak_id
                )
        case _:
            # The user is not logged in, they can see only the default resource pools
            output = output.where(schemas.ResourcePoolORM.public == true())
    return output


def _classes_user_access_control(
    api_user: models.APIUser,
    stmt: Select[Tuple[schemas.ResourceClassORM]],
) -> Select[Tuple[schemas.ResourceClassORM]]:
    """Adjust the select statement for classes based on whether the user is logged in or not."""
    output = stmt
    if api_user.is_authenticated and not api_user.is_admin:
        # The user is logged in but is not an admin (they have access to resource pools
        # they have access to and to default resource pools)
        output = output.join(schemas.UserORM, schemas.ResourcePoolORM.users, isouter=True).where(
            or_(
                schemas.UserORM.keycloak_id == api_user.id,
                schemas.ResourcePoolORM.public == true(),
            )
        )
    elif not api_user.is_authenticated:
        output = output.join(schemas.UserORM, schemas.ResourcePoolORM.users, isouter=True).where(
            schemas.ResourcePoolORM.public == true(),
        )
    return output


def _only_admins(f):
    """Decorator that errors out if the user is not an admin.

    It expects the APIUser model to be a named parameter in the decorated function or
    to be the first parameter (after self).
    """

    @wraps(f)
    async def decorated_function(self, *args, **kwargs):
        api_user = None
        if "api_user" in kwargs:
            api_user = kwargs["api_user"]
        elif len(args) >= 1:
            api_user = args[0]
        if api_user is None or not api_user.is_admin:
            raise errors.Unauthorized(message="You do not have the required permissions for this operation.")

        # the user is authenticated and is an admin
        response = await f(self, *args, **kwargs)
        return response

    return decorated_function


class ResourcePoolRepository(_Base):
    """The adapter used for accessing resource pools with SQLAlchemy."""

    def initialize(self, rp: models.ResourcePool):
        """Add the default resource pool if it does not already exists."""
        session_maker = sessionmaker(
            self.sync_engine,
            class_=Session,
            expire_on_commit=True,
        )  # type: ignore[call-overload]
        with session_maker() as session:
            with session.begin():
                stmt = select(schemas.ResourcePoolORM.default == true())
                res = session.execute(stmt)
                default_rp = res.scalars().first()
                if default_rp is None:
                    orm = schemas.ResourcePoolORM.load(rp)
                    session.add(orm)

    async def get_resource_pools(
        self, api_user: models.APIUser, id: Optional[int] = None, name: Optional[str] = None
    ) -> List[models.ResourcePool]:
        """Get resource pools from database."""
        async with self.session_maker() as session:
            stmt = select(schemas.ResourcePoolORM).options(selectinload(schemas.ResourcePoolORM.classes))
            if name is not None:
                stmt = stmt.where(schemas.ResourcePoolORM.name == name)
            if id is not None:
                stmt = stmt.where(schemas.ResourcePoolORM.id == id)
            # NOTE: The line below ensures that the right users can access the right resources, do not remove.
            stmt = _resource_pool_access_control(api_user, stmt)
            res = await session.execute(stmt)
            orms = res.scalars().all()
            return [orm.dump() for orm in orms]

    async def filter_resource_pools(
        self,
        api_user: models.APIUser,
        cpu: float = 0,
        memory: int = 0,
        max_storage: int = 0,
        gpu: int = 0,
    ) -> List[models.ResourcePool]:
        """Get resource pools from database with indication of which resource class matches the specified crtieria."""
        async with self.session_maker() as session:
            criteria = and_(
                schemas.ResourceClassORM.cpu >= cpu,
                schemas.ResourceClassORM.gpu >= gpu,
                schemas.ResourceClassORM.memory >= memory,
                schemas.ResourceClassORM.max_storage >= max_storage,
            )
            stmt = (
                select(schemas.ResourceClassORM)
                .add_columns(criteria.label("matching"))
                .order_by(schemas.ResourceClassORM.resource_pool_id, schemas.ResourceClassORM.name)
                .join(schemas.ResourcePoolORM, schemas.ResourceClassORM.resource_pool)
                .options(selectinload(schemas.ResourceClassORM.resource_pool))
            )
            # NOTE: The line below ensures that the right users can access the right resources, do not remove.
            stmt = _classes_user_access_control(api_user, stmt)
            res = await session.execute(stmt)
            orms = cast(List[Tuple[schemas.ResourceClassORM, bool]], res.all())
            rcs: Dict[int, Set[models.ResourceClass]] = {}
            rps: Dict[int, schemas.ResourcePoolORM] = {}
            output: List[models.ResourcePool] = []
            for res_class, matching in orms:
                if res_class.resource_pool_id is None or res_class.resource_pool is None:
                    continue
                rc_data = res_class.dump()
                rc_matching = models.ResourceClass(
                    name=rc_data.name,
                    cpu=rc_data.cpu,
                    memory=rc_data.memory,
                    max_storage=rc_data.max_storage,
                    gpu=rc_data.gpu,
                    id=rc_data.id,
                    default=res_class.default,
                    default_storage=res_class.default_storage,
                    matching=matching,
                )
                if res_class.resource_pool_id not in rcs:
                    rcs[res_class.resource_pool_id] = set([rc_matching])
                else:
                    rcs[res_class.resource_pool_id].add(rc_matching)
                if res_class.resource_pool_id not in rps:
                    rps[res_class.resource_pool_id] = res_class.resource_pool
            for rp_id, rp in rps.items():
                output.append(
                    models.ResourcePool(
                        name=rp.name,
                        classes=rcs[rp_id],
                        quota=rp.quota,
                        id=rp.id,
                        default=rp.default,
                        public=rp.public,
                    )
                )
            return output

    @_only_admins
    async def insert_resource_pool(
        self, api_user: models.APIUser, resource_pool: models.ResourcePool
    ) -> models.ResourcePool:
        """Insert resource pool into database."""
        orm = schemas.ResourcePoolORM.load(resource_pool)
        async with self.session_maker() as session:
            async with session.begin():
                if orm.default:
                    stmt = select(schemas.ResourcePoolORM).where(schemas.ResourcePoolORM.default == true())
                    res = await session.execute(stmt)
                    default_rps = res.scalars().all()
                    if len(default_rps) >= 1:
                        raise errors.ValidationError(
                            message="There can only be one default resource pool and one already exists."
                        )
                session.add(orm)
        return orm.dump()

    async def get_classes(
        self,
        api_user: models.APIUser,
        id: Optional[int] = None,
        name: Optional[str] = None,
        resource_pool_id: Optional[int] = None,
    ) -> List[models.ResourceClass]:
        """Get classes from the database."""
        async with self.session_maker() as session:
            stmt = select(schemas.ResourceClassORM).join(
                schemas.ResourcePoolORM, schemas.ResourceClassORM.resource_pool, isouter=True
            )
            if resource_pool_id is not None:
                stmt = stmt.where(schemas.ResourcePoolORM.id == resource_pool_id)
            if id is not None:
                stmt = stmt.where(schemas.ResourceClassORM.id == id)
            if name is not None:
                stmt = stmt.where(schemas.ResourceClassORM.name == name)
            # NOTE: The line below ensures that the right users can access the right resources, do not remove.
            stmt = _classes_user_access_control(api_user, stmt)
            res = await session.execute(stmt)
            orms = res.scalars().all()
            return [orm.dump() for orm in orms]

    @_only_admins
    async def insert_resource_class(
        self, api_user: models.APIUser, resource_class: models.ResourceClass, *, resource_pool_id: Optional[int] = None
    ) -> models.ResourceClass:
        """Insert a resource class in the database."""
        cls = schemas.ResourceClassORM.load(resource_class)
        async with self.session_maker() as session:
            async with session.begin():
                if resource_pool_id is not None:
                    stmt = select(schemas.ResourcePoolORM).where(schemas.ResourcePoolORM.id == resource_pool_id)
                    res = await session.execute(stmt)
                    rp: schemas.ResourcePoolORM = res.scalars().first()
                    if rp is None:
                        raise errors.MissingResourceError(
                            message=f"Resource pool with id {resource_pool_id} does not exist."
                        )
                    if cls.default and len(rp.classes) > 0 and any([icls.default for icls in rp.classes]):
                        raise errors.ValidationError(
                            message="There can only be one default resource class per resource pool."
                        )
                    cls.resource_pool = rp
                    cls.resource_pool_id = rp.id

                session.add(cls)
        return cls.dump()

    @_only_admins
    async def update_resource_pool(self, api_user: models.APIUser, id: int, **kwargs) -> models.ResourcePool:
        """Update an existing resource pool in the database."""
        rp: Optional[schemas.ResourcePoolORM] = None
        async with self.session_maker() as session:
            async with session.begin():
                stmt = (
                    select(schemas.ResourcePoolORM)
                    .where(schemas.ResourcePoolORM.id == id)
                    .options(selectinload(schemas.ResourcePoolORM.classes))
                )
                res = await session.execute(stmt)
                rp = res.scalars().first()
                if rp is None:
                    raise errors.MissingResourceError(message=f"Resource pool with id {id} cannot be found")
                if len(kwargs) == 0:
                    return rp.dump()
                # NOTE: The .update method on the model validates the update to the resource pool
                rp.dump().update(**kwargs)
                for key, val in kwargs.items():
                    match key:
                        case "name" | "public" | "default" | "quota":
                            setattr(rp, key, val)
                        case "classes":
                            for cls in val:
                                class_id = cls.pop("id")
                                cls.pop("matching", None)
                                if len(cls) == 0:
                                    raise errors.ValidationError(
                                        message="More fields than the id of the class "
                                        "should be provided when updating it"
                                    )
                                stmt_cls = (
                                    update(schemas.ResourceClassORM)
                                    .where(schemas.ResourceClassORM.id == class_id)
                                    .where(schemas.ResourceClassORM.resource_pool_id == id)
                                    .values(**cls)
                                    .returning(schemas.ResourceClassORM)
                                )
                                res = await session.execute(stmt_cls)
                                updated_cls = res.scalars().first()
                                if updated_cls is None:
                                    raise errors.MissingResourceError(
                                        message=f"Class with id {class_id} does not exist in the resource pool"
                                    )
                        case _:
                            pass

                return rp.dump()

    @_only_admins
    async def delete_resource_pool(self, api_user: models.APIUser, id: int) -> Optional[models.ResourcePool]:
        """Delete a resource pool from the database."""
        async with self.session_maker() as session:
            async with session.begin():
                stmt = select(schemas.ResourcePoolORM).where(schemas.ResourcePoolORM.id == id)
                res = await session.execute(stmt)
                rp = res.scalars().first()
                if rp is not None:
                    if rp.default:
                        raise errors.ValidationError(message="The default resource pool cannot be deleted.")
                    await session.delete(rp)
                    return rp.dump()
                return None

    @_only_admins
    async def delete_resource_class(self, api_user: models.APIUser, resource_pool_id: int, resource_class_id: int):
        """Delete a specific resource class."""
        async with self.session_maker() as session:
            async with session.begin():
                stmt = (
                    select(schemas.ResourceClassORM)
                    .where(schemas.ResourceClassORM.id == resource_class_id)
                    .where(schemas.ResourceClassORM.resource_pool_id == resource_pool_id)
                )
                res = await session.execute(stmt)
                cls = res.scalars().first()
                if cls is not None:
                    if cls.default:
                        raise errors.ValidationError(message="The default resource class cannot be deleted.")
                    await session.delete(cls)

    @_only_admins
    async def update_resource_class(
        self, api_user: models.APIUser, resource_pool_id: int, resource_class_id: int, **kwargs
    ) -> models.ResourceClass:
        """Update a specific resource class."""
        async with self.session_maker() as session:
            async with session.begin():
                stmt = (
                    select(schemas.ResourceClassORM)
                    .where(schemas.ResourceClassORM.id == resource_class_id)
                    .where(schemas.ResourceClassORM.resource_pool_id == resource_pool_id)
                )
                res = await session.execute(stmt)
                cls: Optional[schemas.ResourceClassORM] = res.scalars().first()
                if cls is None:
                    raise errors.MissingResourceError(
                        message=(
                            f"The resource class with id {resource_class_id} does not exist, the resource pool with "
                            f"id {resource_pool_id} does not exist or the requested resource class is not "
                            "associated with the resource pool"
                        )
                    )
                if not cls.default:
                    raise errors.ValidationError(message="Only the default resource class can be updated.")
                for k, v in kwargs.items():
                    setattr(cls, k, v)
                return cls.dump()


class UserRepository(_Base):
    """The adapter used for accessing users with SQLAlchemy."""

    @_only_admins
    async def get_users(
        self,
        *,
        api_user: models.APIUser,
        keycloak_id: Optional[str] = None,
        resource_pool_id: Optional[int] = None,
    ) -> List[models.User]:
        """Get users from the database."""
        async with self.session_maker() as session:
            async with session.begin():
                if resource_pool_id is not None:
                    stmt = (
                        select(schemas.ResourcePoolORM)
                        .where(schemas.ResourcePoolORM.id == resource_pool_id)
                        .options(selectinload(schemas.ResourcePoolORM.users))
                    )
                    if keycloak_id is not None:
                        stmt = stmt.join(schemas.ResourcePoolORM.users)
                        stmt = stmt.where(schemas.UserORM.keycloak_id == keycloak_id)
                    res = await session.execute(stmt)
                    rp = res.scalars().first()
                    if rp is None:
                        raise errors.MissingResourceError(
                            message=f"Resource pool with id {resource_pool_id} does not exist"
                        )
                    return [user.dump() for user in rp.users]
                else:
                    stmt = select(schemas.UserORM)
                    if keycloak_id is not None:
                        stmt = stmt.where(schemas.UserORM.keycloak_id == keycloak_id)
                    res = await session.execute(stmt)
                    orms = res.scalars().all()
                    return [orm.dump() for orm in orms]

    @_only_admins
    async def insert_user(self, api_user: models.APIUser, user: models.User) -> models.User:
        """Inser a user in the database."""
        orm = schemas.UserORM.load(user)
        async with self.session_maker() as session:
            async with session.begin():
                session.add(orm)
        return orm.dump()

    @_only_admins
    async def delete_user(self, api_user: models.APIUser, id: str):
        """Remove a user from the database."""
        async with self.session_maker() as session:
            async with session.begin():
                stmt = select(schemas.UserORM).where(schemas.UserORM.keycloak_id == id)
                res = await session.execute(stmt)
                user = res.scalars().first()
                if user is None:
                    return None
                await session.delete(user)
        return None

    async def get_user_resource_pools(
        self,
        api_user: models.APIUser,
        keycloak_id: str,
        resource_pool_id: Optional[int] = None,
        resource_pool_name: Optional[str] = None,
    ) -> List[models.ResourcePool]:
        """Get resource pools that a specific user has access to."""
        async with self.session_maker() as session:
            async with session.begin():
                stmt = select(schemas.ResourcePoolORM).options(selectinload(schemas.ResourcePoolORM.classes))
                if resource_pool_name is not None:
                    stmt = stmt.where(schemas.ResourcePoolORM.name == resource_pool_name)
                if resource_pool_id is not None:
                    stmt = stmt.where(schemas.ResourcePoolORM.id == resource_pool_id)
                # NOTE: The line below ensures that the right users can access the right resources, do not remove.
                stmt = _resource_pool_access_control(api_user, stmt, keycloak_id=keycloak_id)
                res = await session.execute(stmt)
                rps: List[schemas.ResourcePoolORM] = res.scalars().all()
                return [rp.dump() for rp in rps]

    @_only_admins
    async def update_user_resource_pools(
        self, api_user: models.APIUser, keycloak_id: str, resource_pool_ids: List[int], append: bool = True
    ) -> List[models.ResourcePool]:
        """Update the resource pools that a specific user has access to."""
        async with self.session_maker() as session:
            async with session.begin():
                stmt = (
                    select(schemas.UserORM)
                    .where(schemas.UserORM.keycloak_id == keycloak_id)
                    .options(selectinload(schemas.UserORM.resource_pools))
                )
                res = await session.execute(stmt)
                user: Optional[schemas.UserORM] = res.scalars().first()
                if user is None:
                    raise errors.MissingResourceError(message=f"The user with keycloak id {keycloak_id} does not exist")
                stmt_rp = (
                    select(schemas.ResourcePoolORM)
                    .where(schemas.ResourcePoolORM.id.in_(resource_pool_ids))
                    .options(selectinload(schemas.ResourcePoolORM.classes))
                )
                res = await session.execute(stmt_rp)
                rps_to_add = res.scalars().all()
                if len(rps_to_add) != len(resource_pool_ids):
                    missing_rps = set(resource_pool_ids).difference(set([i.id for i in rps_to_add]))
                    raise errors.MissingResourceError(
                        message=f"The resource pools with ids: {missing_rps} do not exist."
                    )
                if append:
                    user.resource_pools.extend(rps_to_add)
                else:
                    user.resource_pools = rps_to_add
                return [rp.dump() for rp in rps_to_add]

    @_only_admins
    async def delete_resource_pool_user(self, api_user: models.APIUser, resource_pool_id: int, keycloak_id: str):
        """Remove a user from a specific resource pool."""
        async with self.session_maker() as session:
            async with session.begin():
                sub = (
                    select(schemas.UserORM.id)
                    .join(schemas.ResourcePoolORM, schemas.UserORM.resource_pools)
                    .where(schemas.UserORM.keycloak_id == keycloak_id)
                    .where(schemas.ResourcePoolORM.id == resource_pool_id)
                )
                stmt = delete(schemas.resource_pools_users).where(schemas.resource_pools_users.c.user_id.in_(sub))
                await session.execute(stmt)

    @_only_admins
    async def update_resource_pool_users(
        self, api_user: models.APIUser, resource_pool_id: int, users: List[models.User], append: bool = True
    ) -> List[models.User]:
        """Update the users that have access to a specific resource pool."""
        async with self.session_maker() as session:
            async with session.begin():
                stmt = (
                    select(schemas.ResourcePoolORM)
                    .where(schemas.ResourcePoolORM.id == resource_pool_id)
                    .options(
                        selectinload(schemas.ResourcePoolORM.users),
                        selectinload(schemas.ResourcePoolORM.classes),
                    )
                )
                res = await session.execute(stmt)
                rp: Optional[schemas.ResourcePoolORM] = res.scalars().first()
                if rp is None:
                    raise errors.MissingResourceError(
                        message=f"The resource pool with id {resource_pool_id} does not exist"
                    )
                user_ids_to_add_req = [user.keycloak_id for user in users]
                stmt_usr = select(schemas.UserORM).where(schemas.UserORM.keycloak_id.in_(user_ids_to_add_req))
                res = await session.execute(stmt_usr)
                users_to_add_exist = res.scalars().all()
                user_ids_to_add_exist = [i.keycloak_id for i in users_to_add_exist]
                users_to_add_missing = [
                    schemas.UserORM(keycloak_id=i.keycloak_id)
                    for i in users
                    if i.keycloak_id not in user_ids_to_add_exist
                ]
                if append:
                    rp.users.extend(users_to_add_exist + users_to_add_missing)
                else:
                    rp.users = users_to_add_exist + users_to_add_missing
                return [usr.dump() for usr in rp.users]<|MERGE_RESOLUTION|>--- conflicted
+++ resolved
@@ -7,21 +7,13 @@
 """
 from functools import wraps
 from pathlib import Path
-<<<<<<< HEAD
-from typing import Dict, List, Optional, Set, Tuple, cast
-=======
 from typing import List, Optional, Tuple
->>>>>>> d22df951
 
 from alembic import command, config
 from sqlalchemy import create_engine, delete, or_, select, update
 from sqlalchemy.ext.asyncio import AsyncSession, create_async_engine
 from sqlalchemy.orm import Session, selectinload, sessionmaker
-<<<<<<< HEAD
-from sqlalchemy.sql import Select, and_
-=======
 from sqlalchemy.sql import Select
->>>>>>> d22df951
 from sqlalchemy.sql.expression import true
 
 import models
