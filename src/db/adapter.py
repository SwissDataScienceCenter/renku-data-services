--- conflicted
+++ resolved
@@ -12,15 +12,9 @@
 
 
 class _Base:
-<<<<<<< HEAD
-    def __init__(self, sync_sqlalchemy_url: str, async_sqlalchemy_url: str):
-        self.engine = create_async_engine(async_sqlalchemy_url, echo=True)
-        self.sync_engine = create_engine(sync_sqlalchemy_url, echo=True)
-=======
     def __init__(self, sync_sqlalchemy_url: str, async_sqlalchemy_url: str, debug: bool = False):
         self.engine = create_async_engine(async_sqlalchemy_url, echo=debug)
         self.sync_engine = create_engine(sync_sqlalchemy_url, echo=debug)
->>>>>>> 0f7c7817
         self.session_maker = sessionmaker(
             self.engine, class_=AsyncSession, expire_on_commit=False
         )  # type: ignore[call-overload]
@@ -187,15 +181,8 @@
                 stmt = select(schemas.ResourcePoolORM).where(schemas.ResourcePoolORM.id == id)
                 res = await session.execute(stmt)
                 rp = res.scalars().first()
-<<<<<<< HEAD
-                if rp is None:
-                    return None
-                await session.delete(rp)
-        return None
-=======
                 if rp is not None:
                     await session.delete(rp)
->>>>>>> 0f7c7817
 
     async def delete_resource_class(self, resource_pool_id: int, resource_class_id: int):
         """Delete a specific resource class."""
