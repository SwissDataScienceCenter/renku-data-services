[tool.poetry]
name = "renku-data-services"
version = "0.0.1"
description = "Collection of services that deal with data in Postgres."
authors = ["Swiss Data Science Center <contact@datascience.ch>"]
readme = "README.md"
license = "Apache License 2.0"
packages = [
  { include = "renku_data_services/data_api", from = "bases" },
  { include = "renku_data_services/keycloak_sync", from = "bases" },
  { include = "renku_data_services/authn", from = "components" },
  { include = "renku_data_services/db_config", from = "components" },
  { include = "renku_data_services/app_config", from = "components" },
  { include = "renku_data_services/authz", from = "components" },
  { include = "renku_data_services/authz_migrations", from = "components" },
  { include = "renku_data_services/crc", from = "components" },
  { include = "renku_data_services/crc_migrations", from = "components" },
  { include = "renku_data_services/k8s", from = "components" },
  { include = "renku_data_services/migrations", from = "components" },
  { include = "renku_data_services/errors", from = "components" },
  { include = "renku_data_services/base_models", from = "components" },
  { include = "renku_data_services/base_api", from = "components" },
  { include = "renku_data_services/storage", from = "components" },
  { include = "renku_data_services/storage_migrations", from = "components" },
  { include = "renku_data_services/user_preferences", from = "components" },
  { include = "renku_data_services/user_preferences_migrations", from = "components" },
  { include = "renku_data_services/utils", from = "components" },
  { include = "renku_data_services/git", from = "components" },
  { include = "renku_data_services/users", from = "components" },
  { include = "renku_data_services/users_migrations", from = "components" },
  { include = "renku_data_services/project", from = "components" },
  { include = "renku_data_services/project_migrations", from = "components" },
  { include = "renku_data_services/events_migrations", from = "components" },
  { include = "renku_data_services/message_queue", from = "components" },
  { include = "renku_data_services/namespace", from = "components" },
  { include = "renku_data_services/session", from = "components" },
  { include = "renku_data_services/session_migrations", from = "components" },
  { include = "renku_data_services/events_migrations", from = "components" },
  { include = "renku_data_services/message_queue", from = "components" },
<<<<<<< HEAD
=======
  { include = "renku_data_services/secrets", from = "components" },
>>>>>>> 36e187be
  { include = "renku_data_services/connected_services", from = "components" },
]

[tool.poetry.dependencies]
python = "^3.12"
sanic = { extras = ["ext"], version = "^23.3.0" }
pydantic = {extras = ["email"], version = "^2.6.4"}
datamodel-code-generator = "^0.24.2"
sqlalchemy = { extras = ["asyncio"], version = "^2.0.9" }
alembic = "^1.10.3"
asyncpg = "^0.29.0"
pyjwt = { extras = ["crypto"], version = "^2.6.0" }
tenacity = "^8.2.2"
httpx = "<0.24"
kubernetes = "^26.1.0"
python-ulid = "^1.1.0"
python-gitlab = "^3.15.0"
psycopg = { version = "^3.1.10", extras = ["binary"] }
urllib3 = "^2.2.1"
deepmerge = "^1.1.0"
authlib = "^1.3.0"
redis = "^5.0.1"
dataclasses-avroschema = "^0.57.4"
undictify = "^0.11.3"
types-redis = "^4.6.0.20240218"
prometheus-sanic = "^3.0.0"
sentry-sdk = { version = "^1.43.0", extras = ["sanic"] }
cryptography = "^42.0.5"

[tool.poetry.group.dev.dependencies]
bandit = "^1.7.5"
mypy = "^1.1.1"
pytest = "^7.2.2"
pytest-cov = "^4.0.0"
pre-commit = "^3.2.2"
sanic-testing = "^23.3.0"
aiosqlite = "^0.18.0"
types-pyyaml = "^6.0.12.9"
schemathesis = "^3.19.0"
pytest-asyncio = "^0.21.1"
pytest-postgresql = "^5.0.0"
types-urllib3 = "^1.26.25.14"
pyavro-gen = "^0.3.3"
avro-preprocessor = "^0.3.0"
fakeredis = "^2.21.1"
ruff = "^0.3.4"
debugpy = "^1.8.1"

[build-system]
requires = ["poetry-core"]
build-backend = "poetry.core.masonry.api"

[tool.ruff]
line-length = 120
target-version = "py311"
output-format = "full"
include = ["*.py", "*.pyi"]
exclude = ["*/avro_models/*"]

[tool.ruff.lint]
select = [
  # isort
  "I",
  # pydocstyle
  "D",
  # pyflakes
  "F",
  # pycodestyle
  "E",
  "W",
  # pyupgrade
  "UP",
  # flake8-simplify
  "SIM",
]
ignore = [
  "D105",
  "D107",
  "D202",
  "D211",
  "D213",
  "D401",
  "E202",
  "E226",
  "E231",
  "UP007",
  "UP038"
]

[tool.ruff.lint.per-file-ignores]
"test/*" = ["D"]
"*/crc_migrations/*" = ["D", "I"]
"*/events_migrations/*" = ["D", "I"]
"*/storage_migrations/*" = ["D", "I"]
"*/user_preferences_migrations/*" = ["D", "I"]
"*/project_migrations/*" = ["D", "I"]
"*/session_migrations/*" = ["D", "I"]
"*/authz_migrations/*" = ["D", "I"]
"*/users_migrations/*" = ["D", "I"]
"*/versions/*" = ["D", "E", "W"]
"apispec.py" = ["D", "E", "W", "I", "UP"]

[tool.ruff.lint.isort]
known-first-party = ["renku_data_services"]

[tool.ruff.lint.pydocstyle]
convention = "google"

[tool.bandit]
skips = ["B101", "B603", "B607", "B404"]

[tool.pytest.ini_options]
addopts = "--cov components/ --cov bases/ --cov-report=term-missing -v"
doctest_optionflags = "ALLOW_UNICODE"
testpaths = ["bases", "components", "test"]
markers = ["integration: mark a test as a integration."]
filterwarnings = [
  "ignore:<class 'pytest_black.BlackItem'> is not using a cooperative constructor:pytest.PytestDeprecationWarning",
  "ignore:distutils Version classes are deprecated. Use packaging.version instead:DeprecationWarning",
]
postgresql_host = "localhost"
postgresql_user = "renku"
postgresql_password = "renku"

[tool.mypy]
python_version = "3.12"
mypy_path = ["components", "bases"]
files = ["bases/**/*.py", "components/**/*.py"]
namespace_packages = true
explicit_package_bases = true
exclude = ["test"]

pretty = true
show_column_numbers = true
show_error_codes = true
show_error_context = true
warn_unreachable = true
check_untyped_defs = true

[[tool.mypy.overrides]]
module = [
  "renku_data_services.crc.apispec",
  "renku_data_services.connected_services.apispec",
  "renku_data_services.storage.apispec",
  "renku_data_services.project.apispec",
  "renku_data_services.secrets.apispec",
  "renku_data_services.session.apispec",
  "renku_data_services.user_preferences.apispec",
  "renku_data_services.users.apispec",
  "renku_data_services.data_api.error_handler",
  "renku_data_services.namespace.apispec",
  "renku_data_services.connected_services.apispec",
]
ignore_errors = true

[[tool.mypy.overrides]]
module = [
  "sanic_testing.*",
  "asyncpg.*",
  "kubernetes.*",
  "deepmerge.*",
  "pyavro_gen.*",
  "avro_preprocessor.*",
  "undictify.*",
  "dataclasses_avroschema",
  "urllib3.*",
  "prometheus_sanic.*",
  "authlib.integrations.httpx_client",
]
ignore_missing_imports = true

[tool.coverage.run]
source = ["bases/", "components/"]
concurrency = ["thread", "greenlet"]
omit = ["components/renku_data_services/migrations/resource_pools/*"]<|MERGE_RESOLUTION|>--- conflicted
+++ resolved
@@ -37,10 +37,7 @@
   { include = "renku_data_services/session_migrations", from = "components" },
   { include = "renku_data_services/events_migrations", from = "components" },
   { include = "renku_data_services/message_queue", from = "components" },
-<<<<<<< HEAD
-=======
   { include = "renku_data_services/secrets", from = "components" },
->>>>>>> 36e187be
   { include = "renku_data_services/connected_services", from = "components" },
 ]
 
