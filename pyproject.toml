[tool.poetry]
name = "renku-data-services"
version = "0.0.1"
description = "Collection of services that deal with data in Postgres."
authors = ["Swiss Data Science Center <contact@datascience.ch>"]
readme = "README.md"
license = "Apache License 2.0"
packages = [
  { include = "renku_data_services/data_api", from = "bases" },
  { include = "renku_data_services/background_jobs", from = "bases" },
  { include = "renku_data_services/authn", from = "components" },
  { include = "renku_data_services/db_config", from = "components" },
  { include = "renku_data_services/app_config", from = "components" },
  { include = "renku_data_services/authz", from = "components" },
  { include = "renku_data_services/crc", from = "components" },
  { include = "renku_data_services/k8s", from = "components" },
  { include = "renku_data_services/migrations", from = "components" },
  { include = "renku_data_services/errors", from = "components" },
  { include = "renku_data_services/base_models", from = "components" },
  { include = "renku_data_services/base_api", from = "components" },
  { include = "renku_data_services/storage", from = "components" },
  { include = "renku_data_services/user_preferences", from = "components" },
  { include = "renku_data_services/utils", from = "components" },
  { include = "renku_data_services/git", from = "components" },
  { include = "renku_data_services/users", from = "components" },
  { include = "renku_data_services/project", from = "components" },
  { include = "renku_data_services/message_queue", from = "components" },
  { include = "renku_data_services/namespace", from = "components" },
  { include = "renku_data_services/session", from = "components" },
  { include = "renku_data_services/message_queue", from = "components" },
  { include = "renku_data_services/secrets", from = "components" },
  { include = "renku_data_services/connected_services", from = "components" },
  { include = "renku_data_services/repositories", from = "components" },
  { include = "renku_data_services/notebooks", from = "components" },
]

[tool.poetry.dependencies]
python = "^3.12"
sanic = { extras = ["ext"], version = "^24.6.0" }
pydantic = {extras = ["email"], version = "^2.8.2"}
datamodel-code-generator = "^0.24.2"
sqlalchemy = { extras = ["asyncio"], version = "^2.0.31" }
alembic = "^1.13.2"
asyncpg = "^0.29.0"
pyjwt = { extras = ["crypto"], version = "^2.6.0" }
tenacity = "^8.5.0"
httpx = "<0.28"
kubernetes = "^30.1.0"
python-ulid = "^2.7.0"
python-gitlab = "^4.7.0"
psycopg = { version = "^3.2.1", extras = ["binary"] }
urllib3 = "^2.2.2"
deepmerge = "^1.1.0"
authlib = "^1.3.1"
redis = "^5.0.7"
dataclasses-avroschema = "^0.60.2"
undictify = "^0.11.3"
types-redis = "^4.6.0.20240218"
prometheus-sanic = "^3.0.0"
prometheus_client = "^0.7.1"
<<<<<<< HEAD
sentry-sdk = { version = "^1.43.0", extras = ["sanic"] }
authzed = "^0.15.0"
cryptography = "^42.0.5"
kubernetes-asyncio = "^30.1.0"
marshmallow = "^3.21.3"
escapism = "^1.0.1"
=======
sentry-sdk = { version = "^2.7.1", extras = ["sanic"] }
authzed = "^0.16.0"
cryptography = "^42.0.8"
# see https://github.com/sanic-org/sanic/issues/2828 for setuptools dependency, remove when not needed anymore
setuptools = { version = "^70.2.0" }
>>>>>>> ab261484

[tool.poetry.group.dev.dependencies]
bandit = "^1.7.9"
mypy = "~1.10"  # NOTE: Mypy 1.10.0 has problems with our decorators, see https://github.com/python/mypy/issues/17166
pytest = "^8.2.2"
pytest-cov = "^5.0.0"
pre-commit = "^3.2.2"
sanic-testing = "^24.6.0"
aiosqlite = "^0.20.0"
types-pyyaml = "^6.0.12.9"
schemathesis = "~3.29.2"
pytest-asyncio = "^0.21.1"
pytest-postgresql = "^6.0.0"
types-urllib3 = "^1.26.25.14"
pyavro-gen = "^0.3.3"
avro-preprocessor = "^0.3.0"
fakeredis = "^2.23.3"
ruff = "^0.5.1"
debugpy = "^1.8.2"
pytest-xdist = {version = "^3.5.0", extras = ["psutil"]}
types-requests = "^2.32.0.20240622"

[build-system]
requires = ["poetry-core"]
build-backend = "poetry.core.masonry.api"

[tool.ruff]
line-length = 120
target-version = "py311"
output-format = "full"
include = ["*.py", "*.pyi"]
exclude = ["*/avro_models/*"]

[tool.ruff.format]
exclude = ["apispec.py"]

[tool.ruff.lint]
select = [
  # isort
  "I",
  # pydocstyle
  "D",
  # pyflakes
  "F",
  # pycodestyle
  "E",
  "W",
  # pyupgrade
  "UP",
  # flake8-simplify
  "SIM",
]
ignore = [
  "D105",
  "D107",
  "D202",
  "D211",
  "D213",
  "D401",
  "E202",
  "E226",
  "E231",
  "UP007",
  "UP038"
]

[tool.ruff.lint.per-file-ignores]
"test/*" = ["D"]
"*/versions/*" = ["D", "E", "W"]
"apispec.py" = ["D", "E", "W", "I", "UP"]

[tool.ruff.lint.isort]
known-first-party = ["renku_data_services"]

[tool.ruff.lint.pydocstyle]
convention = "google"

[tool.bandit]
skips = ["B101", "B603", "B607", "B404"]
exclude_dirs = ["test"]

[tool.pytest.ini_options]
addopts = "--cov components/ --cov bases/ --cov-report=term-missing -v"
doctest_optionflags = "ALLOW_UNICODE"
testpaths = ["bases", "components", "test"]
markers = ["integration: mark a test as a integration."]
filterwarnings = [
  "ignore:<class 'pytest_black.BlackItem'> is not using a cooperative constructor:pytest.PytestDeprecationWarning",
  "ignore:distutils Version classes are deprecated. Use packaging.version instead:DeprecationWarning",
]
postgresql_host = "localhost"
postgresql_user = "renku"
postgresql_password = "renku"

[tool.mypy]
python_version = "3.12"
mypy_path = ["components", "bases"]
files = ["bases/**/*.py", "components/**/*.py"]
namespace_packages = true
explicit_package_bases = true
exclude = ["test"]

pretty = true
show_column_numbers = true
show_error_codes = true
show_error_context = true

warn_unreachable = true
warn_redundant_casts = true
warn_unused_ignores = true
warn_return_any = true
strict_equality = true
check_untyped_defs = true
allow_redefinition = true
disallow_subclassing_any = true
disallow_untyped_decorators = true
disallow_incomplete_defs = true
disallow_untyped_defs = true

[[tool.mypy.overrides]]
module = [
  "renku_data_services.crc.apispec",
  "renku_data_services.connected_services.apispec",
  "renku_data_services.storage.apispec",
  "renku_data_services.project.apispec",
  "renku_data_services.repositories.apispec",
  "renku_data_services.secrets.apispec",
  "renku_data_services.session.apispec",
  "renku_data_services.user_preferences.apispec",
  "renku_data_services.users.apispec",
  "renku_data_services.data_api.error_handler",
  "renku_data_services.namespace.apispec",
]
ignore_errors = true

[[tool.mypy.overrides]]
module = [
  "asyncpg.*",
  "authlib.*",
  "authzed.*",
  "avro_preprocessor.*",
  "dataclasses_avroschema",
  "deepmerge.*",
  "grpc.*",
  "grpcutil.*",
  "kubernetes.*",
  "kubernetes_asyncio.*",
  "prometheus_client.*",
  "prometheus_sanic.*",
  "pyavro_gen.*",
  "sanic_testing.*",
  "undictify.*",
  "urllib3.*",
  "escapism.*",
]
ignore_missing_imports = true

[tool.coverage.run]
source = ["bases/", "components/"]
concurrency = ["thread", "greenlet"]<|MERGE_RESOLUTION|>--- conflicted
+++ resolved
@@ -58,20 +58,17 @@
 types-redis = "^4.6.0.20240218"
 prometheus-sanic = "^3.0.0"
 prometheus_client = "^0.7.1"
-<<<<<<< HEAD
 sentry-sdk = { version = "^1.43.0", extras = ["sanic"] }
 authzed = "^0.15.0"
 cryptography = "^42.0.5"
 kubernetes-asyncio = "^30.1.0"
 marshmallow = "^3.21.3"
 escapism = "^1.0.1"
-=======
 sentry-sdk = { version = "^2.7.1", extras = ["sanic"] }
 authzed = "^0.16.0"
 cryptography = "^42.0.8"
 # see https://github.com/sanic-org/sanic/issues/2828 for setuptools dependency, remove when not needed anymore
 setuptools = { version = "^70.2.0" }
->>>>>>> ab261484
 
 [tool.poetry.group.dev.dependencies]
 bandit = "^1.7.9"
