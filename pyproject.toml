--- conflicted
+++ resolved
@@ -37,11 +37,6 @@
   { include = "renku_data_services/session_migrations", from = "components" },
   { include = "renku_data_services/events_migrations", from = "components" },
   { include = "renku_data_services/message_queue", from = "components" },
-<<<<<<< HEAD
-  { include = "renku_data_services/connected_services", from = "components" },
-=======
-  { include = "renku_data_services/secrets", from = "components" },
->>>>>>> 3c357369
 ]
 
 [tool.poetry.dependencies]
@@ -190,11 +185,6 @@
   "renku_data_services.users.apispec",
   "renku_data_services.data_api.error_handler",
   "renku_data_services.namespace.apispec",
-<<<<<<< HEAD
-  "renku_data_services.connected_services.apispec",
-=======
-  "renku_data_services.secrets.apispec",
->>>>>>> 3c357369
 ]
 ignore_errors = true
 
