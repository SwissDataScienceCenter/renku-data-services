[tool.poetry]
name = "renku-data-services"
version = "0.0.1"
description = "Collection of services that deal with data in Postgres."
authors = ["Swiss Data Science Center <contact@datascience.ch>"]
readme = "README.md"
license = "Apache License 2.0"
packages = [
  { include = "renku_data_services/data_api", from = "bases" },
  { include = "renku_data_services/background_jobs", from = "bases" },
  { include = "renku_data_services/authn", from = "components" },
  { include = "renku_data_services/db_config", from = "components" },
  { include = "renku_data_services/app_config", from = "components" },
  { include = "renku_data_services/authz", from = "components" },
  { include = "renku_data_services/crc", from = "components" },
  { include = "renku_data_services/k8s", from = "components" },
  { include = "renku_data_services/migrations", from = "components" },
  { include = "renku_data_services/errors", from = "components" },
  { include = "renku_data_services/base_models", from = "components" },
  { include = "renku_data_services/base_api", from = "components" },
  { include = "renku_data_services/storage", from = "components" },
  { include = "renku_data_services/user_preferences", from = "components" },
  { include = "renku_data_services/utils", from = "components" },
  { include = "renku_data_services/git", from = "components" },
  { include = "renku_data_services/users", from = "components" },
  { include = "renku_data_services/project", from = "components" },
  { include = "renku_data_services/message_queue", from = "components" },
  { include = "renku_data_services/namespace", from = "components" },
  { include = "renku_data_services/session", from = "components" },
  { include = "renku_data_services/message_queue", from = "components" },
  { include = "renku_data_services/secrets", from = "components" },
  { include = "renku_data_services/connected_services", from = "components" },
  { include = "renku_data_services/repositories", from = "components" },
<<<<<<< HEAD
  { include = "renku_data_services/platform", from = "components" },
=======
  { include = "renku_data_services/notebooks", from = "components" },
>>>>>>> 6f3b3c05
]

[tool.poetry.dependencies]
python = "^3.12"
sanic = { extras = ["ext"], version = "^24.6.0" }
pydantic = { extras = ["email"], version = "^2.8.2" }
datamodel-code-generator = "^0.24.2"
sqlalchemy = { extras = ["asyncio"], version = "^2.0.31" }
alembic = "^1.13.2"
asyncpg = "^0.29.0"
pyjwt = { extras = ["crypto"], version = "^2.6.0" }
tenacity = "^8.5.0"
httpx = "<0.28"
kubernetes = "^30.1.0"
python-ulid = "^2.7.0"
python-gitlab = "^4.7.0"
psycopg = { version = "^3.2.1", extras = ["binary"] }
urllib3 = "^2.2.2"
deepmerge = "^1.1.0"
authlib = "^1.3.1"
redis = "^5.0.7"
dataclasses-avroschema = "^0.60.2"
undictify = "^0.11.3"
types-redis = "^4.6.0.20240218"
prometheus-sanic = "^3.0.0"
prometheus_client = "^0.7.1"
kubernetes-asyncio = "^30.1.0"
marshmallow = "^3.21.3"
escapism = "^1.0.1"
sentry-sdk = { version = "^2.7.1", extras = ["sanic"] }
authzed = "^0.16.0"
cryptography = "^42.0.8"
# see https://github.com/sanic-org/sanic/issues/2828 for setuptools dependency, remove when not needed anymore
setuptools = { version = "^70.2.0" }

[tool.poetry.group.dev.dependencies]
bandit = "^1.7.9"
mypy = "~1.10"                                             # NOTE: Mypy 1.10.0 has problems with our decorators, see https://github.com/python/mypy/issues/17166
pytest = "^8.2.2"
pytest-cov = "^5.0.0"
pre-commit = "^3.2.2"
sanic-testing = "^24.6.0"
aiosqlite = "^0.20.0"
types-pyyaml = "^6.0.12.9"
schemathesis = "~3.29.2"
pytest-asyncio = "^0.21.1"
pytest-postgresql = "^6.0.0"
types-urllib3 = "^1.26.25.14"
pyavro-gen = "^0.3.3"
avro-preprocessor = "^0.3.0"
fakeredis = "^2.23.3"
ruff = "^0.5.1"
debugpy = "^1.8.2"
pytest-xdist = { version = "^3.5.0", extras = ["psutil"] }
types-requests = "^2.32.0.20240622"

[build-system]
requires = ["poetry-core"]
build-backend = "poetry.core.masonry.api"

[tool.ruff]
line-length = 120
target-version = "py311"
output-format = "full"
include = ["*.py", "*.pyi"]
exclude = ["*/avro_models/*"]

[tool.ruff.format]
exclude = ["apispec.py"]

[tool.ruff.lint]
select = [
  # isort
  "I",
  # pydocstyle
  "D",
  # pyflakes
  "F",
  # pycodestyle
  "E",
  "W",
  # pyupgrade
  "UP",
  # flake8-simplify
  "SIM",
]
ignore = [
  "D105",
  "D107",
  "D202",
  "D211",
  "D213",
  "D401",
  "E202",
  "E226",
  "E231",
  "UP007",
  "UP038",
]

[tool.ruff.lint.per-file-ignores]
"test/*" = ["D"]
"*/versions/*" = ["D", "E", "W"]
"apispec.py" = ["D", "E", "W", "I", "UP"]

[tool.ruff.lint.isort]
known-first-party = ["renku_data_services"]

[tool.ruff.lint.pydocstyle]
convention = "google"

[tool.bandit]
skips = ["B101", "B603", "B607", "B404"]
exclude_dirs = ["test"]

[tool.pytest.ini_options]
addopts = "--cov components/ --cov bases/ --cov-report=term-missing -v"
doctest_optionflags = "ALLOW_UNICODE"
testpaths = ["bases", "components", "test"]
markers = ["integration: mark a test as a integration."]
filterwarnings = [
  "ignore:<class 'pytest_black.BlackItem'> is not using a cooperative constructor:pytest.PytestDeprecationWarning",
  "ignore:distutils Version classes are deprecated. Use packaging.version instead:DeprecationWarning",
]
postgresql_host = "localhost"
postgresql_user = "renku"
postgresql_password = "renku"

[tool.mypy]
python_version = "3.12"
mypy_path = ["components", "bases"]
files = ["bases/**/*.py", "components/**/*.py"]
namespace_packages = true
explicit_package_bases = true
exclude = ["test"]

pretty = true
show_column_numbers = true
show_error_codes = true
show_error_context = true

warn_unreachable = true
warn_redundant_casts = true
warn_unused_ignores = true
warn_return_any = true
strict_equality = true
check_untyped_defs = true
allow_redefinition = true
disallow_subclassing_any = true
disallow_untyped_decorators = true
disallow_incomplete_defs = true
disallow_untyped_defs = true

[[tool.mypy.overrides]]
module = [
  "renku_data_services.crc.apispec",
  "renku_data_services.connected_services.apispec",
  "renku_data_services.storage.apispec",
  "renku_data_services.project.apispec",
  "renku_data_services.repositories.apispec",
  "renku_data_services.secrets.apispec",
  "renku_data_services.session.apispec",
  "renku_data_services.user_preferences.apispec",
  "renku_data_services.users.apispec",
  "renku_data_services.data_api.error_handler",
  "renku_data_services.namespace.apispec",
<<<<<<< HEAD
  "renku_data_services.platform.apispec",
=======
  "renku_data_services.notebooks.apispec",
>>>>>>> 6f3b3c05
]
ignore_errors = true

[[tool.mypy.overrides]]
module = [
  "asyncpg.*",
  "authlib.*",
  "authzed.*",
  "avro_preprocessor.*",
  "dataclasses_avroschema",
  "deepmerge.*",
  "grpc.*",
  "grpcutil.*",
  "kubernetes.*",
  "kubernetes_asyncio.*",
  "prometheus_client.*",
  "prometheus_sanic.*",
  "pyavro_gen.*",
  "sanic_testing.*",
  "undictify.*",
  "urllib3.*",
  "escapism.*",
]
ignore_missing_imports = true

[tool.coverage.run]
source = ["bases/", "components/"]
omit = ["components/renku_data_services/notebooks"]
concurrency = ["thread", "greenlet"]<|MERGE_RESOLUTION|>--- conflicted
+++ resolved
@@ -31,11 +31,8 @@
   { include = "renku_data_services/secrets", from = "components" },
   { include = "renku_data_services/connected_services", from = "components" },
   { include = "renku_data_services/repositories", from = "components" },
-<<<<<<< HEAD
+  { include = "renku_data_services/notebooks", from = "components" },
   { include = "renku_data_services/platform", from = "components" },
-=======
-  { include = "renku_data_services/notebooks", from = "components" },
->>>>>>> 6f3b3c05
 ]
 
 [tool.poetry.dependencies]
@@ -202,11 +199,8 @@
   "renku_data_services.users.apispec",
   "renku_data_services.data_api.error_handler",
   "renku_data_services.namespace.apispec",
-<<<<<<< HEAD
+  "renku_data_services.notebooks.apispec",
   "renku_data_services.platform.apispec",
-=======
-  "renku_data_services.notebooks.apispec",
->>>>>>> 6f3b3c05
 ]
 ignore_errors = true
 
