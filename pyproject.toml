--- conflicted
+++ resolved
@@ -43,22 +43,12 @@
 alembic = "^1.13.2"
 asyncpg = "^0.29.0"
 pyjwt = { extras = ["crypto"], version = "^2.6.0" }
-<<<<<<< HEAD
-tenacity = "^8.2.2"
-kubernetes = "^26.1.0"
-python-ulid = "^1.1.0"
-python-gitlab = "^3.15.0"
-psycopg = { version = "^3.1.13", extras = ["binary"] }
-urllib3 = "^2.2.1"
-=======
 tenacity = "^8.5.0"
-httpx = "<0.28"
 kubernetes = "^30.1.0"
 python-ulid = "^2.7.0"
 python-gitlab = "^4.7.0"
 psycopg = { version = "^3.2.1", extras = ["binary"] }
 urllib3 = "^2.2.2"
->>>>>>> 6f3b3c05
 deepmerge = "^1.1.0"
 authlib = "^1.3.1"
 redis = "^5.0.7"
@@ -67,26 +57,17 @@
 types-redis = "^4.6.0.20240218"
 prometheus-sanic = "^3.0.0"
 prometheus_client = "^0.7.1"
-<<<<<<< HEAD
-sentry-sdk = { version = "^1.43.0", extras = ["sanic"] }
-authzed = "^0.15.0"
-cryptography = "^42.0.5"
 kubernetes-asyncio = "^30.1.0"
 marshmallow = "^3.21.3"
 escapism = "^1.0.1"
 httpx = "^0.27.0"
 kr8s = "^0.17.0"
 werkzeug = "^3.0.3"
-=======
-kubernetes-asyncio = "^30.1.0"
-marshmallow = "^3.21.3"
-escapism = "^1.0.1"
 sentry-sdk = { version = "^2.7.1", extras = ["sanic"] }
 authzed = "^0.16.0"
 cryptography = "^42.0.8"
 # see https://github.com/sanic-org/sanic/issues/2828 for setuptools dependency, remove when not needed anymore
 setuptools = { version = "^70.2.0" }
->>>>>>> 6f3b3c05
 
 [tool.poetry.group.dev.dependencies]
 bandit = "^1.7.9"
@@ -243,10 +224,7 @@
   "undictify.*",
   "urllib3.*",
   "escapism.*",
-<<<<<<< HEAD
   "kr8s.*",
-=======
->>>>>>> 6f3b3c05
 ]
 ignore_missing_imports = true
 
