[tool.poetry]
name = "renku-data-services"
version = "0.0.1"
description = "Collection of services that deal with data in Postgres."
authors = ["Swiss Data Science Center <contact@datascience.ch>"]
readme = "README.md"
license = "Apache License 2.0"
packages = [
  { include = "renku_data_services/data_api", from = "bases" },
  { include = "renku_data_services/keycloak_sync", from = "bases" },
  { include = "renku_data_services/authn", from = "components" },
  { include = "renku_data_services/db_config", from = "components" },
  { include = "renku_data_services/app_config", from = "components" },
  { include = "renku_data_services/authz", from = "components" },
  { include = "renku_data_services/crc", from = "components" },
  { include = "renku_data_services/crc_migrations", from = "components" },
  { include = "renku_data_services/k8s", from = "components" },
  { include = "renku_data_services/migrations", from = "components" },
  { include = "renku_data_services/errors", from = "components" },
  { include = "renku_data_services/base_models", from = "components" },
  { include = "renku_data_services/base_api", from = "components" },
  { include = "renku_data_services/storage", from = "components" },
  { include = "renku_data_services/storage_migrations", from = "components" },
  { include = "renku_data_services/user_preferences", from = "components" },
  { include = "renku_data_services/user_preferences_migrations", from = "components" },
  { include = "renku_data_services/utils", from = "components" },
  { include = "renku_data_services/git", from = "components" },
  { include = "renku_data_services/users", from = "components" },
  { include = "renku_data_services/users_migrations", from = "components" },
  { include = "renku_data_services/project", from = "components" },
  { include = "renku_data_services/project_migrations", from = "components" },
  { include = "renku_data_services/events_migrations", from = "components" },
  { include = "renku_data_services/message_queue", from = "components" },
  { include = "renku_data_services/namespace", from = "components" },
  { include = "renku_data_services/session", from = "components" },
  { include = "renku_data_services/session_migrations", from = "components" },
  { include = "renku_data_services/events_migrations", from = "components" },
  { include = "renku_data_services/message_queue", from = "components" },
  { include = "renku_data_services/secrets", from = "components" },
]

[tool.poetry.dependencies]
python = "^3.12"
sanic = { extras = ["ext"], version = "^23.3.0" }
pydantic = {extras = ["email"], version = "^2.6.4"}
datamodel-code-generator = "^0.24.2"
sqlalchemy = { extras = ["asyncio"], version = "^2.0.9" }
alembic = "^1.12.1"
asyncpg = "^0.29.0"
pyjwt = { extras = ["crypto"], version = "^2.6.0" }
tenacity = "^8.2.2"
httpx = "<0.24"
kubernetes = "^26.1.0"
python-ulid = "^1.1.0"
python-gitlab = "^3.15.0"
psycopg = { version = "^3.1.13", extras = ["binary"] }
urllib3 = "^2.2.1"
deepmerge = "^1.1.0"
authlib = "^1.2.1"
redis = "^5.0.1"
dataclasses-avroschema = "^0.57.4"
undictify = "^0.11.3"
types-redis = "^4.6.0.20240218"
prometheus-sanic = "^3.0.0"
sentry-sdk = { version = "^1.43.0", extras = ["sanic"] }
authzed = {git = "https://github.com/authzed/authzed-py.git", rev = "bcd9640a5c2f8e0350e1eff29b34b3fe23a57f14"}
<<<<<<< HEAD
=======
cryptography = "^42.0.5"
>>>>>>> 6bf14b12

[tool.poetry.group.dev.dependencies]
bandit = "^1.7.5"
mypy = "^1.1.1"
pytest = "^7.2.2"
pytest-cov = "^4.0.0"
pre-commit = "^3.2.2"
sanic-testing = "^23.3.0"
aiosqlite = "^0.18.0"
types-pyyaml = "^6.0.12.9"
schemathesis = "^3.19.0"
pytest-asyncio = "^0.21.1"
pytest-postgresql = "^5.0.0"
types-urllib3 = "^1.26.25.14"
pyavro-gen = "^0.3.3"
avro-preprocessor = "^0.3.0"
fakeredis = "^2.21.1"
ruff = "^0.3.4"
debugpy = "^1.8.1"
pytest-xdist = {version = "^3.5.0", extras = ["psutil"]}

[build-system]
requires = ["poetry-core"]
build-backend = "poetry.core.masonry.api"

[tool.ruff]
line-length = 120
target-version = "py311"
output-format = "full"
include = ["*.py", "*.pyi"]
exclude = ["*/avro_models/*"]

[tool.ruff.lint]
select = [
  # isort
  "I",
  # pydocstyle
  "D",
  # pyflakes
  "F",
  # pycodestyle
  "E",
  "W",
  # pyupgrade
  "UP",
  # flake8-simplify
  "SIM",
]
ignore = [
  "D105",
  "D107",
  "D202",
  "D211",
  "D213",
  "D401",
  "E202",
  "E226",
  "E231",
  "UP007",
  "UP038"
]

[tool.ruff.lint.per-file-ignores]
"test/*" = ["D"]
"*/crc_migrations/*" = ["D", "I"]
"*/events_migrations/*" = ["D", "I"]
"*/storage_migrations/*" = ["D", "I"]
"*/user_preferences_migrations/*" = ["D", "I"]
"*/project_migrations/*" = ["D", "I"]
"*/session_migrations/*" = ["D", "I"]
"*/users_migrations/*" = ["D", "I"]
"*/versions/*" = ["D", "E", "W"]
"apispec.py" = ["D", "E", "W", "I", "UP"]

[tool.ruff.lint.isort]
known-first-party = ["renku_data_services"]

[tool.ruff.lint.pydocstyle]
convention = "google"

[tool.bandit]
skips = ["B101", "B603", "B607", "B404"]

[tool.pytest.ini_options]
addopts = "--cov components/ --cov bases/ --cov-report=term-missing -v"
doctest_optionflags = "ALLOW_UNICODE"
testpaths = ["bases", "components", "test"]
markers = ["integration: mark a test as a integration."]
filterwarnings = [
  "ignore:<class 'pytest_black.BlackItem'> is not using a cooperative constructor:pytest.PytestDeprecationWarning",
  "ignore:distutils Version classes are deprecated. Use packaging.version instead:DeprecationWarning",
]
postgresql_host = "localhost"
postgresql_user = "renku"
postgresql_password = "renku"

[tool.mypy]
python_version = "3.12"
mypy_path = ["components", "bases"]
files = ["bases/**/*.py", "components/**/*.py"]
namespace_packages = true
explicit_package_bases = true
exclude = ["test"]

pretty = true
show_column_numbers = true
show_error_codes = true
show_error_context = true
warn_unreachable = true
check_untyped_defs = true

[[tool.mypy.overrides]]
module = [
  "renku_data_services.crc.apispec",
  "renku_data_services.storage.apispec",
  "renku_data_services.project.apispec",
  "renku_data_services.session.apispec",
  "renku_data_services.user_preferences.apispec",
  "renku_data_services.users.apispec",
  "renku_data_services.data_api.error_handler",
  "renku_data_services.namespace.apispec",
  "renku_data_services.secrets.apispec",
]
ignore_errors = true

[[tool.mypy.overrides]]
module = [
  "sanic_testing.*",
  "asyncpg.*",
  "kubernetes.*",
  "deepmerge.*",
  "pyavro_gen.*",
  "avro_preprocessor.*",
  "undictify.*",
  "dataclasses_avroschema",
  "urllib3.*",
  "prometheus_sanic.*",
  "authzed.*",
  "grpcutil.*",
]
ignore_missing_imports = true

[tool.coverage.run]
source = ["bases/", "components/"]
concurrency = ["thread", "greenlet"]
omit = ["components/renku_data_services/migrations/resource_pools/*"]<|MERGE_RESOLUTION|>--- conflicted
+++ resolved
@@ -64,10 +64,7 @@
 prometheus-sanic = "^3.0.0"
 sentry-sdk = { version = "^1.43.0", extras = ["sanic"] }
 authzed = {git = "https://github.com/authzed/authzed-py.git", rev = "bcd9640a5c2f8e0350e1eff29b34b3fe23a57f14"}
-<<<<<<< HEAD
-=======
 cryptography = "^42.0.5"
->>>>>>> 6bf14b12
 
 [tool.poetry.group.dev.dependencies]
 bandit = "^1.7.5"
