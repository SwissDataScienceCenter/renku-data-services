[tool.poetry]
name = "renku-data-services"
version = "0.0.1"
description = "Collection of services that deal with data in Postgres."
authors = ["Swiss Data Science Center <contact@datascience.ch>"]
readme = "README.md"
license = "Apache License 2.0"
packages = [
  { include = "renku_data_services/data_api", from = "bases" },
  { include = "renku_data_services/background_jobs", from = "bases" },
  { include = "renku_data_services/authn", from = "components" },
  { include = "renku_data_services/db_config", from = "components" },
  { include = "renku_data_services/app_config", from = "components" },
  { include = "renku_data_services/authz", from = "components" },
  { include = "renku_data_services/crc", from = "components" },
  { include = "renku_data_services/k8s", from = "components" },
  { include = "renku_data_services/migrations", from = "components" },
  { include = "renku_data_services/errors", from = "components" },
  { include = "renku_data_services/base_models", from = "components" },
  { include = "renku_data_services/base_api", from = "components" },
  { include = "renku_data_services/storage", from = "components" },
  { include = "renku_data_services/user_preferences", from = "components" },
  { include = "renku_data_services/utils", from = "components" },
  { include = "renku_data_services/git", from = "components" },
  { include = "renku_data_services/users", from = "components" },
  { include = "renku_data_services/project", from = "components" },
  { include = "renku_data_services/message_queue", from = "components" },
  { include = "renku_data_services/namespace", from = "components" },
  { include = "renku_data_services/session", from = "components" },
  { include = "renku_data_services/message_queue", from = "components" },
  { include = "renku_data_services/secrets", from = "components" },
  { include = "renku_data_services/connected_services", from = "components" },
  { include = "renku_data_services/repositories", from = "components" },
]

[tool.poetry.dependencies]
python = "^3.12"
sanic = { extras = ["ext"], version = "^23.12.0" }
pydantic = {extras = ["email"], version = "^2.6.4"}
datamodel-code-generator = "^0.24.2"
sqlalchemy = { extras = ["asyncio"], version = "^2.0.9" }
alembic = "^1.12.1"
asyncpg = "^0.29.0"
pyjwt = { extras = ["crypto"], version = "^2.6.0" }
tenacity = "^8.2.2"
httpx = "<0.24"
kubernetes = "^26.1.0"
python-ulid = "^1.1.0"
python-gitlab = "^3.15.0"
psycopg = { version = "^3.1.13", extras = ["binary"] }
urllib3 = "^2.2.1"
deepmerge = "^1.1.0"
authlib = "^1.3.0"
redis = "^5.0.1"
dataclasses-avroschema = "^0.57.4"
undictify = "^0.11.3"
types-redis = "^4.6.0.20240218"
prometheus-sanic = "^3.0.0"
prometheus_client = "^0.7.1"
sentry-sdk = { version = "^1.43.0", extras = ["sanic"] }
authzed = "^0.15.0"
cryptography = "^42.0.5"

[tool.poetry.group.dev.dependencies]
bandit = "^1.7.5"
mypy = "~1.9"  # NOTE: Mypy 1.10.0 has problems with our decorators, see https://github.com/python/mypy/issues/17166
pytest = "^7.2.2"
pytest-cov = "^4.0.0"
pre-commit = "^3.2.2"
sanic-testing = "^23.3.0"
aiosqlite = "^0.18.0"
types-pyyaml = "^6.0.12.9"
schemathesis = "^3.19.0"
pytest-asyncio = "^0.21.1"
pytest-postgresql = "^5.0.0"
types-urllib3 = "^1.26.25.14"
pyavro-gen = "^0.3.3"
avro-preprocessor = "^0.3.0"
fakeredis = "^2.21.1"
ruff = "^0.3.4"
debugpy = "^1.8.1"
pytest-xdist = {version = "^3.5.0", extras = ["psutil"]}
types-requests = "^2.32.0.20240523"

[build-system]
requires = ["poetry-core"]
build-backend = "poetry.core.masonry.api"

[tool.ruff]
line-length = 120
target-version = "py311"
output-format = "full"
include = ["*.py", "*.pyi"]
exclude = ["*/avro_models/*"]

[tool.ruff.format]
exclude = ["apispec.py"]

[tool.ruff.lint]
select = [
  # isort
  "I",
  # pydocstyle
  "D",
  # pyflakes
  "F",
  # pycodestyle
  "E",
  "W",
  # pyupgrade
  "UP",
  # flake8-simplify
  "SIM",
]
ignore = [
  "D105",
  "D107",
  "D202",
  "D211",
  "D213",
  "D401",
  "E202",
  "E226",
  "E231",
  "UP007",
  "UP038"
]

[tool.ruff.lint.per-file-ignores]
"test/*" = ["D"]
"*/versions/*" = ["D", "E", "W"]
"apispec.py" = ["D", "E", "W", "I", "UP"]

[tool.ruff.lint.isort]
known-first-party = ["renku_data_services"]

[tool.ruff.lint.pydocstyle]
convention = "google"

[tool.bandit]
skips = ["B101", "B603", "B607", "B404"]
exclude_dirs = ["test"]

[tool.pytest.ini_options]
addopts = "--cov components/ --cov bases/ --cov-report=term-missing -v"
doctest_optionflags = "ALLOW_UNICODE"
testpaths = ["bases", "components", "test"]
markers = ["integration: mark a test as a integration."]
filterwarnings = [
  "ignore:<class 'pytest_black.BlackItem'> is not using a cooperative constructor:pytest.PytestDeprecationWarning",
  "ignore:distutils Version classes are deprecated. Use packaging.version instead:DeprecationWarning",
]
postgresql_host = "localhost"
postgresql_user = "renku"
postgresql_password = "renku"

[tool.mypy]
python_version = "3.12"
mypy_path = ["components", "bases"]
files = ["bases/**/*.py", "components/**/*.py"]
namespace_packages = true
explicit_package_bases = true
exclude = ["test"]

pretty = true
show_column_numbers = true
show_error_codes = true
show_error_context = true

warn_unreachable = true
warn_redundant_casts = true
warn_unused_ignores = true
warn_return_any = true
strict_equality = true
check_untyped_defs = true
allow_redefinition = true
disallow_subclassing_any = true
disallow_untyped_decorators = true
disallow_incomplete_defs = true
disallow_untyped_defs = true

[[tool.mypy.overrides]]
module = [
  "renku_data_services.crc.apispec",
  "renku_data_services.connected_services.apispec",
  "renku_data_services.storage.apispec",
  "renku_data_services.project.apispec",
  "renku_data_services.repositories.apispec",
  "renku_data_services.secrets.apispec",
  "renku_data_services.session.apispec",
  "renku_data_services.user_preferences.apispec",
  "renku_data_services.users.apispec",
  "renku_data_services.data_api.error_handler",
  "renku_data_services.namespace.apispec",
]
ignore_errors = true

[[tool.mypy.overrides]]
module = [
  "asyncpg.*",
  "authlib.*",
  "authzed.*",
  "avro_preprocessor.*",
  "dataclasses_avroschema",
  "deepmerge.*",
  "grpcutil.*",
  "kubernetes.*",
  "prometheus_client.*",
  "prometheus_sanic.*",
  "pyavro_gen.*",
  "sanic_testing.*",
  "undictify.*",
  "urllib3.*",
<<<<<<< HEAD
  "prometheus_sanic.*",
  "authzed.*",
  "grpcutil.*",
  "authlib.*",
  "grpc.*",
=======
>>>>>>> 932aae68
]
ignore_missing_imports = true

[tool.coverage.run]
source = ["bases/", "components/"]
concurrency = ["thread", "greenlet"]<|MERGE_RESOLUTION|>--- conflicted
+++ resolved
@@ -203,6 +203,7 @@
   "avro_preprocessor.*",
   "dataclasses_avroschema",
   "deepmerge.*",
+  "grpc.*",
   "grpcutil.*",
   "kubernetes.*",
   "prometheus_client.*",
@@ -211,14 +212,6 @@
   "sanic_testing.*",
   "undictify.*",
   "urllib3.*",
-<<<<<<< HEAD
-  "prometheus_sanic.*",
-  "authzed.*",
-  "grpcutil.*",
-  "authlib.*",
-  "grpc.*",
-=======
->>>>>>> 932aae68
 ]
 ignore_missing_imports = true
 
