[tool.poetry]
name = "renku-data-services"
version = "0.0.1"
description = "Collection of services that deal with data in Postgres."
authors = ["Swiss Data Science Center <contact@datascience.ch>"]
readme = "README.md"
license = "Apache License 2.0"
packages = [
  { include = "renku_data_services/data_api", from = "bases" },
  { include = "renku_data_services/keycloak_sync", from = "bases" },
  { include = "renku_data_services/authn", from = "components" },
  { include = "renku_data_services/db_config", from = "components" },
  { include = "renku_data_services/app_config", from = "components" },
  { include = "renku_data_services/authz", from = "components" },
  { include = "renku_data_services/crc", from = "components" },
  { include = "renku_data_services/crc_migrations", from = "components" },
  { include = "renku_data_services/k8s", from = "components" },
  { include = "renku_data_services/migrations", from = "components" },
  { include = "renku_data_services/errors", from = "components" },
  { include = "renku_data_services/base_models", from = "components" },
  { include = "renku_data_services/base_api", from = "components" },
  { include = "renku_data_services/storage", from = "components" },
  { include = "renku_data_services/storage_migrations", from = "components" },
  { include = "renku_data_services/user_preferences", from = "components" },
  { include = "renku_data_services/user_preferences_migrations", from = "components" },
  { include = "renku_data_services/utils", from = "components" },
  { include = "renku_data_services/git", from = "components" },
  { include = "renku_data_services/users", from = "components" },
  { include = "renku_data_services/users_migrations", from = "components" },
  { include = "renku_data_services/project", from = "components" },
  { include = "renku_data_services/project_migrations", from = "components" },
  { include = "renku_data_services/events_migrations", from = "components" },
  { include = "renku_data_services/message_queue", from = "components" },
  { include = "renku_data_services/namespace", from = "components" },
  { include = "renku_data_services/session", from = "components" },
  { include = "renku_data_services/session_migrations", from = "components" },
  { include = "renku_data_services/events_migrations", from = "components" },
  { include = "renku_data_services/message_queue", from = "components" },
  { include = "renku_data_services/secrets", from = "components" },
]

[tool.poetry.dependencies]
python = "^3.12"
sanic = { extras = ["ext"], version = "^23.3.0" }
pydantic = {extras = ["email"], version = "^2.6.4"}
datamodel-code-generator = "^0.24.2"
sqlalchemy = { extras = ["asyncio"], version = "^2.0.9" }
alembic = "^1.10.3"
asyncpg = "^0.29.0"
pyjwt = { extras = ["crypto"], version = "^2.6.0" }
tenacity = "^8.2.2"
httpx = "<0.24"
kubernetes = "^26.1.0"
python-ulid = "^1.1.0"
python-gitlab = "^3.15.0"
psycopg = { version = "^3.1.10", extras = ["binary"] }
urllib3 = "^2.2.1"
deepmerge = "^1.1.0"
authlib = "^1.2.1"
redis = "^5.0.1"
dataclasses-avroschema = "^0.57.4"
undictify = "^0.11.3"
types-redis = "^4.6.0.20240218"
prometheus-sanic = "^3.0.0"
sentry-sdk = { version = "^1.43.0", extras = ["sanic"] }
<<<<<<< HEAD
authzed = {git = "https://github.com/authzed/authzed-py.git", rev = "bcd9640a5c2f8e0350e1eff29b34b3fe23a57f14"}
=======
cryptography = "^42.0.5"
>>>>>>> 3c357369

[tool.poetry.group.dev.dependencies]
bandit = "^1.7.5"
mypy = "^1.1.1"
pytest = "^7.2.2"
pytest-cov = "^4.0.0"
pre-commit = "^3.2.2"
sanic-testing = "^23.3.0"
aiosqlite = "^0.18.0"
types-pyyaml = "^6.0.12.9"
schemathesis = "^3.19.0"
pytest-asyncio = "^0.21.1"
pytest-postgresql = "^5.0.0"
types-urllib3 = "^1.26.25.14"
pyavro-gen = "^0.3.3"
avro-preprocessor = "^0.3.0"
fakeredis = "^2.21.1"
ruff = "^0.3.4"
debugpy = "^1.8.1"
pytest-xdist = {version = "^3.5.0", extras = ["psutil"]}

[build-system]
requires = ["poetry-core"]
build-backend = "poetry.core.masonry.api"

[tool.ruff]
line-length = 120
target-version = "py311"
output-format = "full"
include = ["*.py", "*.pyi"]
exclude = ["*/avro_models/*"]

[tool.ruff.lint]
select = [
  # isort
  "I",
  # pydocstyle
  "D",
  # pyflakes
  "F",
  # pycodestyle
  "E",
  "W",
  # pyupgrade
  "UP",
  # flake8-simplify
  "SIM",
]
ignore = [
  "D105",
  "D107",
  "D202",
  "D211",
  "D213",
  "D401",
  "E202",
  "E226",
  "E231",
  "UP007",
  "UP038"
]

[tool.ruff.lint.per-file-ignores]
"test/*" = ["D"]
"*/crc_migrations/*" = ["D", "I"]
"*/events_migrations/*" = ["D", "I"]
"*/storage_migrations/*" = ["D", "I"]
"*/user_preferences_migrations/*" = ["D", "I"]
"*/project_migrations/*" = ["D", "I"]
"*/session_migrations/*" = ["D", "I"]
"*/users_migrations/*" = ["D", "I"]
"*/versions/*" = ["D", "E", "W"]
"apispec.py" = ["D", "E", "W", "I", "UP"]

[tool.ruff.lint.isort]
known-first-party = ["renku_data_services"]

[tool.ruff.lint.pydocstyle]
convention = "google"

[tool.bandit]
skips = ["B101", "B603", "B607", "B404"]

[tool.pytest.ini_options]
addopts = "--cov components/ --cov bases/ --cov-report=term-missing -v"
doctest_optionflags = "ALLOW_UNICODE"
testpaths = ["bases", "components", "test"]
markers = ["integration: mark a test as a integration."]
filterwarnings = [
  "ignore:<class 'pytest_black.BlackItem'> is not using a cooperative constructor:pytest.PytestDeprecationWarning",
  "ignore:distutils Version classes are deprecated. Use packaging.version instead:DeprecationWarning",
]
postgresql_host = "localhost"
postgresql_user = "renku"
postgresql_password = "renku"

[tool.mypy]
python_version = "3.12"
mypy_path = ["components", "bases"]
files = ["bases/**/*.py", "components/**/*.py"]
namespace_packages = true
explicit_package_bases = true
exclude = ["test"]

pretty = true
show_column_numbers = true
show_error_codes = true
show_error_context = true
warn_unreachable = true
check_untyped_defs = true

[[tool.mypy.overrides]]
module = [
  "renku_data_services.crc.apispec",
  "renku_data_services.storage.apispec",
  "renku_data_services.project.apispec",
  "renku_data_services.session.apispec",
  "renku_data_services.user_preferences.apispec",
  "renku_data_services.users.apispec",
  "renku_data_services.data_api.error_handler",
  "renku_data_services.namespace.apispec",
  "renku_data_services.secrets.apispec",
]
ignore_errors = true

[[tool.mypy.overrides]]
module = [
  "sanic_testing.*",
  "asyncpg.*",
  "kubernetes.*",
  "deepmerge.*",
  "pyavro_gen.*",
  "avro_preprocessor.*",
  "undictify.*",
  "dataclasses_avroschema",
  "urllib3.*",
  "prometheus_sanic.*",
  "authzed.*",
  "grpcutil.*",
]
ignore_missing_imports = true

[tool.coverage.run]
source = ["bases/", "components/"]
concurrency = ["thread", "greenlet"]
omit = ["components/renku_data_services/migrations/resource_pools/*"]<|MERGE_RESOLUTION|>--- conflicted
+++ resolved
@@ -63,11 +63,8 @@
 types-redis = "^4.6.0.20240218"
 prometheus-sanic = "^3.0.0"
 sentry-sdk = { version = "^1.43.0", extras = ["sanic"] }
-<<<<<<< HEAD
 authzed = {git = "https://github.com/authzed/authzed-py.git", rev = "bcd9640a5c2f8e0350e1eff29b34b3fe23a57f14"}
-=======
 cryptography = "^42.0.5"
->>>>>>> 3c357369
 
 [tool.poetry.group.dev.dependencies]
 bandit = "^1.7.5"
