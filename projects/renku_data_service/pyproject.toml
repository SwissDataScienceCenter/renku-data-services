--- conflicted
+++ resolved
@@ -49,11 +49,7 @@
 # urllib3 v2 has some breaking changes that libraries haven't caught up yet (08.2023)
 urllib3 = "^1.26.16"
 deepmerge = "^1.1.0"
-<<<<<<< HEAD
 authlib = "^1.2.1"
-=======
-
->>>>>>> 97d4181d
 [tool.poetry.group.dev.dependencies]
 
 [build-system]
