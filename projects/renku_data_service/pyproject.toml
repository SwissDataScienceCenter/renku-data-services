[tool.poetry]
name = "renku_data_service"
version = "0.1.0"
description = ""
authors = ['Swiss Data Science Center <contact@datascience.ch>']
license = "Apache License 2.0"

packages = [
  { include = "renku_data_services/data_api", from = "../../bases" },
  { include = "renku_data_services/base_api", from = "../../components" },
  { include = "renku_data_services/db_config", from = "../../components" },
  { include = "renku_data_services/errors", from = "../../components" },
  { include = "renku_data_services/user_preferences", from = "../../components" },
  { include = "renku_data_services/app_config", from = "../../components" },
  { include = "renku_data_services/git", from = "../../components" },
  { include = "renku_data_services/storage", from = "../../components" },
  { include = "renku_data_services/authn", from = "../../components" },
  { include = "renku_data_services/crc", from = "../../components" },
  { include = "renku_data_services/authz", from = "../../components" },
  { include = "renku_data_services/project", from = "../../components" },
  { include = "renku_data_services/session_migrations", from = "../../components" },
  { include = "renku_data_services/session", from = "../../components" },
  { include = "renku_data_services/base_models", from = "../../components" },
  { include = "renku_data_services/utils", from = "../../components" },
  { include = "renku_data_services/users", from = "../../components" },
  { include = "renku_data_services/k8s", from = "../../components" },
  { include = "renku_data_services/message_queue", from = "../../components" },
  { include = "renku_data_services/migrations", from = "../../components" },
  { include = "renku_data_services/namespace", from = "../../components" },
<<<<<<< HEAD
=======
  { include = "renku_data_services/secrets", from = "../../components" },
>>>>>>> 36e187be
  { include = "renku_data_services/connected_services", from = "../../components" },
  # Note: poetry poly does not detect the migrations as dependencies, but they are. Don't remove these!
  { include = "renku_data_services/storage_migrations", from = "../../components" },
  { include = "renku_data_services/crc_migrations", from = "../../components" },
  { include = "renku_data_services/user_preferences_migrations", from = "../../components" },
  { include = "renku_data_services/users_migrations", from = "../../components" },
  { include = "renku_data_services/authz_migrations", from = "../../components" },
  { include = "renku_data_services/events_migrations", from = "../../components" },
  { include = "renku_data_services/project_migrations", from = "../../components" },
  { include = "renku_data_services/session_migrations", from = "../../components" },
]

[tool.poetry.dependencies]
python = "^3.12"
sanic = { extras = ["ext"], version = "^23.3.0" }
pydantic = {extras = ["email"], version = "^2.6.4"}
datamodel-code-generator = "^0.25.1"
sqlalchemy = { extras = ["asyncio"], version = "^2.0.9" }
alembic = "^1.10.3"
asyncpg = "^0.29.0"
pyjwt = { extras = ["crypto"], version = "^2.6.0" }
tenacity = "^8.2.2"
httpx = "<0.24"
kubernetes = "^26.1.0"
python-ulid = "^1.1.0"
python-gitlab = "^3.15.0"
psycopg = { version = "^3.1.10", extras = ["binary"] }
urllib3 = "^2.2.1"
deepmerge = "^1.1.0"
authlib = "^1.2.1"
redis = "^5.0.1"
dataclasses-avroschema = "^0.57.0"
undictify = "^0.11.3"
prometheus-sanic = "^3.0.0"
sentry-sdk = {version = "^1.43.0", extras = ["sanic"]}

[tool.poetry.group.dev.dependencies]
pyavro-gen = "^0.3.3"
fakeredis = "^2.21.1"

[build-system]
requires = ["poetry-core>=1.0.0"]
build-backend = "poetry.core.masonry.api"<|MERGE_RESOLUTION|>--- conflicted
+++ resolved
@@ -27,10 +27,7 @@
   { include = "renku_data_services/message_queue", from = "../../components" },
   { include = "renku_data_services/migrations", from = "../../components" },
   { include = "renku_data_services/namespace", from = "../../components" },
-<<<<<<< HEAD
-=======
   { include = "renku_data_services/secrets", from = "../../components" },
->>>>>>> 36e187be
   { include = "renku_data_services/connected_services", from = "../../components" },
   # Note: poetry poly does not detect the migrations as dependencies, but they are. Don't remove these!
   { include = "renku_data_services/storage_migrations", from = "../../components" },
