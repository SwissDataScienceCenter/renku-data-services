--- conflicted
+++ resolved
@@ -18,12 +18,9 @@
   { include = "renku_data_services/k8s", from = "../../components" },
   { include = "renku_data_services/utils", from = "../../components" },
   { include = "renku_data_services/git", from = "../../components" },
-<<<<<<< HEAD
   { include = "renku_data_services/user_preferences", from = "../../components" },
   { include = "renku_data_services/user_preferences_migrations", from = "../../components" },
-=======
   { include = "renku_data_services/authn", from = "../../components" },
->>>>>>> 5d5a3a15
 ]
 
 [tool.poetry.dependencies]
