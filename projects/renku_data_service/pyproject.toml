--- conflicted
+++ resolved
@@ -18,20 +18,15 @@
   { include = "renku_data_services/crc", from = "../../components" },
   { include = "renku_data_services/authz", from = "../../components" },
   { include = "renku_data_services/project", from = "../../components" },
-<<<<<<< HEAD
-=======
   { include = "renku_data_services/session_migrations", from = "../../components" },
   { include = "renku_data_services/session", from = "../../components" },
->>>>>>> 870df357
   { include = "renku_data_services/base_models", from = "../../components" },
   { include = "renku_data_services/utils", from = "../../components" },
   { include = "renku_data_services/users", from = "../../components" },
   { include = "renku_data_services/k8s", from = "../../components" },
   { include = "renku_data_services/message_queue", from = "../../components" },
   { include = "renku_data_services/migrations", from = "../../components" },
-<<<<<<< HEAD
   { include = "renku_data_services/namespace", from = "../../components" },
-=======
   { include = "renku_data_services/group", from = "../../components" },
   # Note: poetry poly does not detect the migrations as dependencies, but they are. Don't remove these!
   { include = "renku_data_services/storage_migrations", from = "../../components" },
@@ -42,7 +37,6 @@
   { include = "renku_data_services/events_migrations", from = "../../components" },
   { include = "renku_data_services/project_migrations", from = "../../components" },
   { include = "renku_data_services/session_migrations", from = "../../components" },
->>>>>>> 870df357
 ]
 
 [tool.poetry.dependencies]
