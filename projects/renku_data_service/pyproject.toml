--- conflicted
+++ resolved
@@ -18,17 +18,14 @@
   { include = "renku_data_services/crc", from = "../../components" },
   { include = "renku_data_services/authz", from = "../../components" },
   { include = "renku_data_services/project", from = "../../components" },
-<<<<<<< HEAD
   { include = "renku_data_services/session_migrations", from = "../../components" },
   { include = "renku_data_services/session", from = "../../components" },
-=======
   { include = "renku_data_services/base_models", from = "../../components" },
   { include = "renku_data_services/utils", from = "../../components" },
   { include = "renku_data_services/users", from = "../../components" },
   { include = "renku_data_services/k8s", from = "../../components" },
   { include = "renku_data_services/message_queue", from = "../../components" },
   { include = "renku_data_services/migrations", from = "../../components" },
->>>>>>> 1879cbc1
 ]
 
 [tool.poetry.dependencies]
