--- conflicted
+++ resolved
@@ -25,11 +25,7 @@
     encrypted_value: bytes = field(repr=False)
     encrypted_key: bytes = field(repr=False)
     kind: SecretKind
-<<<<<<< HEAD
-    expiration_timestamp: datetime | None = Field(default=None)
-=======
     modification_date: datetime
->>>>>>> f74e77bc
 
     session_secret_slot_ids: list[ULID]
     """List of session secret slot IDs where this user secret is used."""
