"""Secrets ORM."""

from datetime import UTC, datetime
from typing import TYPE_CHECKING, Optional

from sqlalchemy import DateTime, ForeignKey, LargeBinary, MetaData, String, UniqueConstraint
from sqlalchemy.orm import DeclarativeBase, Mapped, MappedAsDataclass, mapped_column, relationship
from ulid import ULID

from renku_data_services.base_orm.registry import COMMON_ORM_REGISTRY
from renku_data_services.secrets import models
from renku_data_services.users.orm import UserORM
from renku_data_services.utils.sqlalchemy import ULIDType

if TYPE_CHECKING:
    from renku_data_services.data_connectors.orm import DataConnectorSecretORM
    from renku_data_services.project.orm import SessionSecretORM


class BaseORM(MappedAsDataclass, DeclarativeBase):
    """Base class for all ORM classes."""

    metadata = MetaData(schema="secrets")
    registry = COMMON_ORM_REGISTRY


class SecretORM(BaseORM):
    """Secret table."""

    __tablename__ = "secrets"
    __table_args__ = (
        UniqueConstraint(
            "user_id",
            "default_filename",
            name="_unique_user_id_default_filename",
        ),
    )

    id: Mapped[ULID] = mapped_column("id", ULIDType, primary_key=True, default_factory=lambda: str(ULID()), init=False)
    """ID of this user secret."""

    name: Mapped[str] = mapped_column(String(99))
    """Name of the user secret."""

    default_filename: Mapped[str] = mapped_column(String(256))
    """Filename to give to this secret when mounted in Renku 1.0 sessions."""

    encrypted_value: Mapped[bytes] = mapped_column(LargeBinary())
    encrypted_key: Mapped[bytes] = mapped_column(LargeBinary())
    kind: Mapped[models.SecretKind]
    expiration_timestamp: Mapped[Optional[datetime]] = mapped_column(
        "expiration_timestamp", DateTime(timezone=True), default=None, nullable=True
    )
    modification_date: Mapped[datetime] = mapped_column(
        "modification_date",
        DateTime(timezone=True),
        default_factory=lambda: datetime.now(UTC),
        nullable=False,
    )

    user_id: Mapped[Optional[str]] = mapped_column(
        "user_id", ForeignKey(UserORM.keycloak_id, ondelete="CASCADE"), default=None, index=True, nullable=True
    )

    session_secrets: Mapped[list["SessionSecretORM"]] = relationship(
        init=False, repr=False, back_populates="secret", lazy="selectin", default_factory=list
    )

    data_connector_secrets: Mapped[list["DataConnectorSecretORM"]] = relationship(
        init=False, repr=False, back_populates="secret", lazy="selectin", default_factory=list
    )

    def dump(self) -> models.Secret:
        """Create a secret object from the ORM object."""
        return models.Secret(
            id=self.id,
            name=self.name,
            default_filename=self.default_filename,
            encrypted_value=self.encrypted_value,
            encrypted_key=self.encrypted_key,
            kind=self.kind,
<<<<<<< HEAD
            expiration_timestamp=self.expiration_timestamp,
        )
        secret.modification_date = self.modification_date
        return secret

    @classmethod
    def load(cls, secret: models.UnsavedSecret) -> "SecretORM":
        """Create an ORM object from the user object."""
        return cls(
            name=secret.name,
            encrypted_value=secret.encrypted_value,
            encrypted_key=secret.encrypted_key,
            kind=secret.kind,
            expiration_timestamp=secret.expiration_timestamp,
            modification_date=secret.modification_date,
=======
            modification_date=self.modification_date,
            session_secret_slot_ids=[item.secret_slot_id for item in self.session_secrets],
            data_connector_ids=[item.data_connector_id for item in self.data_connector_secrets],
>>>>>>> f74e77bc
        )

    def update(self, encrypted_value: bytes, encrypted_key: bytes, expiration_timestamp: datetime | None) -> None:
        """Update an existing secret."""
        self.encrypted_value = encrypted_value
        self.encrypted_key = encrypted_key
<<<<<<< HEAD
        self.expiration_timestamp = expiration_timestamp
        self.modification_date = datetime.now(UTC).replace(microsecond=0)
=======
        self.modification_date = datetime.now(UTC)
>>>>>>> f74e77bc
<|MERGE_RESOLUTION|>--- conflicted
+++ resolved
@@ -79,36 +79,14 @@
             encrypted_value=self.encrypted_value,
             encrypted_key=self.encrypted_key,
             kind=self.kind,
-<<<<<<< HEAD
-            expiration_timestamp=self.expiration_timestamp,
-        )
-        secret.modification_date = self.modification_date
-        return secret
-
-    @classmethod
-    def load(cls, secret: models.UnsavedSecret) -> "SecretORM":
-        """Create an ORM object from the user object."""
-        return cls(
-            name=secret.name,
-            encrypted_value=secret.encrypted_value,
-            encrypted_key=secret.encrypted_key,
-            kind=secret.kind,
-            expiration_timestamp=secret.expiration_timestamp,
-            modification_date=secret.modification_date,
-=======
             modification_date=self.modification_date,
             session_secret_slot_ids=[item.secret_slot_id for item in self.session_secrets],
             data_connector_ids=[item.data_connector_id for item in self.data_connector_secrets],
->>>>>>> f74e77bc
         )
 
     def update(self, encrypted_value: bytes, encrypted_key: bytes, expiration_timestamp: datetime | None) -> None:
         """Update an existing secret."""
         self.encrypted_value = encrypted_value
         self.encrypted_key = encrypted_key
-<<<<<<< HEAD
         self.expiration_timestamp = expiration_timestamp
-        self.modification_date = datetime.now(UTC).replace(microsecond=0)
-=======
-        self.modification_date = datetime.now(UTC)
->>>>>>> f74e77bc
+        self.modification_date = datetime.now(UTC)