"""Blueprints for the user endpoints."""

from dataclasses import dataclass

from cryptography.hazmat.primitives.asymmetric import rsa
from sanic import HTTPResponse, Request, json
from sanic.response import JSONResponse
from sanic_ext import validate

import renku_data_services.base_models as base_models
from renku_data_services.base_api.auth import authenticate, only_authenticated
from renku_data_services.base_api.blueprint import BlueprintFactoryResponse, CustomBlueprint
from renku_data_services.base_models.validation import validated_json
from renku_data_services.errors import errors
from renku_data_services.secrets.db import UserSecretsRepo
from renku_data_services.secrets.models import Secret
from renku_data_services.users import apispec
from renku_data_services.users.db import UserRepo
from renku_data_services.utils.cryptography import encrypt_rsa, encrypt_string, generate_random_encryption_key


@dataclass(kw_only=True)
class KCUsersBP(CustomBlueprint):
    """Handlers for creating and listing users."""

    repo: UserRepo
    authenticator: base_models.Authenticator

    def get_all(self) -> BlueprintFactoryResponse:
        """Get all users or search by email."""

        @authenticate(self.authenticator)
        async def _get_all(request: Request, user: base_models.APIUser) -> JSONResponse:
            email_filter = request.args.get("exact_email")
            users = await self.repo.get_users(requested_by=user, email=email_filter)
            return validated_json(
                apispec.UsersWithId,
                [
<<<<<<< HEAD
                    apispec.UserWithId.model_validate(user.to_renku_user()).model_dump(exclude_none=True, mode="json")
=======
                    dict(
                        id=user.user.id,
                        username=user.namespace.slug,
                        email=user.user.email,
                        first_name=user.user.first_name,
                        last_name=user.user.last_name,
                    )
>>>>>>> 8ee6d451
                    for user in users
                ],
            )

        return "/users", ["GET"], _get_all

    def get_self(self) -> BlueprintFactoryResponse:
        """Get info about the logged in user."""

        @authenticate(self.authenticator)
        @only_authenticated
        async def _get_self(_: Request, user: base_models.APIUser) -> JSONResponse:
            if not user.is_authenticated or user.id is None:
                raise errors.Unauthorized(message="You do not have the required permissions for this operation.")
            user_info = await self.repo.get_or_create_user(requested_by=user, id=user.id)
            if not user_info:
                raise errors.MissingResourceError(message=f"The user with ID {user.id} cannot be found.")
<<<<<<< HEAD
            return json(
                apispec.UserWithId.model_validate(user_info.to_renku_user()).model_dump(exclude_none=True, mode="json")
=======
            return validated_json(
                apispec.UserWithId,
                dict(
                    id=user_info.user.id,
                    username=user_info.namespace.slug,
                    email=user_info.user.email,
                    first_name=user_info.user.first_name,
                    last_name=user_info.user.last_name,
                ),
>>>>>>> 8ee6d451
            )

        return "/user", ["GET"], _get_self

    def get_secret_key(self) -> BlueprintFactoryResponse:
        """Get the user's secret key.

        This is used to decrypt user secrets. This endpoint is only accessible from within the cluster.
        """

        @authenticate(self.authenticator)
        async def _get_secret_key(request: Request, user: base_models.APIUser) -> JSONResponse:
            secret_key = await self.repo.get_or_create_user_secret_key(requested_by=user)
            return json({"secret_key": secret_key})

        return "/user/secret_key", ["GET"], _get_secret_key

    def get_one(self) -> BlueprintFactoryResponse:
        """Get info about a specific user."""

        @authenticate(self.authenticator)
        async def _get_one(_: Request, user: base_models.APIUser, user_id: str) -> JSONResponse:
            user_info = await self.repo.get_or_create_user(requested_by=user, id=user_id)
            if not user_info:
                raise errors.MissingResourceError(message=f"The user with ID {user_id} cannot be found.")
<<<<<<< HEAD
            return json(
                apispec.UserWithId.model_validate(user_info.to_renku_user()).model_dump(exclude_none=True, mode="json")
=======
            return validated_json(
                apispec.UserWithId,
                dict(
                    id=user_info.user.id,
                    username=user_info.namespace.slug,
                    email=user_info.user.email,
                    first_name=user_info.user.first_name,
                    last_name=user_info.user.last_name,
                ),
>>>>>>> 8ee6d451
            )

        return "/users/<user_id>", ["GET"], _get_one


@dataclass(kw_only=True)
class UserSecretsBP(CustomBlueprint):
    """Handlers for user secrets.

    Secrets storage is jointly handled by data service and secret service.
    Each user has their own secret key 'user_secret', encrypted at rest, that only data service can decrypt.
    Secret service has a public private key combo where only it knows the private key. To store a secret,
    it is first encrypted with the user_secret, and then with a random password that is passed to the secret service by
    encrypting it with the secret service's public key and then storing both in the database. This way neither the data
    service nor the secret service can decrypt the secrets on their own.
    """

    secret_repo: UserSecretsRepo
    user_repo: UserRepo
    authenticator: base_models.Authenticator
    secret_service_public_key: rsa.RSAPublicKey

    @only_authenticated
    async def _encrypt_user_secret(self, requested_by: base_models.APIUser, secret_value: str) -> tuple[bytes, bytes]:
        """Doubly encrypt a secret for a user.

        Since RSA cannot encrypt arbitrary length strings, we use symmetric encryption with a random key and encrypt the
        random key with RSA to get it to the secrets service.
        """
        if requested_by.id is None:
            raise errors.ValidationError(message="APIUser has no id")
        user_secret_key = await self.user_repo.get_or_create_user_secret_key(requested_by=requested_by)
        # encrypt once with user secret
        encrypted_value = encrypt_string(user_secret_key.encode(), requested_by.id, secret_value)
        # encrypt again with secret service public key
        secret_svc_encryption_key = generate_random_encryption_key()
        doubly_encrypted_value = encrypt_string(secret_svc_encryption_key, requested_by.id, encrypted_value.decode())
        encrypted_key = encrypt_rsa(self.secret_service_public_key, secret_svc_encryption_key)
        return doubly_encrypted_value, encrypted_key

    def get_all(self) -> BlueprintFactoryResponse:
        """Get all user's secrets."""

        @authenticate(self.authenticator)
        @only_authenticated
        async def _get_all(request: Request, user: base_models.APIUser) -> JSONResponse:
            secrets = await self.secret_repo.get_secrets(requested_by=user)
            return json(
                apispec.SecretsList(
                    root=[apispec.SecretWithId.model_validate(secret) for secret in secrets]
                ).model_dump(mode="json"),
                200,
            )

        return "/user/secrets", ["GET"], _get_all

    def get_one(self) -> BlueprintFactoryResponse:
        """Get a user secret."""

        @authenticate(self.authenticator)
        @only_authenticated
        async def _get_one(request: Request, user: base_models.APIUser, secret_id: str) -> JSONResponse:
            secret = await self.secret_repo.get_secret_by_id(requested_by=user, secret_id=secret_id)
            if not secret:
                raise errors.MissingResourceError(message=f"The secret with id {secret_id} cannot be found.")

            return json(apispec.SecretWithId.model_validate(secret).model_dump(mode="json"))

        return "/user/secrets/<secret_id>", ["GET"], _get_one

    def post(self) -> BlueprintFactoryResponse:
        """Create a new secret."""

        @authenticate(self.authenticator)
        @only_authenticated
        @validate(json=apispec.SecretPost)
        async def _post(_: Request, user: base_models.APIUser, body: apispec.SecretPost) -> JSONResponse:
            encrypted_value, encrypted_key = await self._encrypt_user_secret(requested_by=user, secret_value=body.value)
            secret = Secret(name=body.name, encrypted_value=encrypted_value, encrypted_key=encrypted_key)
            result = await self.secret_repo.insert_secret(requested_by=user, secret=secret)
            return json(apispec.SecretWithId.model_validate(result).model_dump(exclude_none=True, mode="json"), 201)

        return "/user/secrets", ["POST"], _post

    def patch(self) -> BlueprintFactoryResponse:
        """Update a specific secret."""

        @authenticate(self.authenticator)
        @only_authenticated
        @validate(json=apispec.SecretPatch)
        async def _patch(
            _: Request, user: base_models.APIUser, secret_id: str, body: apispec.SecretPatch
        ) -> JSONResponse:
            encrypted_value, encrypted_key = await self._encrypt_user_secret(requested_by=user, secret_value=body.value)
            updated_secret = await self.secret_repo.update_secret(
                requested_by=user, secret_id=secret_id, encrypted_value=encrypted_value, encrypted_key=encrypted_key
            )

            return json(apispec.SecretWithId.model_validate(updated_secret).model_dump(exclude_none=True, mode="json"))

        return "/user/secrets/<secret_id>", ["PATCH"], _patch

    def delete(self) -> BlueprintFactoryResponse:
        """Delete a specific secret."""

        @authenticate(self.authenticator)
        @only_authenticated
        async def _delete(_: Request, user: base_models.APIUser, secret_id: str) -> HTTPResponse:
            await self.secret_repo.delete_secret(requested_by=user, secret_id=secret_id)
            return HTTPResponse(status=204)

        return "/user/secrets/<secret_id>", ["DELETE"], _delete<|MERGE_RESOLUTION|>--- conflicted
+++ resolved
@@ -36,9 +36,6 @@
             return validated_json(
                 apispec.UsersWithId,
                 [
-<<<<<<< HEAD
-                    apispec.UserWithId.model_validate(user.to_renku_user()).model_dump(exclude_none=True, mode="json")
-=======
                     dict(
                         id=user.user.id,
                         username=user.namespace.slug,
@@ -46,7 +43,6 @@
                         first_name=user.user.first_name,
                         last_name=user.user.last_name,
                     )
->>>>>>> 8ee6d451
                     for user in users
                 ],
             )
@@ -64,10 +60,6 @@
             user_info = await self.repo.get_or_create_user(requested_by=user, id=user.id)
             if not user_info:
                 raise errors.MissingResourceError(message=f"The user with ID {user.id} cannot be found.")
-<<<<<<< HEAD
-            return json(
-                apispec.UserWithId.model_validate(user_info.to_renku_user()).model_dump(exclude_none=True, mode="json")
-=======
             return validated_json(
                 apispec.UserWithId,
                 dict(
@@ -77,7 +69,6 @@
                     first_name=user_info.user.first_name,
                     last_name=user_info.user.last_name,
                 ),
->>>>>>> 8ee6d451
             )
 
         return "/user", ["GET"], _get_self
@@ -103,10 +94,6 @@
             user_info = await self.repo.get_or_create_user(requested_by=user, id=user_id)
             if not user_info:
                 raise errors.MissingResourceError(message=f"The user with ID {user_id} cannot be found.")
-<<<<<<< HEAD
-            return json(
-                apispec.UserWithId.model_validate(user_info.to_renku_user()).model_dump(exclude_none=True, mode="json")
-=======
             return validated_json(
                 apispec.UserWithId,
                 dict(
@@ -116,7 +103,6 @@
                     first_name=user_info.user.first_name,
                     last_name=user_info.user.last_name,
                 ),
->>>>>>> 8ee6d451
             )
 
         return "/users/<user_id>", ["GET"], _get_one
