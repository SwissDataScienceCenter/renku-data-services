"""Database adapters and helpers for users."""

import secrets
from collections.abc import AsyncGenerator, Callable
from dataclasses import asdict, dataclass, field
from datetime import datetime, timedelta
from typing import Any, cast

from sanic.log import logger
from sqlalchemy import delete, func, select
from sqlalchemy.ext.asyncio import AsyncSession

from renku_data_services import base_models
from renku_data_services.authz.authz import Authz, AuthzOperation, ResourceType
from renku_data_services.base_api.auth import APIUser, only_authenticated
from renku_data_services.base_models.core import InternalServiceAdmin, ServiceAdminId
from renku_data_services.errors import errors
from renku_data_services.message_queue import events
from renku_data_services.message_queue.avro_models.io.renku.events import v2 as avro_schema_v2
from renku_data_services.message_queue.db import EventRepository
from renku_data_services.message_queue.interface import IMessageQueue
from renku_data_services.message_queue.redis_queue import dispatch_message
from renku_data_services.namespace.db import GroupRepository
from renku_data_services.namespace.orm import NamespaceORM
from renku_data_services.users.config import UserPreferencesConfig
from renku_data_services.users.kc_api import IKeycloakAPI
from renku_data_services.users.models import (
    DeletedUser,
    KeycloakAdminEvent,
    PinnedProjects,
    UserInfo,
    UserInfoFieldUpdate,
    UserInfoUpdate,
    UserPreferences,
)
from renku_data_services.users.orm import LastKeycloakEventTimestamp, UserORM, UserPreferencesORM
from renku_data_services.utils.core import with_db_transaction
from renku_data_services.utils.cryptography import decrypt_string, encrypt_string


@dataclass
class UserRepo:
    """An adapter for accessing users from the database."""

    session_maker: Callable[..., AsyncSession]
    message_queue: IMessageQueue
    event_repo: EventRepository
    group_repo: GroupRepository
    encryption_key: bytes | None = field(repr=False)
    authz: Authz

    def __post_init__(self) -> None:
        self._users_sync = UsersSync(
            self.session_maker, self.message_queue, self.event_repo, self.group_repo, self, self.authz
        )

    async def initialize(self, kc_api: IKeycloakAPI) -> None:
        """Do a total sync of users from Keycloak if there is nothing in the DB."""
        users = await self._get_users()
        if len(users) > 0:
            return
        await self._users_sync.users_sync(kc_api)

    async def _add_api_user(self, user: APIUser) -> UserInfo:
        if not user.id:
            raise errors.UnauthorizedError(message="The user has to be authenticated to be inserted in the DB.")
        result = await self._users_sync.update_or_insert_user(
            user_id=user.id,
            payload=dict(
                first_name=user.first_name,
                last_name=user.last_name,
                email=user.email,
            ),
        )
        return result.new

    async def get_user(self, id: str) -> UserInfo | None:
        """Get a specific user from the database."""
        async with self.session_maker() as session:
            result = await session.scalars(select(UserORM).where(UserORM.keycloak_id == id))
            user = result.one_or_none()
            if user is None:
                return None
            if user.namespace is None:
                raise errors.ProgrammingError(message=f"Cannot find a user namespace for user {id}.")
            return user.namespace.dump_user()

    async def get_or_create_user(self, requested_by: APIUser, id: str) -> UserInfo | None:
        """Get a specific user from the database and create it potentially if it does not exist.

        If the caller is the same user that is being retrieved and they are authenticated and
        their user information is not in the database then this call adds the user in the DB
        in addition to returning the user information.
        """
        async with self.session_maker() as session, session.begin():
            user = await self.get_user(id=id)
            if not user and id == requested_by.id:
                return await self._add_api_user(requested_by)
            return user

    @only_authenticated
    async def get_users(self, requested_by: APIUser, email: str | None = None) -> list[UserInfo]:
        """Get users from the database."""
        if not email and not requested_by.is_admin:
            raise errors.ForbiddenError(message="Non-admin users cannot list all users.")
        users = await self._get_users(email)

        is_api_user_missing = not any([requested_by.id == user.id for user in users])

        if not email and is_api_user_missing:
            api_user_info = await self._add_api_user(requested_by)
            users.append(api_user_info)
        return users

    async def _get_users(self, email: str | None = None) -> list[UserInfo]:
        async with self.session_maker() as session:
            stmt = select(UserORM)
            if email:
                stmt = stmt.where(UserORM.email == email)
            result = await session.scalars(stmt)
            users = result.all()

            for user in users:
                if user.namespace is None:
                    raise errors.ProgrammingError(message=f"Cannot find a user namespace for user {id}.")

            return [user.dump() for user in users if user.namespace is not None]

<<<<<<< HEAD
    async def remove_user(self, requested_by: APIUser, user_id: str) -> DeletedUser | None:
=======
    async def get_all_users(self, requested_by: base_models.APIUser) -> AsyncGenerator[UserInfo, None]:
        """Get all users when reprovisioning."""
        if not requested_by.is_admin:
            raise errors.ForbiddenError(message="You do not have the required permissions for this operation.")

        async with self.session_maker() as session:
            users = await session.stream_scalars(select(UserORM))
            async for user in users:
                yield user.dump()

    async def remove_user(self, requested_by: APIUser, user_id: str) -> UserInfo | None:
>>>>>>> 160c5747
        """Remove a user."""
        logger.info(f"remove_user: Trying to remove user with ID {user_id}")
        return await self._remove_user(requested_by=requested_by, user_id=user_id)

    @with_db_transaction
    @Authz.authz_change(AuthzOperation.delete, ResourceType.user)
    @dispatch_message(avro_schema_v2.UserRemoved)
    async def _remove_user(
        self, requested_by: APIUser, user_id: str, *, session: AsyncSession | None = None
    ) -> DeletedUser | None:
        """Remove a user from the database."""
        if not session:
            raise errors.ProgrammingError(message="A database session is required")
        logger.info(f"Trying to remove user with ID {user_id}")
        result = await session.scalars(select(UserORM).where(UserORM.keycloak_id == user_id))
        user_orm = result.one_or_none()
        if user_orm is None:
            logger.info(f"User with ID {user_id} was not found.")
            return None
        await session.execute(delete(UserORM).where(UserORM.keycloak_id == user_id))
        logger.info(f"User with ID {user_id} was removed from the database.")
        logger.info(f"User namespace with ID {user_id} was removed from the authorization database.")
        return DeletedUser(id=user_id)

    @only_authenticated
    async def get_or_create_user_secret_key(self, requested_by: APIUser) -> str:
        """Get a user's secret encryption key or create it if it doesn't exist."""

        if self.encryption_key is None:
            raise errors.ConfigurationError(message="Encryption key is not set")

        async with self.session_maker() as session, session.begin():
            stmt = select(UserORM).where(UserORM.keycloak_id == requested_by.id)
            user = await session.scalar(stmt)
            if not user:
                raise errors.MissingResourceError(message=f"User with id {requested_by.id} not found")
            if user.secret_key is not None:
                return decrypt_string(self.encryption_key, user.keycloak_id, user.secret_key)
            # create a new secret key
            secret_key = secrets.token_urlsafe(32)
            user.secret_key = encrypt_string(self.encryption_key, user.keycloak_id, secret_key)
            session.add(user)

        return secret_key


class UsersSync:
    """Sync users from Keycloak to the database."""

    def __init__(
        self,
        session_maker: Callable[..., AsyncSession],
        message_queue: IMessageQueue,
        event_repo: EventRepository,
        group_repo: GroupRepository,
        user_repo: UserRepo,
        authz: Authz,
    ) -> None:
        self.session_maker = session_maker
        self.message_queue: IMessageQueue = message_queue
        self.event_repo: EventRepository = event_repo
        self.group_repo = group_repo
        self.user_repo = user_repo
        self.authz = authz

    async def _get_user(self, id: str) -> UserInfo | None:
        """Get a specific user."""
        async with self.session_maker() as session, session.begin():
            stmt = select(UserORM).where(UserORM.keycloak_id == id)
            res = await session.execute(stmt)
            orm = res.scalar_one_or_none()
            return orm.dump() if orm else None

    @with_db_transaction
    @Authz.authz_change(AuthzOperation.update_or_insert, ResourceType.user)
    @dispatch_message(events.UpdateOrInsertUser)
    async def update_or_insert_user(
        self, user_id: str, payload: dict[str, Any], *, session: AsyncSession | None = None
    ) -> UserInfoUpdate:
        """Update a user or insert it if it does not exist."""
        if not session:
            raise errors.ProgrammingError(message="A database session is required")
        res = await session.execute(select(UserORM).where(UserORM.keycloak_id == user_id))
        existing_user = res.scalar_one_or_none()
        if existing_user:
            return await self._update_user(session=session, user_id=user_id, existing_user=existing_user, **payload)
        else:
            return await self._insert_user(session=session, user_id=user_id, **payload)

    async def _insert_user(self, session: AsyncSession, user_id: str, **kwargs: Any) -> UserInfoUpdate:
        """Insert a user."""
        kwargs.pop("keycloak_id", None)
        kwargs.pop("id", None)
        slug = base_models.Slug.from_user(
            kwargs.get("email"), kwargs.get("first_name"), kwargs.get("last_name"), user_id
        ).value
        namespace = await self.group_repo._create_user_namespace_slug(
            session, user_slug=slug, retry_enumerate=5, retry_random=True
        )
        slug = base_models.Slug.from_name(namespace)
        new_user = UserORM(keycloak_id=user_id, namespace=NamespaceORM(slug=slug.value, user_id=user_id), **kwargs)
        new_user.namespace.user = new_user
        session.add(new_user)
        await session.flush()
        return UserInfoUpdate(None, new_user.dump())

    async def _update_user(
        self, session: AsyncSession, user_id: str, existing_user: UserORM | None, **kwargs: Any
    ) -> UserInfoUpdate:
        """Update a user."""
        if not existing_user:
            async with self.session_maker() as session, session.begin():
                res = await session.execute(select(UserORM).where(UserORM.keycloak_id == user_id))
                existing_user = res.scalar_one_or_none()
        if not existing_user:
            raise errors.MissingResourceError(message=f"The user with id '{user_id}' cannot be found")
        old_user = existing_user.dump()

        kwargs.pop("keycloak_id", None)
        kwargs.pop("id", None)
        session.add(existing_user)  # reattach to session
        for field_name, field_value in kwargs.items():
            if getattr(existing_user, field_name, None) != field_value:
                setattr(existing_user, field_name, field_value)
        namespace = await self.group_repo.get_user_namespace(user_id)
        if not namespace:
            raise errors.ProgrammingError(
                message=f"Cannot find a user namespace for user {user_id} when updating the user."
            )
        return UserInfoUpdate(old_user, existing_user.dump())

    async def users_sync(self, kc_api: IKeycloakAPI) -> None:
        """Sync all users from Keycloak into the users database."""
        logger.info("Starting a total user database sync.")
        kc_users = kc_api.get_users()

        async def _do_update(raw_kc_user: dict[str, Any]) -> None:
            kc_user = UserInfo.from_kc_user_payload(raw_kc_user)
            logger.info(f"Checking user with Keycloak ID {kc_user.id}")
            db_user = await self._get_user(kc_user.id)
            if db_user != kc_user:
                logger.info(f"Inserting or updating user {db_user} -> {kc_user}")
                await self.update_or_insert_user(kc_user.id, asdict(kc_user))

        # NOTE: If asyncio.gather is used here you quickly exhaust all DB connections
        # or timeout on waiting for available connections
        for user in kc_users:
            await _do_update(user)

    async def events_sync(self, kc_api: IKeycloakAPI) -> None:
        """Use the events from Keycloak to update the users database."""
        async with self.session_maker() as session, session.begin():
            res_count = await session.execute(select(func.count()).select_from(UserORM))
            count = res_count.scalar() or 0
            if count == 0:
                await self.users_sync(kc_api)
            logger.info("Starting periodic event sync.")
            stmt = select(LastKeycloakEventTimestamp)
            latest_utc_timestamp_orm = (await session.execute(stmt)).scalar_one_or_none()
            previous_sync_latest_utc_timestamp = (
                latest_utc_timestamp_orm.timestamp_utc if latest_utc_timestamp_orm is not None else None
            )
            logger.info(f"The previous sync latest event is {previous_sync_latest_utc_timestamp} UTC")
            now_utc = datetime.utcnow()
            start_date = now_utc.date() - timedelta(days=1)
            logger.info(f"Pulling events with a start date of {start_date} UTC")
            user_events = kc_api.get_user_events(start_date=start_date)
            update_admin_events = kc_api.get_admin_events(
                start_date=start_date, event_types=[KeycloakAdminEvent.CREATE, KeycloakAdminEvent.UPDATE]
            )
            delete_admin_events = kc_api.get_admin_events(
                start_date=start_date, event_types=[KeycloakAdminEvent.DELETE]
            )
            parsed_updates = UserInfoFieldUpdate.from_json_admin_events(update_admin_events)
            parsed_updates.extend(UserInfoFieldUpdate.from_json_user_events(user_events))
            parsed_deletions = UserInfoFieldUpdate.from_json_admin_events(delete_admin_events)
            parsed_updates = sorted(parsed_updates, key=lambda x: x.timestamp_utc)
            parsed_deletions = sorted(parsed_deletions, key=lambda x: x.timestamp_utc)
            if previous_sync_latest_utc_timestamp is not None:
                # Some events have already been processed - filter out old events we have seen
                logger.info(f"Filtering events older than {previous_sync_latest_utc_timestamp}")
                parsed_updates = [u for u in parsed_updates if u.timestamp_utc > previous_sync_latest_utc_timestamp]
                parsed_deletions = [u for u in parsed_deletions if u.timestamp_utc > previous_sync_latest_utc_timestamp]
            latest_update_timestamp = None
            latest_delete_timestamp = None
            for update in parsed_updates:
                logger.info(f"Processing update event {update}")
                await self.update_or_insert_user(update.user_id, {update.field_name: update.new_value})
                latest_update_timestamp = update.timestamp_utc
            for deletion in parsed_deletions:
                logger.info(f"Processing deletion event {deletion}")
                await self.user_repo.remove_user(
                    requested_by=InternalServiceAdmin(id=ServiceAdminId.migrations), user_id=deletion.user_id
                )
                latest_delete_timestamp = deletion.timestamp_utc
            # Update the latest processed event timestamp
            current_sync_latest_utc_timestamp = latest_update_timestamp
            if latest_delete_timestamp is not None and (
                current_sync_latest_utc_timestamp is None or current_sync_latest_utc_timestamp < latest_delete_timestamp
            ):
                current_sync_latest_utc_timestamp = latest_delete_timestamp
            if current_sync_latest_utc_timestamp is not None:
                if latest_utc_timestamp_orm is None:
                    session.add(LastKeycloakEventTimestamp(current_sync_latest_utc_timestamp))
                    logger.info(
                        f"Inserted the latest sync event timestamp in the database: {current_sync_latest_utc_timestamp}"
                    )
                else:
                    latest_utc_timestamp_orm.timestamp_utc = current_sync_latest_utc_timestamp
                    logger.info(
                        f"Updated the latest sync event timestamp in the database: {current_sync_latest_utc_timestamp}"
                    )


@dataclass
class UserPreferencesRepository:
    """Repository for user preferences."""

    session_maker: Callable[..., AsyncSession]
    user_preferences_config: UserPreferencesConfig

    @only_authenticated
    async def get_user_preferences(
        self,
        requested_by: APIUser,
    ) -> UserPreferences:
        """Get user preferences from the database."""
        async with self.session_maker() as session:
            res = await session.scalars(select(UserPreferencesORM).where(UserPreferencesORM.user_id == requested_by.id))
            user_preferences = res.one_or_none()

            if user_preferences is None:
                raise errors.MissingResourceError(message="Preferences not found for user.", quiet=True)
            return user_preferences.dump()

    @only_authenticated
    async def delete_user_preferences(self, requested_by: APIUser) -> None:
        """Delete user preferences from the database."""
        async with self.session_maker() as session, session.begin():
            res = await session.scalars(select(UserPreferencesORM).where(UserPreferencesORM.user_id == requested_by.id))
            user_preferences = res.one_or_none()

            if user_preferences is None:
                return

            await session.delete(user_preferences)

    @only_authenticated
    async def add_pinned_project(self, requested_by: APIUser, project_slug: str) -> UserPreferences:
        """Adds a new pinned project to the user's preferences."""
        async with self.session_maker() as session, session.begin():
            res = await session.scalars(select(UserPreferencesORM).where(UserPreferencesORM.user_id == requested_by.id))
            user_preferences = res.one_or_none()

            if user_preferences is None:
                new_preferences = UserPreferences(
                    user_id=cast(str, requested_by.id), pinned_projects=PinnedProjects(project_slugs=[project_slug])
                )
                user_preferences = UserPreferencesORM.load(new_preferences)
                session.add(user_preferences)
                return user_preferences.dump()

            project_slugs: list[str]
            project_slugs = user_preferences.pinned_projects.get("project_slugs", [])

            # Do nothing if the project is already listed
            for slug in project_slugs:
                if project_slug.lower() == slug.lower():
                    return user_preferences.dump()

            # Check if we have reached the maximum number of pins
            if (
                self.user_preferences_config.max_pinned_projects > 0
                and len(project_slugs) >= self.user_preferences_config.max_pinned_projects
            ):
                raise errors.ValidationError(
                    message="Maximum number of pinned projects already allocated"
                    + f" (limit: {self.user_preferences_config.max_pinned_projects}, current: {len(project_slugs)})"
                )

            new_project_slugs = list(project_slugs) + [project_slug]
            pinned_projects = PinnedProjects(project_slugs=new_project_slugs).model_dump()
            user_preferences.pinned_projects = pinned_projects
            return user_preferences.dump()

    @only_authenticated
    async def remove_pinned_project(self, requested_by: APIUser, project_slug: str) -> UserPreferences:
        """Removes on or all pinned projects from the user's preferences."""
        async with self.session_maker() as session, session.begin():
            res = await session.scalars(select(UserPreferencesORM).where(UserPreferencesORM.user_id == requested_by.id))
            user_preferences = res.one_or_none()

            if user_preferences is None:
                raise errors.MissingResourceError(message="Preferences not found for user.", quiet=True)

            project_slugs: list[str]
            project_slugs = user_preferences.pinned_projects.get("project_slugs", [])

            # Remove all projects if `project_slug` is None
            new_project_slugs = (
                [slug for slug in project_slugs if project_slug.lower() != slug.lower()] if project_slug else []
            )

            pinned_projects = PinnedProjects(project_slugs=new_project_slugs).model_dump()
            user_preferences.pinned_projects = pinned_projects
            return user_preferences.dump()<|MERGE_RESOLUTION|>--- conflicted
+++ resolved
@@ -126,9 +126,6 @@
 
             return [user.dump() for user in users if user.namespace is not None]
 
-<<<<<<< HEAD
-    async def remove_user(self, requested_by: APIUser, user_id: str) -> DeletedUser | None:
-=======
     async def get_all_users(self, requested_by: base_models.APIUser) -> AsyncGenerator[UserInfo, None]:
         """Get all users when reprovisioning."""
         if not requested_by.is_admin:
@@ -139,8 +136,7 @@
             async for user in users:
                 yield user.dump()
 
-    async def remove_user(self, requested_by: APIUser, user_id: str) -> UserInfo | None:
->>>>>>> 160c5747
+    async def remove_user(self, requested_by: APIUser, user_id: str) -> DeletedUser | None:
         """Remove a user."""
         logger.info(f"remove_user: Trying to remove user with ID {user_id}")
         return await self._remove_user(requested_by=requested_by, user_id=user_id)
