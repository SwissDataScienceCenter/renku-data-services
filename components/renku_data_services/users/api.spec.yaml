---
openapi: 3.0.2
info:
  title: Renku Data Services API
  description: |
    This service is the main backend for Renku. It provides information about users, projects,
    cloud storage, access to compute resources and many other things.
  version: v1
servers:
  - url: /api/data
paths:
  /user:
    get:
      summary: Get information about the currently logged in user
      responses:
        "200":
          description: The currently logged in user
          content:
            "application/json":
              schema:
                $ref: "#/components/schemas/SelfUserInfo"
        default:
          $ref: "#/components/responses/Error"
      tags:
        - users
  /user/secret_key:
    get:
      summary: Get the current users secret key
      responses:
        "200":
          description: |
            The secret key of the currently logged in user.
            This endpoint is not publicly accessible.
          content:
            "application/json":
              schema:
                $ref: "#/components/schemas/UserSecretKey"
        default:
          $ref: "#/components/responses/Error"
      tags:
        - secrets
  /users:
    get:
      summary: List all users
      parameters:
        - in: query
          style: form
          explode: true
          name: user_params
          schema:
            type: object
            additionalProperties: false
            properties:
              exact_email:
                type: string
                description: Return the user(s) with an exact match on the email provided
      responses:
        "200":
          description: The list of users in the service (this is a subset of what is in Keycloak)
          content:
            "application/json":
              schema:
                $ref: "#/components/schemas/UsersWithId"
        default:
          $ref: "#/components/responses/Error"
      tags:
        - users
  /users/{user_id}:
    get:
      summary: Get a specific user by their Keycloak ID
      parameters:
        - in: path
          name: user_id
          required: true
          schema:
            type: string
      responses:
        "200":
          description: The requested user
          content:
            "application/json":
              schema:
                $ref: "#/components/schemas/UserWithId"
        "404":
          description: The user does not exist
          content:
            "application/json":
              schema:
                $ref: "#/components/schemas/ErrorResponse"
        default:
          $ref: "#/components/responses/Error"
      tags:
        - users
    delete:
      summary: Delete a specific user by their Keycloak ID
      parameters:
        - in: path
          name: user_id
          required: true
          schema:
            type: string
      responses:
        "204":
          description: The user was successfully deleted or did not exist
        default:
          $ref: "#/components/responses/Error"
      tags:
        - users
  /user/secrets:
    get:
      summary: List all secrets for a user (keys only)
      parameters:
        - in: query
          style: form
          explode: true
          name: user_secrets_params
          schema:
            type: object
            additionalProperties: false
            properties:
              kind:
                description: Filter results based on secret kind
                $ref: "#/components/schemas/SecretKind"
                default: general
      responses:
        "200":
          description: The user's secrets
          content:
            "application/json":
              schema:
                $ref: "#/components/schemas/SecretsList"
        "404":
          description: The user does not exist
          content:
            "application/json":
              schema:
                $ref: "#/components/schemas/ErrorResponse"
        default:
          $ref: "#/components/responses/Error"
      tags:
        - secrets
    post:
      summary: Create a new secret for the user
      requestBody:
        required: true
        content:
          application/json:
            schema:
              $ref: "#/components/schemas/SecretPost"
      responses:
        "201":
          description: Secret successfully created
          content:
            "application/json":
              schema:
                $ref: "#/components/schemas/SecretWithId"
        default:
          $ref: "#/components/responses/Error"
      tags:
        - secrets
  /user/secrets/{secret_id}:
    get:
      summary: Get a secret key by id
      parameters:
        - in: path
          name: secret_id
          required: true
          schema:
            $ref: "#/components/schemas/Ulid"
      responses:
        "200":
          description: The secret
          content:
            "application/json":
              schema:
                $ref: "#/components/schemas/SecretWithId"
        "404":
          description: The user does not exist
          content:
            "application/json":
              schema:
                $ref: "#/components/schemas/ErrorResponse"
        default:
          $ref: "#/components/responses/Error"
      tags:
        - secrets
    patch:
      summary: Change a secret
      parameters:
        - in: path
          name: secret_id
          required: true
          schema:
            $ref: "#/components/schemas/Ulid"
      requestBody:
        required: true
        content:
          application/json:
            schema:
              $ref: "#/components/schemas/SecretPatch"
      responses:
        "201":
          description: Secret successfully changed
          content:
            "application/json":
              schema:
                $ref: "#/components/schemas/SecretWithId"
        default:
          $ref: "#/components/responses/Error"
      tags:
        - secrets
    delete:
      summary: Delete a secret
      parameters:
        - in: path
          name: secret_id
          required: true
          schema:
            $ref: "#/components/schemas/Ulid"
      responses:
        "204":
          description: The secret was deleted or didn't exist
        default:
          $ref: "#/components/responses/Error"
      tags:
        - secrets

  /error:
    get:
      summary: Get a sample error response with status code 422
      responses:
        "422":
          description: The error
          content:
            "application/json":
              schema:
                $ref: "#/components/schemas/ErrorResponse"
  /version:
    get:
      summary: Get the version of the service
      responses:
        "200":
          description: The error
          content:
            "application/json":
              schema:
                $ref: "#/components/schemas/Version"

  "/user/preferences":
    get:
      summary: Get user preferences for the currently logged in user
      responses:
        "200":
          description: The user preferences
          content:
            "application/json":
              schema:
                $ref: "#/components/schemas/UserPreferences"
        "404":
          description: The user has no preferences saved
          content:
            "application/json":
              schema:
                $ref: "#/components/schemas/ErrorResponse"
        default:
          $ref: "#/components/responses/Error"
      tags:
        - user_preferences
  "/user/preferences/dismiss_project_migration_banner":
    post:
      summary: Dismiss banner project migration
      responses:
        "200":
          description: The updated user preferences
          content:
            "application/json":
              schema:
                $ref: "#/components/schemas/UserPreferences"
        default:
          $ref: "#/components/responses/Error"
      tags:
        - user_preferences
    delete:
      summary: Remove dismiss banner project migration
      responses:
        "200":
          description: The updated user preferences
          content:
            "application/json":
              schema:
                $ref: "#/components/schemas/UserPreferences"
        default:
          $ref: "#/components/responses/Error"
      tags:
        - user_preferences
  "/user/preferences/pinned_projects":
    post:
      summary: Add a pinned project
      requestBody:
        required: true
        content:
          "application/json":
            schema:
              $ref: "#/components/schemas/AddPinnedProject"
      responses:
        "200":
          description: The updated user preferences
          content:
            "application/json":
              schema:
                $ref: "#/components/schemas/UserPreferences"
        default:
          $ref: "#/components/responses/Error"
      tags:
        - user_preferences
    delete:
      summary: Remove one or all pinned projects
      parameters:
        - in: query
          description: query parameters
          name: delete_pinned_params
          style: form
          explode: true
          schema:
            type: object
            additionalProperties: false
            properties:
              project_slug:
                type: string
                default: ""
      responses:
        "200":
          description: The updated user preferences
          content:
            "application/json":
              schema:
                $ref: "#/components/schemas/UserPreferences"
        default:
          $ref: "#/components/responses/Error"
      tags:
        - user_preferences

components:
  schemas:
    UserWithId:
      type: object
      additionalProperties: false
      properties:
        id:
          $ref: "#/components/schemas/UserId"
        username:
          $ref: "#/components/schemas/Username"
        email:
          $ref: "#/components/schemas/UserEmail"
        first_name:
          $ref: "#/components/schemas/UserFirstLastName"
        last_name:
          $ref: "#/components/schemas/UserFirstLastName"
      required:
        - id
        - username
      example:
        id: "some-random-keycloak-id"
        username: "some-username"
        first_name: "Jane"
        last_name: "Doe"
    UsersWithId:
      type: array
      items:
        $ref: "#/components/schemas/UserWithId"
      uniqueItems: true
    SelfUserInfo:
      description: Information about the currently logged in user
      type: object
      additionalProperties: false
      properties:
        id:
          $ref: "#/components/schemas/UserId"
        username:
          $ref: "#/components/schemas/Username"
        email:
          $ref: "#/components/schemas/UserEmail"
        first_name:
          $ref: "#/components/schemas/UserFirstLastName"
        last_name:
          $ref: "#/components/schemas/UserFirstLastName"
        is_admin:
          description: Whether the user is a platform administrator or not
          type: boolean
          default: false
      required:
        - id
        - username
        - is_admin
    UserSecretKey:
      type: object
      additionalProperties: false
      properties:
        secret_key:
          type: string
          description: The users secret key
    Version:
      type: object
      properties:
        version:
          type: string
      required: ["version"]
    UserId:
      type: string
      description: Keycloak user ID
      example: f74a228b-1790-4276-af5f-25c2424e9b0c
      pattern: "^[A-Za-z0-9]{1}[A-Za-z0-9-]+$"
    Username:
      type: string
      description: Handle of the user
      example: some-username
      minLength: 1
      maxLength: 99
    UserFirstLastName:
      type: string
      description: First or last name of the user
      example: John
      minLength: 1
      maxLength: 256
    UserEmail:
      type: string
      # We can get invalid emails when people log in via Github or other services
      # It seems that in some cases Keycloak does not verify emails and this will then fail
      # See: https://github.com/SwissDataScienceCenter/renku-data-services/issues/367
      # format: email
      description: User email
      example: some-user@gmail.com
    SecretsList:
      description: A list of secrets
      type: array
      items:
        $ref: "#/components/schemas/SecretWithId"
      minItems: 0
    SecretWithId:
      description: A Renku secret
      type: object
      additionalProperties: false
      properties:
        id:
          $ref: "#/components/schemas/Ulid"
        name:
<<<<<<< HEAD
          $ref: "#/components/schemas/SecretName"
        kind:
          $ref: "#/components/schemas/SecretKind"
        expiration_timestamp:
          $ref: "#/components/schemas/ExpirationTimestamp"
        modification_date:
          $ref: "#/components/schemas/ModificationDate"
      required:
        - "id"
        - "name"
        - "kind"
        - "modification_date"
      example:
        id: "01AN4Z79ZS5XN0F25N3DB94T4R"
        name: "S3-Credentials"
        kind: general
        expiration_timestamp: null
        modification_date: "2024-01-16T11:42:05Z"
=======
         $ref: "#/components/schemas/SecretName"
        default_filename:
          $ref: "#/components/schemas/SecretDefaultFilename"
        modification_date:
          $ref: "#/components/schemas/ModificationDate"
        kind:
          $ref: "#/components/schemas/SecretKind"
        session_secret_slot_ids:
          $ref: "#/components/schemas/UlidList"
        data_connector_ids:
          $ref: "#/components/schemas/UlidList"
      required:
        - "id"
        - "name"
        - "default_filename"
        - "modification_date"
        - "kind"
        - "session_secret_slot_ids"
        - "data_connector_ids"
>>>>>>> f74e77bc
    SecretPost:
      description: Secret metadata to be created
      type: object
      additionalProperties: false
      properties:
        name:
          $ref: "#/components/schemas/SecretName"
        default_filename:
          $ref: "#/components/schemas/SecretDefaultFilename"
        value:
          $ref: "#/components/schemas/SecretValue"
        kind:
          allOf:
            - $ref: "#/components/schemas/SecretKind"
            - default: "general"
          default: general
        expiration_timestamp:
          $ref: "#/components/schemas/ExpirationTimestamp"
      required:
        - "name"
        - "value"
    SecretPatch:
      type: object
      description: Secret metadata to be modified
      additionalProperties: false
      properties:
        name:
          $ref: "#/components/schemas/SecretName"
        default_filename:
          $ref: "#/components/schemas/SecretDefaultFilename"
        value:
          $ref: "#/components/schemas/SecretValue"
<<<<<<< HEAD
        expiration_timestamp:
          $ref: "#/components/schemas/ExpirationTimestamp"
      required:
        - "value"
=======
>>>>>>> f74e77bc
    SecretName:
      description: The name of a user secret
      type: string
      minLength: 1
      maxLength: 99
      example: API Token
    SecretDefaultFilename:
      description: |
        Filename to give to this secret when mounted in Renku 1.0 sessions
      type: string
      minLength: 1
      maxLength: 99
      pattern: "^[a-zA-Z0-9_\\-.]*$"
      example: "Data-S3-Secret_1"
    Ulid:
      description: ULID identifier
      type: string
      minLength: 26
      maxLength: 26
      pattern: "^[0-7][0-9A-HJKMNP-TV-Z]{25}$"  # This is case-insensitive
    UlidList:
      type: array
      items:
        $ref: "#/components/schemas/Ulid"
    ModificationDate:
      description: The date and time the secret was created or modified (this is always in UTC)
      type: string
      format: date-time
      example: "2023-11-01T17:32:28Z"
    SecretValue:
      description: Secret value that can be any text
      type: string
      minLength: 1
      maxLength: 5000
    SecretKind:
      description: Kind of secret
      type: string
      enum:
        - general
        - storage
<<<<<<< HEAD
    ExpirationTimestamp:
      description: The date and time the secret is not valid anymore (this is in any timezone)
      type: string
      nullable: true
      format: date-time
      example: "2030-11-01T17:32:28UTC+01:00"
      default: null
=======
    ShowProjectMigrationBanner:
      description: Should display project migration banner
      type: boolean
>>>>>>> f74e77bc
    UserPreferences:
      type: object
      description: The object containing user preferences
      additionalProperties: false
      properties:
        user_id:
          $ref: "#/components/schemas/UserId"
        pinned_projects:
          $ref: "#/components/schemas/PinnedProjects"
        show_project_migration_banner:
          $ref: "#/components/schemas/ShowProjectMigrationBanner"
      required: ["user_id", "pinned_projects"]
    PinnedProjects:
      type: object
      description: The list of projects a user has pinned on their dashboard
      properties:
        project_slugs:
          type: array
          items:
            $ref: "#/components/schemas/ProjectSlugResponse"
    ProjectSlug:
      type: string
      description: The slug used to identify a project
      minLength: 3
      example: "user/my-project"
      # limitations based on allowed characters in project slugs from Gitlab from here:
      # https://docs.gitlab.com/ee/user/reserved_names.html
      pattern: "^[a-zA-Z0-9]+([_.\\-/][a-zA-Z0-9]+)*[_.\\-/]?[a-zA-Z0-9]$"
    ProjectSlugResponse:
      type: string
      description: The slug used to identify a project
      minLength: 3
      example: "user/my-project"
    AddPinnedProject:
      type: object
      additionalProperties: false
      properties:
        project_slug:
          $ref: "#/components/schemas/ProjectSlug"
      required: ["project_slug"]
    ErrorResponse:
      type: object
      properties:
        error:
          type: object
          properties:
            code:
              type: integer
              minimum: 0
              exclusiveMinimum: true
              example: 1404
            detail:
              type: string
              example: "A more detailed optional message showing what the problem was"
            message:
              type: string
              example: "Something went wrong - please try again later"
          required: ["code", "message"]
      required: ["error"]
  responses:
    Error:
      description: The schema for all 4xx and 5xx responses
      content:
        "application/json":
          schema:
            $ref: "#/components/schemas/ErrorResponse"
  securitySchemes:
    oidc:
      type: openIdConnect
      openIdConnectUrl: /auth/realms/Renku/.well-known/openid-configuration
security:
  - oidc:
      - openid<|MERGE_RESOLUTION|>--- conflicted
+++ resolved
@@ -444,27 +444,7 @@
         id:
           $ref: "#/components/schemas/Ulid"
         name:
-<<<<<<< HEAD
           $ref: "#/components/schemas/SecretName"
-        kind:
-          $ref: "#/components/schemas/SecretKind"
-        expiration_timestamp:
-          $ref: "#/components/schemas/ExpirationTimestamp"
-        modification_date:
-          $ref: "#/components/schemas/ModificationDate"
-      required:
-        - "id"
-        - "name"
-        - "kind"
-        - "modification_date"
-      example:
-        id: "01AN4Z79ZS5XN0F25N3DB94T4R"
-        name: "S3-Credentials"
-        kind: general
-        expiration_timestamp: null
-        modification_date: "2024-01-16T11:42:05Z"
-=======
-         $ref: "#/components/schemas/SecretName"
         default_filename:
           $ref: "#/components/schemas/SecretDefaultFilename"
         modification_date:
@@ -475,6 +455,8 @@
           $ref: "#/components/schemas/UlidList"
         data_connector_ids:
           $ref: "#/components/schemas/UlidList"
+        expiration_timestamp:
+          $ref: "#/components/schemas/ExpirationTimestamp"
       required:
         - "id"
         - "name"
@@ -483,7 +465,6 @@
         - "kind"
         - "session_secret_slot_ids"
         - "data_connector_ids"
->>>>>>> f74e77bc
     SecretPost:
       description: Secret metadata to be created
       type: object
@@ -516,13 +497,8 @@
           $ref: "#/components/schemas/SecretDefaultFilename"
         value:
           $ref: "#/components/schemas/SecretValue"
-<<<<<<< HEAD
         expiration_timestamp:
           $ref: "#/components/schemas/ExpirationTimestamp"
-      required:
-        - "value"
-=======
->>>>>>> f74e77bc
     SecretName:
       description: The name of a user secret
       type: string
@@ -563,7 +539,6 @@
       enum:
         - general
         - storage
-<<<<<<< HEAD
     ExpirationTimestamp:
       description: The date and time the secret is not valid anymore (this is in any timezone)
       type: string
@@ -571,11 +546,9 @@
       format: date-time
       example: "2030-11-01T17:32:28UTC+01:00"
       default: null
-=======
     ShowProjectMigrationBanner:
       description: Should display project migration banner
       type: boolean
->>>>>>> f74e77bc
     UserPreferences:
       type: object
       description: The object containing user preferences
