--- conflicted
+++ resolved
@@ -227,44 +227,4 @@
 class CloudStorage(UnsavedCloudStorage):
     """Cloudstorage saved in the database."""
 
-    storage_id: ULID = Field(default=None)
-
-
-# class CloudStorageSecret(BaseModel):
-#     """Cloud storage secret model."""
-
-#     user_id: str = Field()
-#     storage_id: ULID = Field()
-#     name: str = Field(min_length=1, max_length=99)
-#     secret_id: ULID = Field()
-
-#     @classmethod
-#     def from_dict(cls, data: dict) -> "CloudStorageSecret":
-#         """Create the model from a plain dictionary."""
-#         return cls(
-#             user_id=data["user_id"], storage_id=data["storage_id"], name=data["name"], secret_id=data["secret_id"]
-#         )
-
-
-# class CloudStorageSecretUpsert(BaseModel):
-#     """Insert/update storage secret data."""
-
-#     name: str = Field()
-#     value: str = Field()
-
-
-# class SavedCloudStorage(CloudStorage):
-#     """A cloud storage that has been saved in the DB."""
-
-<<<<<<< HEAD
-#     storage_id: ULID
-=======
-    name: str = Field()
-    value: str = Field()
-
-
-class SavedCloudStorage(CloudStorage):
-    """A cloud storage that has been saved in the DB."""
-
-    storage_id: ULID
->>>>>>> 689585b7
+    storage_id: ULID = Field(default=None)