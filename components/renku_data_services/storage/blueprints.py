"""Cloud storage app."""

from dataclasses import dataclass
from typing import Any

from sanic import HTTPResponse, Request, empty, json
from sanic.response import JSONResponse
from sanic_ext import validate
from ulid import ULID

import renku_data_services.base_models as base_models
from renku_data_services import errors
from renku_data_services.base_api.auth import authenticate
from renku_data_services.base_api.blueprint import BlueprintFactoryResponse, CustomBlueprint
from renku_data_services.base_api.misc import validate_query
from renku_data_services.storage import apispec, models
from renku_data_services.storage.db import StorageRepository, StorageV2Repository
from renku_data_services.storage.rclone import RCloneValidator


def dump_storage_with_sensitive_fields(storage: models.CloudStorage, validator: RCloneValidator) -> dict[str, Any]:
    """Dump a CloudStorage model alongside sensitive fields."""
    return apispec.CloudStorageGet.model_validate(
        {
            "storage": apispec.CloudStorageWithId.model_validate(storage).model_dump(exclude_none=True),
            "sensitive_fields": validator.get_private_fields(storage.configuration),
        }
    ).model_dump(exclude_none=True)


def dump_storage_with_sensitive_fields_and_secrets(
    storage: models.CloudStorage, validator: RCloneValidator
) -> dict[str, Any]:
    """Dump a CloudStorage model alongside sensitive fields and its saved secrets."""
    dumped_storage = dump_storage_with_sensitive_fields(storage, validator)
    dumped_storage["secrets"] = [apispec.CloudStorageSecretGet.model_validate(s).model_dump() for s in storage.secrets]
    return dumped_storage


@dataclass(kw_only=True)
class StorageBP(CustomBlueprint):
    """Handlers for manipulating storage definitions."""

    storage_repo: StorageRepository
    authenticator: base_models.Authenticator

    def get(self) -> BlueprintFactoryResponse:
        """Get cloud storage for a repository."""

        @authenticate(self.authenticator)
        @validate_query(query=apispec.StorageParams)
        async def _get(
            request: Request,
            user: base_models.APIUser,
            validator: RCloneValidator,
            query: apispec.StorageParams,
        ) -> JSONResponse:
            storage: list[models.CloudStorage]
            storage = await self.storage_repo.get_storage(user=user, project_id=query.project_id)

            return json([dump_storage_with_sensitive_fields(s, validator) for s in storage])

        return "/storage", ["GET"], _get

    def get_one(self) -> BlueprintFactoryResponse:
        """Get a single storage by id."""

        @authenticate(self.authenticator)
        async def _get_one(
            request: Request,
            user: base_models.APIUser,
            storage_id: ULID,
            validator: RCloneValidator,
        ) -> JSONResponse:
            storage = await self.storage_repo.get_storage_by_id(storage_id, user=user)

            return json(dump_storage_with_sensitive_fields(storage, validator))

        return "/storage/<storage_id:ulid>", ["GET"], _get_one

    def post(self) -> BlueprintFactoryResponse:
        """Create a new cloud storage entry."""

        @authenticate(self.authenticator)
        async def _post(request: Request, user: base_models.APIUser, validator: RCloneValidator) -> JSONResponse:
            storage: models.CloudStorage
            if not isinstance(request.json, dict):
                body_type = type(request.json)
                raise errors.ValidationError(
                    message=f"The payload is supposed to be a dictionary, got {body_type.__name__}"
                )
            if "storage_url" in request.json:
                url_body = apispec.CloudStorageUrl(**request.json)
                storage = models.CloudStorage.from_url(
                    storage_url=url_body.storage_url,
                    project_id=url_body.project_id.root,
                    name=url_body.name,
                    target_path=url_body.target_path,
                    readonly=url_body.readonly,
                )
            else:
                body = apispec.CloudStorage(**request.json)
                storage = models.CloudStorage.from_dict(body.model_dump())

            validator.validate(storage.configuration.model_dump())

            res = await self.storage_repo.insert_storage(storage=storage, user=user)
            return json(dump_storage_with_sensitive_fields(res, validator), 201)

        return "/storage", ["POST"], _post

    def put(self) -> BlueprintFactoryResponse:
        """Replace a storage entry."""

        @authenticate(self.authenticator)
        async def _put(
            request: Request,
            user: base_models.APIUser,
            storage_id: ULID,
            validator: RCloneValidator,
        ) -> JSONResponse:
            if not request.json:
                raise errors.ValidationError(message="The request body is empty. Please provide a valid JSON object.")
            if not isinstance(request.json, dict):
                raise errors.ValidationError(message="The request body is not a valid JSON object.")
            if "storage_url" in request.json:
                url_body = apispec.CloudStorageUrl(**request.json)
                new_storage = models.CloudStorage.from_url(
                    storage_url=url_body.storage_url,
                    project_id=url_body.project_id.root,
                    name=url_body.name,
                    target_path=url_body.target_path,
                    readonly=url_body.readonly,
                )
            else:
                body = apispec.CloudStorage(**request.json)
                new_storage = models.CloudStorage.from_dict(body.model_dump())

            validator.validate(new_storage.configuration.model_dump())
            body_dict = new_storage.model_dump()
            del body_dict["storage_id"]
            res = await self.storage_repo.update_storage(storage_id=storage_id, user=user, **body_dict)
            return json(dump_storage_with_sensitive_fields(res, validator))

        return "/storage/<storage_id:ulid>", ["PUT"], _put

    def patch(self) -> BlueprintFactoryResponse:
        """Update parts of a storage entry."""

        @authenticate(self.authenticator)
        @validate(json=apispec.CloudStoragePatch)
        async def _patch(
            request: Request,
            user: base_models.APIUser,
            storage_id: ULID,
            body: apispec.CloudStoragePatch,
            validator: RCloneValidator,
        ) -> JSONResponse:
            existing_storage = await self.storage_repo.get_storage_by_id(storage_id, user=user)
            if body.configuration is not None:
                # we need to apply the patch to the existing storage to properly validate it
                body.configuration = {**existing_storage.configuration, **body.configuration}

                for k, v in list(body.configuration.items()):
                    if v is None:
                        # delete fields that were unset
                        del body.configuration[k]
                validator.validate(body.configuration)

            body_dict = body.model_dump(exclude_none=True)

            res = await self.storage_repo.update_storage(storage_id=storage_id, user=user, **body_dict)
            return json(dump_storage_with_sensitive_fields(res, validator))

        return "/storage/<storage_id:ulid>", ["PATCH"], _patch

    def delete(self) -> BlueprintFactoryResponse:
        """Delete a storage entry."""

        @authenticate(self.authenticator)
        async def _delete(request: Request, user: base_models.APIUser, storage_id: ULID) -> HTTPResponse:
            await self.storage_repo.delete_storage(storage_id=storage_id, user=user)
            return empty(204)

        return "/storage/<storage_id:ulid>", ["DELETE"], _delete


@dataclass(kw_only=True)
class StoragesV2BP(CustomBlueprint):
    """Handlers for manipulating storage definitions."""

    storage_v2_repo: StorageV2Repository
    authenticator: base_models.Authenticator

    def get(self) -> BlueprintFactoryResponse:
        """Get cloud storage for a repository."""

        @authenticate(self.authenticator)
        @validate_query(query=apispec.StorageV2Params)
        async def _get(
            request: Request,
            user: base_models.APIUser,
            validator: RCloneValidator,
            query: apispec.StorageV2Params,
        ) -> JSONResponse:
            storage: list[models.CloudStorage]
<<<<<<< HEAD
            storage = await self.storage_v2_repo.get_storage(user=user, include_secrets=True, **res_filter.model_dump())
=======
            storage = await self.storage_v2_repo.get_storage(user=user, project_id=query.project_id)
>>>>>>> 278aedc1

            return json([dump_storage_with_sensitive_fields_and_secrets(s, validator) for s in storage])

        return "/storages_v2", ["GET"], _get

    def get_one(self) -> BlueprintFactoryResponse:
        """Get a single storage by id."""

        @authenticate(self.authenticator)
        async def _get_one(
            request: Request,
            user: base_models.APIUser,
            storage_id: ULID,
            validator: RCloneValidator,
        ) -> JSONResponse:
            storage = await self.storage_v2_repo.get_storage_by_id(storage_id, user=user)

            return json(dump_storage_with_sensitive_fields_and_secrets(storage, validator))

        return "/storages_v2/<storage_id:ulid>", ["GET"], _get_one

    def post(self) -> BlueprintFactoryResponse:
        """Create a new cloud storage entry."""

        @authenticate(self.authenticator)
        async def _post(request: Request, user: base_models.APIUser, validator: RCloneValidator) -> JSONResponse:
            storage: models.CloudStorage
            if not isinstance(request.json, dict):
                body_type = type(request.json)
                raise errors.ValidationError(
                    message=f"The payload is supposed to be a dictionary, got {body_type.__name__}"
                )
            if "storage_url" in request.json:
                url_body = apispec.CloudStorageUrl(**request.json)
                storage = models.CloudStorage.from_url(
                    storage_url=url_body.storage_url,
                    project_id=url_body.project_id.root,
                    name=url_body.name,
                    target_path=url_body.target_path,
                    readonly=url_body.readonly,
                )
            else:
                body = apispec.CloudStorage(**request.json)
                storage = models.CloudStorage.from_dict(body.model_dump())

            validator.validate(storage.configuration.model_dump())

            res = await self.storage_v2_repo.insert_storage(storage=storage, user=user)
            return json(dump_storage_with_sensitive_fields(res, validator), 201)

        return "/storages_v2", ["POST"], _post

    def patch(self) -> BlueprintFactoryResponse:
        """Update parts of a storage entry."""

        @authenticate(self.authenticator)
        @validate(json=apispec.CloudStoragePatch)
        async def _patch(
            request: Request,
            user: base_models.APIUser,
            storage_id: ULID,
            body: apispec.CloudStoragePatch,
            validator: RCloneValidator,
        ) -> JSONResponse:
            existing_storage = await self.storage_v2_repo.get_storage_by_id(storage_id, user=user)
            if body.configuration is not None:
                # we need to apply the patch to the existing storage to properly validate it
                body.configuration = {**existing_storage.configuration, **body.configuration}

                for k, v in list(body.configuration.items()):
                    if v is None:
                        # delete fields that were unset
                        del body.configuration[k]
                validator.validate(body.configuration)

            body_dict = body.model_dump(exclude_none=True)

            res = await self.storage_v2_repo.update_storage(storage_id=storage_id, user=user, **body_dict)
            return json(dump_storage_with_sensitive_fields(res, validator))

        return "/storages_v2/<storage_id:ulid>", ["PATCH"], _patch

    def delete(self) -> BlueprintFactoryResponse:
        """Delete a storage entry."""

        @authenticate(self.authenticator)
        async def _delete(request: Request, user: base_models.APIUser, storage_id: ULID) -> HTTPResponse:
            await self.storage_v2_repo.delete_storage(storage_id=storage_id, user=user)
            return empty(204)

        return "/storages_v2/<storage_id:ulid>", ["DELETE"], _delete

    def upsert_secrets(self) -> BlueprintFactoryResponse:
        """Create/update secrets for a cloud storage."""

        @authenticate(self.authenticator)
        async def _upsert_secrets(request: Request, user: base_models.APIUser, storage_id: ULID) -> JSONResponse:
            body = apispec.CloudStorageSecretPostList.model_validate(request.json)
            result = await self.storage_v2_repo.upsert_storage_secrets(
                storage_id=storage_id, user=user, secrets=body.root
            )
            return json(
                apispec.CloudStorageSecretGetList.model_validate(result).model_dump(exclude_none=True, mode="json"), 201
            )

        return "/storages_v2/<storage_id:ulid>/secrets", ["POST"], _upsert_secrets

    def get_secrets(self) -> BlueprintFactoryResponse:
        """Return all secrets for a cloud storage."""

        @authenticate(self.authenticator)
        async def _get_secrets(request: Request, user: base_models.APIUser, storage_id: ULID) -> JSONResponse:
            result = await self.storage_v2_repo.get_storage_secrets(storage_id=storage_id, user=user)
            return json(
                apispec.CloudStorageSecretGetList.model_validate(result).model_dump(exclude_none=True, mode="json"), 200
            )

        return "/storages_v2/<storage_id:ulid>/secrets", ["GET"], _get_secrets

    def delete_secrets(self) -> BlueprintFactoryResponse:
        """Delete all secrets for a cloud storage."""

        @authenticate(self.authenticator)
        async def _delete_secrets(request: Request, user: base_models.APIUser, storage_id: ULID) -> HTTPResponse:
            await self.storage_v2_repo.delete_storage_secrets(storage_id=storage_id, user=user)
            return HTTPResponse(status=204)

        return "/storages_v2/<storage_id:ulid>/secrets", ["DELETE"], _delete_secrets


@dataclass(kw_only=True)
class StorageSchemaBP(CustomBlueprint):
    """Handler for getting RClone storage schema."""

    def get(self) -> BlueprintFactoryResponse:
        """Get cloud storage for a repository."""

        async def _get(_: Request, validator: RCloneValidator) -> JSONResponse:
            return json(validator.asdict())

        return "/storage_schema", ["GET"], _get

    def test_connection(self) -> BlueprintFactoryResponse:
        """Validate an RClone config."""

        async def _test_connection(request: Request, validator: RCloneValidator) -> HTTPResponse:
            if not request.json:
                raise errors.ValidationError(message="The request body is empty. Please provide a valid JSON object.")
            if not isinstance(request.json, dict):
                raise errors.ValidationError(message="The request body is not a valid JSON object.")
            if not request.json.get("configuration"):
                raise errors.ValidationError(message="No 'configuration' sent.")
            if not isinstance(request.json.get("configuration"), dict):
                config_type = type(request.json.get("configuration"))
                raise errors.ValidationError(
                    message=f"The R clone configuration should be a dictionary, not {config_type.__name__}"
                )
            if not request.json.get("source_path"):
                raise errors.ValidationError(message="'source_path' is required to test the connection.")
            validator.validate(request.json["configuration"], keep_sensitive=True)
            result = await validator.test_connection(request.json["configuration"], request.json["source_path"])
            if not result.success:
                raise errors.ValidationError(message=result.error)
            return empty(204)

        return "/storage_schema/test_connection", ["POST"], _test_connection

    def validate(self) -> BlueprintFactoryResponse:
        """Validate an RClone config."""

        async def _validate(request: Request, validator: RCloneValidator) -> HTTPResponse:
            if not request.json:
                raise errors.ValidationError(message="The request body is empty. Please provide a valid JSON object.")
            if not isinstance(request.json, dict):
                raise errors.ValidationError(message="The request body is not a valid JSON object.")
            validator.validate(request.json, keep_sensitive=True)
            return empty(204)

        return "/storage_schema/validate", ["POST"], _validate

    def obscure(self) -> BlueprintFactoryResponse:
        """Obscure values in config."""

        async def _obscure(request: Request, validator: RCloneValidator) -> JSONResponse:
            if not request.json:
                raise errors.ValidationError(message="The request body is empty. Please provide a valid JSON object.")
            if not isinstance(request.json, dict):
                raise errors.ValidationError(message="The request body is not a valid JSON object.")
            config = await validator.obscure_config(request.json)
            return json(config)

        return "/storage_schema/obscure", ["POST"], _obscure<|MERGE_RESOLUTION|>--- conflicted
+++ resolved
@@ -204,11 +204,7 @@
             query: apispec.StorageV2Params,
         ) -> JSONResponse:
             storage: list[models.CloudStorage]
-<<<<<<< HEAD
-            storage = await self.storage_v2_repo.get_storage(user=user, include_secrets=True, **res_filter.model_dump())
-=======
-            storage = await self.storage_v2_repo.get_storage(user=user, project_id=query.project_id)
->>>>>>> 278aedc1
+            storage = await self.storage_v2_repo.get_storage(user=user, include_secrets=True, project_id=query.project_id)
 
             return json([dump_storage_with_sensitive_fields_and_secrets(s, validator) for s in storage])
 
