--- conflicted
+++ resolved
@@ -95,20 +95,12 @@
         """Get a single storage by id."""
         storages = await self.get_storage(user, id=str(storage_id), include_secrets=True, filter_by_access_level=False)
 
-<<<<<<< HEAD
         if not storages:
             raise errors.MissingResourceError(message=f"The storage with id '{storage_id}' cannot be found")
         if not await self.filter_projects_by_access_level(user, [storages[0].project_id], authz_models.Role.VIEWER):
             raise errors.Unauthorized(message="User does not have access to this project")
 
         return storages[0]
-=======
-            if storage is None:
-                raise errors.MissingResourceError(message=f"The storage with id '{storage_id}' cannot be found")
-            if not await self.filter_projects_by_access_level(user, [storage.project_id], authz_models.Role.VIEWER):
-                raise errors.ForbiddenError(message="User does not have access to this project")
-            return storage.dump()
->>>>>>> 278aedc1
 
     async def insert_storage(self, storage: models.CloudStorage, user: base_models.APIUser) -> models.CloudStorage:
         """Insert a new cloud storage entry."""
