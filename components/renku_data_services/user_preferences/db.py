--- conflicted
+++ resolved
@@ -27,20 +27,12 @@
 
     def __init__(
         self,
-<<<<<<< HEAD
         user_preferences_config: UserPreferencesConfig,
-        sync_sqlalchemy_url: str,
-        async_sqlalchemy_url: str,
-        debug: bool = False,
-    ):
-        super().__init__(sync_sqlalchemy_url, async_sqlalchemy_url, debug)
-        self.user_preferences_config = user_preferences_config
-=======
         engine: AsyncEngine,
         debug: bool = False,
     ):
         super().__init__(engine, debug)
->>>>>>> 4cf16590
+        self.user_preferences_config = user_preferences_config
 
     async def get_user_preferences(
         self,
