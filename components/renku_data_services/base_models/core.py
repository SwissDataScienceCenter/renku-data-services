"""Base models shared by services."""
import re
import unicodedata
from dataclasses import dataclass, field
from enum import Enum
<<<<<<< HEAD
from typing import Optional, Protocol
=======
from typing import ClassVar, List, Optional, Protocol
>>>>>>> 857ab90b

from sanic import Request

from renku_data_services.errors import errors


class Authenticator(Protocol):
    """Interface for authenticating users."""

    token_field: str

    async def authenticate(self, access_token: str, request: Request) -> "APIUser":
        """Validates the user credentials (i.e. we can say that the user is a valid Renku user)."""
        ...


@dataclass(kw_only=True)
class APIUser:
    """The model for a user of the API, used for authentication."""

    is_admin: bool = False
    id: Optional[str] = None  # the sub claim in the access token - i.e. the Keycloak user ID
    access_token: Optional[str] = field(repr=False, default=None)
    full_name: Optional[str] = None
    first_name: Optional[str] = None
    last_name: Optional[str] = None
    email: Optional[str] = None

    @property
    def is_authenticated(self):
        """Indicates whether the user has successfully logged in."""
        return self.id is not None


class GitlabAccessLevel(Enum):
    """Gitlab access level for filtering projects."""

    PUBLIC = 1
    """User isn't a member but project is public"""
    MEMBER = 2
    """User is a member of the project"""
    ADMIN = 3
    """A user with at least DEVELOPER priviledges in gitlab is considered an Admin"""


class GitlabAPIProtocol(Protocol):
    """The interface for interacting with the Gitlab API."""

    async def filter_projects_by_access_level(
        self, user: APIUser, project_ids: list[str], min_access_level: GitlabAccessLevel
    ) -> list[str]:
        """Get a list of projects of which the user is a member with a specific access level."""
        ...


class UserStore(Protocol):
    """The interface through which Keycloak or a similar application can be accessed."""

    async def get_user_by_id(self, id: str, access_token: str) -> Optional["User"]:
        """Get a user by their unique Keycloak user ID."""
        ...


@dataclass(frozen=True, eq=True, kw_only=True)
class User:
    """User model."""

    keycloak_id: str
    id: Optional[int] = None
    no_default_access: bool = False

    @classmethod
    def from_dict(cls, data: dict) -> "User":
        """Create the model from a plain dictionary."""
        return cls(**data)


@dataclass(frozen=True, eq=True)
class Slug:
    """Slug used for namespaces, groups, projects, etc."""

    value: str
    # Slug regex rules
    # from https://docs.gitlab.com/ee/user/reserved_names.html#limitations-on-usernames-project-and-group-names
    # - cannot end in .git
    # - cannot end in .atom
    # - cannot contain any combination of two or more consecutive -._
    # - has to start with letter or number
    _regex: ClassVar[str] = "^(?!.*\\.git$|.*\\.atom$|.*[\\-._][\\-._].*)[a-zA-Z0-9][a-zA-Z0-9\\-_.]*$"

    def __init__(self, value: str):
        if not re.match(self._regex, value):
            raise errors.ValidationError(message=f"The slug {value} does not match the regex {self._regex}")
        object.__setattr__(self, "value", value.lower())

    @classmethod
    def from_name(cls, name: str):
        """Takes a name with any amount of invalid characters and transforms it in a valid slug."""
        lower_case = name.lower()
        no_space = re.sub(r"\s+", "-", lower_case)
        normalized = unicodedata.normalize("NFKD", no_space).encode("ascii", "ignore").decode("utf-8")
        valid_chars_pattern = [r"\w", ".", "_", "-"]
        no_invalid_characters = re.sub(f'[^{"".join(valid_chars_pattern)}]', "-", normalized)
        no_duplicates = re.sub(r"([._-])[._-]+", r"\1", no_invalid_characters)
        valid_start = re.sub(r"^[._-]", "", no_duplicates)
        valid_end = re.sub(r"[._-]$", "", valid_start)
        no_dot_git_or_dot_atom_at_end = re.sub(r"(\.atom|\.git)+$", "", valid_end)
        if len(no_dot_git_or_dot_atom_at_end) == 0:
            raise errors.ValidationError(
                message="The name for the project contains too many invalid characters so a slug could not be generated"
            )
        return cls(no_dot_git_or_dot_atom_at_end)

    def __true_div__(self, other: "Slug") -> str:
        """Joins two slugs into a path fraction without dashes at the beginning or end."""
        if type(self) is not type(other):
            raise errors.ValidationError(
                message=f"A path can be constructed only from 2 slugs, but the 'divisor' is of type {type(other)}"
            )
        return self.value + "/" + other.value<|MERGE_RESOLUTION|>--- conflicted
+++ resolved
@@ -3,11 +3,7 @@
 import unicodedata
 from dataclasses import dataclass, field
 from enum import Enum
-<<<<<<< HEAD
-from typing import Optional, Protocol
-=======
-from typing import ClassVar, List, Optional, Protocol
->>>>>>> 857ab90b
+from typing import ClassVar, Optional, Protocol
 
 from sanic import Request
 
