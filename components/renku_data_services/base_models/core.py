--- conflicted
+++ resolved
@@ -98,15 +98,9 @@
             }}
             """
         }
-<<<<<<< HEAD
-        async with httpx.AsyncClient(verify=get_ssl_context()) as client:
-            resp = await client.post(self.gitlab_url, json=body, headers=header, timeout=10)
-        if resp.status_code != 200:
-            raise errors.BaseError(message=f"Error querying Gitlab api: {resp.text}")
-=======
 
         async def _query_gitlab_graphql(body, header):
-            async with httpx.AsyncClient() as client:
+            async with httpx.AsyncClient(verify=get_ssl_context()) as client:
                 resp = await client.post(self.gitlab_graphql_url, json=body, headers=header, timeout=10)
             if resp.status_code != 200:
                 raise errors.BaseError(message=f"Error querying Gitlab api {self.gitlab_graphql_url}: {resp.text}")
@@ -117,7 +111,6 @@
             return result
 
         resp_body = await _query_gitlab_graphql(body, header)
->>>>>>> 13e24e6f
         result: List[str] = []
 
         def _process_projects(resp_body, min_access_level, result):
@@ -147,15 +140,7 @@
                 }}
                 """
             }
-<<<<<<< HEAD
-            async with httpx.AsyncClient(verify=get_ssl_context()) as client:
-                resp = await client.post(self.gitlab_url, json=body, headers=header, timeout=10)
-            if resp.status_code != 200:
-                raise errors.BaseError(message=f"Error querying Gitlab api: {resp.text}")
-            resp_body = resp.json()
-=======
             resp_body = await _query_gitlab_graphql(body, header)
->>>>>>> 13e24e6f
             page_info = resp_body["data"]["projects"]["pageInfo"]
             _process_projects(resp_body, min_access_level, result)
 
