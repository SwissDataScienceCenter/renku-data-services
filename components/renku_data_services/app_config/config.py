"""Configurations.

An important thing to note here is that the configuration classes in here
contain some getters (i.e. @property decorators) intentionally. This is done for
things that need a database connection and the purpose is that the database connection
is not initialized when the classes are initialized. Only if the properties that need
the database will instantiate a connection when they are used. And even in this case
a single connection will be reused. This allows for the configuration classes to be
instantiated multiple times without creating multiple database connections.
"""

import os
import secrets
from dataclasses import dataclass, field
from pathlib import Path
from typing import Any, Optional

from authlib.integrations.httpx_client import AsyncOAuth2Client
from cryptography.hazmat.primitives import serialization
from cryptography.hazmat.primitives.asymmetric import rsa
from cryptography.hazmat.primitives.asymmetric.types import PublicKeyTypes
from jwt import PyJWKClient
from yaml import safe_load

import renku_data_services.base_models as base_models
import renku_data_services.connected_services
import renku_data_services.crc
import renku_data_services.data_connectors
import renku_data_services.platform
import renku_data_services.repositories
import renku_data_services.storage
import renku_data_services.users
from renku_data_services import errors
from renku_data_services.authn.dummy import DummyAuthenticator, DummyUserStore
from renku_data_services.authn.gitlab import GitlabAuthenticator
from renku_data_services.authn.keycloak import KcUserStore, KeycloakAuthenticator
from renku_data_services.authz.authz import Authz
from renku_data_services.authz.config import AuthzConfig
from renku_data_services.connected_services.db import ConnectedServicesRepository
from renku_data_services.crc import models
from renku_data_services.crc.db import ResourcePoolRepository, UserRepository
from renku_data_services.data_api.server_options import (
    ServerOptions,
    ServerOptionsDefaults,
    generate_default_resource_pool,
)
from renku_data_services.data_connectors.db import (
    DataConnectorProjectLinkRepository,
    DataConnectorRepository,
    DataConnectorSecretRepository,
)
from renku_data_services.db_config import DBConfig
from renku_data_services.git.gitlab import DummyGitlabAPI, GitlabAPI
from renku_data_services.k8s.clients import DummyCoreClient, DummySchedulingClient, K8sCoreClient, K8sSchedulingClient
from renku_data_services.k8s.quota import QuotaRepository
from renku_data_services.message_queue.config import RedisConfig
from renku_data_services.message_queue.db import EventRepository, ReprovisioningRepository
from renku_data_services.message_queue.interface import IMessageQueue
from renku_data_services.message_queue.redis_queue import RedisQueue
from renku_data_services.namespace.db import GroupRepository
from renku_data_services.platform.db import PlatformRepository
from renku_data_services.project.db import ProjectMemberRepository, ProjectRepository
from renku_data_services.repositories.db import GitRepositoriesRepository
from renku_data_services.secrets.db import UserSecretsRepo
from renku_data_services.session.db import SessionRepository
from renku_data_services.storage.db import StorageRepository
from renku_data_services.users.config import UserPreferencesConfig
from renku_data_services.users.db import UserPreferencesRepository
from renku_data_services.users.db import UserRepo as KcUserRepo
from renku_data_services.users.dummy_kc_api import DummyKeycloakAPI
from renku_data_services.users.kc_api import IKeycloakAPI, KeycloakAPI
from renku_data_services.users.models import UnsavedUserInfo
from renku_data_services.utils.core import merge_api_specs, oidc_discovery

default_resource_pool = models.ResourcePool(
    name="default",
    classes=[
        models.ResourceClass(
            name="small",
            cpu=0.5,
            memory=1,
            max_storage=20,
            gpu=0,
            default=True,
        ),
        models.ResourceClass(
            name="large",
            cpu=1.0,
            memory=2,
            max_storage=20,
            gpu=0,
            default=False,
        ),
    ],
    quota=None,
    public=True,
    default=True,
)


@dataclass
class SentryConfig:
    """Configuration for sentry."""

    enabled: bool
    dsn: str
    environment: str
    sample_rate: float = 0.2

    @classmethod
    def from_env(cls, prefix: str = "") -> "SentryConfig":
        """Create a config from environment variables."""
        enabled = os.environ.get(f"{prefix}SENTRY_ENABLED", "false").lower() == "true"
        dsn = os.environ.get(f"{prefix}SENTRY_DSN", "")
        environment = os.environ.get(f"{prefix}SENTRY_ENVIRONMENT", "")
        sample_rate = float(os.environ.get(f"{prefix}SENTRY_SAMPLE_RATE", "0.2"))

        return cls(enabled, dsn=dsn, environment=environment, sample_rate=sample_rate)


@dataclass
class TrustedProxiesConfig:
    """Configuration for trusted reverse proxies."""

    proxies_count: int | None = None
    real_ip_header: str | None = None

    @classmethod
    def from_env(cls, prefix: str = "") -> "TrustedProxiesConfig":
        """Create a config from environment variables."""
        proxies_count = int(os.environ.get(f"{prefix}PROXIES_COUNT") or "0")
        real_ip_header = os.environ.get(f"{prefix}REAL_IP_HEADER")
        return cls(proxies_count=proxies_count or None, real_ip_header=real_ip_header or None)


@dataclass
class Config:
    """Configuration for the Data service."""

    user_store: base_models.UserStore
    authenticator: base_models.Authenticator
    gitlab_authenticator: base_models.Authenticator
    quota_repo: QuotaRepository
    user_preferences_config: UserPreferencesConfig
    db: DBConfig
    redis: RedisConfig
    sentry: SentryConfig
    trusted_proxies: TrustedProxiesConfig
    gitlab_client: base_models.GitlabAPIProtocol
    kc_api: IKeycloakAPI
    message_queue: IMessageQueue
    gitlab_url: str | None

    secrets_service_public_key: rsa.RSAPublicKey
    """The public key of the secrets service, used to encrypt user secrets that only it can decrypt."""
    encryption_key: bytes = field(repr=False)
    """The encryption key to encrypt user keys at rest in the database."""

    authz_config: AuthzConfig = field(default_factory=lambda: AuthzConfig.from_env())
    spec: dict[str, Any] = field(init=False, default_factory=dict)
    version: str = "0.0.1"
    app_name: str = "renku_data_services"
    default_resource_pool_file: Optional[str] = None
    default_resource_pool: models.ResourcePool = default_resource_pool
    server_options_file: Optional[str] = None
    server_defaults_file: Optional[str] = None
    async_oauth2_client_class: type[AsyncOAuth2Client] = AsyncOAuth2Client
    _user_repo: UserRepository | None = field(default=None, repr=False, init=False)
    _rp_repo: ResourcePoolRepository | None = field(default=None, repr=False, init=False)
    _storage_repo: StorageRepository | None = field(default=None, repr=False, init=False)
    _project_repo: ProjectRepository | None = field(default=None, repr=False, init=False)
    _group_repo: GroupRepository | None = field(default=None, repr=False, init=False)
    _event_repo: EventRepository | None = field(default=None, repr=False, init=False)
    _reprovisioning_repo: ReprovisioningRepository | None = field(default=None, repr=False, init=False)
    _session_repo: SessionRepository | None = field(default=None, repr=False, init=False)
    _user_preferences_repo: UserPreferencesRepository | None = field(default=None, repr=False, init=False)
    _kc_user_repo: KcUserRepo | None = field(default=None, repr=False, init=False)
    _user_secrets_repo: UserSecretsRepo | None = field(default=None, repr=False, init=False)
    _project_member_repo: ProjectMemberRepository | None = field(default=None, repr=False, init=False)
    _connected_services_repo: ConnectedServicesRepository | None = field(default=None, repr=False, init=False)
    _git_repositories_repo: GitRepositoriesRepository | None = field(default=None, repr=False, init=False)
    _platform_repo: PlatformRepository | None = field(default=None, repr=False, init=False)
    _data_connector_repo: DataConnectorRepository | None = field(default=None, repr=False, init=False)
<<<<<<< HEAD
    _data_connector_secret_repo: DataConnectorSecretRepository | None = field(default=None, repr=False, init=False)
    _data_connector_to_project_link_repo: DataConnectorProjectLinkRepository | None = field(
        default=None, repr=False, init=False
    )
=======
    _data_connector_to_project_link_repo: DataConnectorProjectLinkRepository | None = field(
        default=None, repr=False, init=False
    )
    _data_connector_secret_repo: DataConnectorSecretRepository | None = field(default=None, repr=False, init=False)
>>>>>>> f3a5f98e

    def __post_init__(self) -> None:
        # NOTE: Read spec files required for Swagger
        spec_file = Path(renku_data_services.crc.__file__).resolve().parent / "api.spec.yaml"
        with open(spec_file) as f:
            crc_spec = safe_load(f)

        spec_file = Path(renku_data_services.storage.__file__).resolve().parent / "api.spec.yaml"
        with open(spec_file) as f:
            storage_spec = safe_load(f)

        spec_file = Path(renku_data_services.users.__file__).resolve().parent / "api.spec.yaml"
        with open(spec_file) as f:
            users = safe_load(f)

        spec_file = Path(renku_data_services.project.__file__).resolve().parent / "api.spec.yaml"
        with open(spec_file) as f:
            projects = safe_load(f)

        spec_file = Path(renku_data_services.namespace.__file__).resolve().parent / "api.spec.yaml"
        with open(spec_file) as f:
            groups = safe_load(f)

        spec_file = Path(renku_data_services.session.__file__).resolve().parent / "api.spec.yaml"
        with open(spec_file) as f:
            sessions = safe_load(f)

        spec_file = Path(renku_data_services.connected_services.__file__).resolve().parent / "api.spec.yaml"
        with open(spec_file) as f:
            connected_services = safe_load(f)

        spec_file = Path(renku_data_services.repositories.__file__).resolve().parent / "api.spec.yaml"
        with open(spec_file) as f:
            repositories = safe_load(f)

        spec_file = Path(renku_data_services.platform.__file__).resolve().parent / "api.spec.yaml"
        with open(spec_file) as f:
            platform = safe_load(f)

<<<<<<< HEAD
=======
        spec_file = Path(renku_data_services.message_queue.__file__).resolve().parent / "api.spec.yaml"
        with open(spec_file) as f:
            search = safe_load(f)

>>>>>>> f3a5f98e
        spec_file = Path(renku_data_services.data_connectors.__file__).resolve().parent / "api.spec.yaml"
        with open(spec_file) as f:
            data_connectors = safe_load(f)

        self.spec = merge_api_specs(
            crc_spec,
            storage_spec,
            users,
            projects,
            groups,
            sessions,
            connected_services,
            repositories,
            platform,
<<<<<<< HEAD
=======
            search,
>>>>>>> f3a5f98e
            data_connectors,
        )

        if self.default_resource_pool_file is not None:
            with open(self.default_resource_pool_file) as f:
                self.default_resource_pool = models.ResourcePool.from_dict(safe_load(f))
        if self.server_defaults_file is not None and self.server_options_file is not None:
            with open(self.server_options_file) as f:
                options = ServerOptions.model_validate(safe_load(f))
            with open(self.server_defaults_file) as f:
                defaults = ServerOptionsDefaults.model_validate(safe_load(f))
            self.default_resource_pool = generate_default_resource_pool(options, defaults)

        self.authz = Authz(self.authz_config)

    @property
    def user_repo(self) -> UserRepository:
        """The DB adapter for users."""
        if not self._user_repo:
            self._user_repo = UserRepository(
                session_maker=self.db.async_session_maker, quotas_repo=self.quota_repo, user_repo=self.kc_user_repo
            )
        return self._user_repo

    @property
    def rp_repo(self) -> ResourcePoolRepository:
        """The DB adapter for resource pools."""
        if not self._rp_repo:
            self._rp_repo = ResourcePoolRepository(
                session_maker=self.db.async_session_maker, quotas_repo=self.quota_repo
            )
        return self._rp_repo

    @property
    def storage_repo(self) -> StorageRepository:
        """The DB adapter for V1 cloud storage configs."""
        if not self._storage_repo:
            self._storage_repo = StorageRepository(
                session_maker=self.db.async_session_maker,
                gitlab_client=self.gitlab_client,
                user_repo=self.kc_user_repo,
                secret_service_public_key=self.secrets_service_public_key,
            )
        return self._storage_repo

    @property
    def event_repo(self) -> EventRepository:
        """The DB adapter for cloud event configs."""
        if not self._event_repo:
            self._event_repo = EventRepository(
                session_maker=self.db.async_session_maker, message_queue=self.message_queue
            )
        return self._event_repo

    @property
    def reprovisioning_repo(self) -> ReprovisioningRepository:
        """The DB adapter for reprovisioning."""
        if not self._reprovisioning_repo:
            self._reprovisioning_repo = ReprovisioningRepository(session_maker=self.db.async_session_maker)
        return self._reprovisioning_repo

    @property
    def project_repo(self) -> ProjectRepository:
        """The DB adapter for Renku native projects."""
        if not self._project_repo:
            self._project_repo = ProjectRepository(
                session_maker=self.db.async_session_maker,
                authz=self.authz,
                message_queue=self.message_queue,
                event_repo=self.event_repo,
                group_repo=self.group_repo,
            )
        return self._project_repo

    @property
    def project_member_repo(self) -> ProjectMemberRepository:
        """The DB adapter for Renku native projects members."""
        if not self._project_member_repo:
            self._project_member_repo = ProjectMemberRepository(
                session_maker=self.db.async_session_maker,
                authz=self.authz,
                event_repo=self.event_repo,
                message_queue=self.message_queue,
            )
        return self._project_member_repo

    @property
    def group_repo(self) -> GroupRepository:
        """The DB adapter for Renku groups."""
        if not self._group_repo:
            self._group_repo = GroupRepository(
                session_maker=self.db.async_session_maker,
                event_repo=self.event_repo,
                group_authz=self.authz,
                message_queue=self.message_queue,
            )
        return self._group_repo

    @property
    def session_repo(self) -> SessionRepository:
        """The DB adapter for sessions."""
        if not self._session_repo:
            self._session_repo = SessionRepository(
                session_maker=self.db.async_session_maker, project_authz=self.authz, resource_pools=self.rp_repo
            )
        return self._session_repo

    @property
    def user_preferences_repo(self) -> UserPreferencesRepository:
        """The DB adapter for user preferences."""
        if not self._user_preferences_repo:
            self._user_preferences_repo = UserPreferencesRepository(
                session_maker=self.db.async_session_maker,
                user_preferences_config=self.user_preferences_config,
            )
        return self._user_preferences_repo

    @property
    def kc_user_repo(self) -> KcUserRepo:
        """The DB adapter for users."""
        if not self._kc_user_repo:
            self._kc_user_repo = KcUserRepo(
                session_maker=self.db.async_session_maker,
                message_queue=self.message_queue,
                event_repo=self.event_repo,
                group_repo=self.group_repo,
                encryption_key=self.encryption_key,
                authz=self.authz,
            )
        return self._kc_user_repo

    @property
    def user_secrets_repo(self) -> UserSecretsRepo:
        """The DB adapter for user secrets storage."""
        if not self._user_secrets_repo:
            self._user_secrets_repo = UserSecretsRepo(
                session_maker=self.db.async_session_maker,
            )
        return self._user_secrets_repo

    @property
    def connected_services_repo(self) -> ConnectedServicesRepository:
        """The DB adapter for connected services."""
        if not self._connected_services_repo:
            self._connected_services_repo = ConnectedServicesRepository(
                session_maker=self.db.async_session_maker,
                encryption_key=self.encryption_key,
                async_oauth2_client_class=self.async_oauth2_client_class,
                internal_gitlab_url=self.gitlab_url,
            )
        return self._connected_services_repo

    @property
    def git_repositories_repo(self) -> GitRepositoriesRepository:
        """The DB adapter for repositories."""
        if not self._git_repositories_repo:
            self._git_repositories_repo = GitRepositoriesRepository(
                session_maker=self.db.async_session_maker,
                connected_services_repo=self.connected_services_repo,
                internal_gitlab_url=self.gitlab_url,
            )
        return self._git_repositories_repo

    @property
    def platform_repo(self) -> PlatformRepository:
        """The DB adapter for the platform configuration."""
        if not self._platform_repo:
            self._platform_repo = PlatformRepository(
                session_maker=self.db.async_session_maker,
            )
        return self._platform_repo

    @property
    def data_connector_repo(self) -> DataConnectorRepository:
        """The DB adapter for data connectors."""
        if not self._data_connector_repo:
            self._data_connector_repo = DataConnectorRepository(
<<<<<<< HEAD
                session_maker=self.db.async_session_maker,
                authz=self.authz,
=======
                session_maker=self.db.async_session_maker, authz=self.authz
>>>>>>> f3a5f98e
            )
        return self._data_connector_repo

    @property
<<<<<<< HEAD
    def data_connector_secret_repo(self) -> DataConnectorSecretRepository:
        """The DB adapter for data connectors."""
=======
    def data_connector_to_project_link_repo(self) -> DataConnectorProjectLinkRepository:
        """The DB adapter for data connector to project links."""
        if not self._data_connector_to_project_link_repo:
            self._data_connector_to_project_link_repo = DataConnectorProjectLinkRepository(
                session_maker=self.db.async_session_maker, authz=self.authz
            )
        return self._data_connector_to_project_link_repo

    @property
    def data_connector_secret_repo(self) -> DataConnectorSecretRepository:
        """The DB adapter for data connector secrets."""
>>>>>>> f3a5f98e
        if not self._data_connector_secret_repo:
            self._data_connector_secret_repo = DataConnectorSecretRepository(
                session_maker=self.db.async_session_maker,
                data_connector_repo=self.data_connector_repo,
                user_repo=self.kc_user_repo,
                secret_service_public_key=self.secrets_service_public_key,
            )
        return self._data_connector_secret_repo

<<<<<<< HEAD
    @property
    def data_connector_to_project_link_repo(self) -> DataConnectorProjectLinkRepository:
        """The DB adapter for data connector to project links."""
        if not self._data_connector_to_project_link_repo:
            self._data_connector_to_project_link_repo = DataConnectorProjectLinkRepository(
                session_maker=self.db.async_session_maker, authz=self.authz
            )
        return self._data_connector_to_project_link_repo

=======
>>>>>>> f3a5f98e
    @classmethod
    def from_env(cls, prefix: str = "") -> "Config":
        """Create a config from environment variables."""

        user_store: base_models.UserStore
        authenticator: base_models.Authenticator
        gitlab_authenticator: base_models.Authenticator
        gitlab_client: base_models.GitlabAPIProtocol
        user_preferences_config: UserPreferencesConfig
        version = os.environ.get(f"{prefix}VERSION", "0.0.1")
        server_options_file = os.environ.get("SERVER_OPTIONS")
        server_defaults_file = os.environ.get("SERVER_DEFAULTS")
        k8s_namespace = os.environ.get("K8S_NAMESPACE", "default")
        max_pinned_projects = int(os.environ.get(f"{prefix}MAX_PINNED_PROJECTS", "10"))
        user_preferences_config = UserPreferencesConfig(max_pinned_projects=max_pinned_projects)
        db = DBConfig.from_env(prefix)
        kc_api: IKeycloakAPI
        secrets_service_public_key: PublicKeyTypes
        gitlab_url: str | None

        if os.environ.get(f"{prefix}DUMMY_STORES", "false").lower() == "true":
            encryption_key = secrets.token_bytes(32)
            secrets_service_public_key_path = os.getenv(f"{prefix}SECRETS_SERVICE_PUBLIC_KEY_PATH")
            if secrets_service_public_key_path is not None:
                secrets_service_public_key = serialization.load_pem_public_key(
                    Path(secrets_service_public_key_path).read_bytes()
                )
            else:
                private_key = rsa.generate_private_key(public_exponent=65537, key_size=2048)
                secrets_service_public_key = private_key.public_key()

            authenticator = DummyAuthenticator()
            gitlab_authenticator = DummyAuthenticator()
            quota_repo = QuotaRepository(DummyCoreClient({}, {}), DummySchedulingClient({}), namespace=k8s_namespace)
            user_always_exists = os.environ.get("DUMMY_USERSTORE_USER_ALWAYS_EXISTS", "true").lower() == "true"
            user_store = DummyUserStore(user_always_exists=user_always_exists)
            gitlab_client = DummyGitlabAPI()
            dummy_users = [
                UnsavedUserInfo(id="user1", first_name="user1", last_name="doe", email="user1@doe.com"),
                UnsavedUserInfo(id="user2", first_name="user2", last_name="doe", email="user2@doe.com"),
            ]
            kc_api = DummyKeycloakAPI(users=[i._to_keycloak_dict() for i in dummy_users])
            redis = RedisConfig.fake()
            gitlab_url = None
        else:
            encryption_key_path = os.getenv(f"{prefix}ENCRYPTION_KEY_PATH", "/encryption-key")
            encryption_key = Path(encryption_key_path).read_bytes()
            secrets_service_public_key_path = os.getenv(
                f"{prefix}SECRETS_SERVICE_PUBLIC_KEY_PATH", "/secret_service_public_key"
            )
            secrets_service_public_key = serialization.load_pem_public_key(
                Path(secrets_service_public_key_path).read_bytes()
            )
            quota_repo = QuotaRepository(K8sCoreClient(), K8sSchedulingClient(), namespace=k8s_namespace)
            keycloak_url = os.environ.get(f"{prefix}KEYCLOAK_URL")
            if keycloak_url is None:
                raise errors.ConfigurationError(message="The Keycloak URL has to be specified.")
            keycloak_url = keycloak_url.rstrip("/")
            keycloak_realm = os.environ.get(f"{prefix}KEYCLOAK_REALM", "Renku")
            oidc_disc_data = oidc_discovery(keycloak_url, keycloak_realm)
            jwks_url = oidc_disc_data.get("jwks_uri")
            if jwks_url is None:
                raise errors.ConfigurationError(
                    message="The JWKS url for Keycloak cannot be found from the OIDC discovery endpoint."
                )
            algorithms = os.environ.get(f"{prefix}KEYCLOAK_TOKEN_SIGNATURE_ALGS")
            if algorithms is None:
                raise errors.ConfigurationError(message="At least one token signature algorithm is required.")
            algorithms_lst = [i.strip() for i in algorithms.split(",")]
            jwks = PyJWKClient(jwks_url)
            authenticator = KeycloakAuthenticator(jwks=jwks, algorithms=algorithms_lst)
            gitlab_url = os.environ.get(f"{prefix}GITLAB_URL")
            if gitlab_url is None:
                raise errors.ConfigurationError(message="Please provide the gitlab instance URL")
            gitlab_authenticator = GitlabAuthenticator(gitlab_url=gitlab_url)
            user_store = KcUserStore(keycloak_url=keycloak_url, realm=keycloak_realm)
            gitlab_client = GitlabAPI(gitlab_url=gitlab_url)
            client_id = os.environ[f"{prefix}KEYCLOAK_CLIENT_ID"]
            client_secret = os.environ[f"{prefix}KEYCLOAK_CLIENT_SECRET"]
            kc_api = KeycloakAPI(
                keycloak_url=keycloak_url,
                client_id=client_id,
                client_secret=client_secret,
                realm=keycloak_realm,
            )
            redis = RedisConfig.from_env(prefix)

        if not isinstance(secrets_service_public_key, rsa.RSAPublicKey):
            raise errors.ConfigurationError(message="Secret service public key is not an RSAPublicKey")

        sentry = SentryConfig.from_env(prefix)
        trusted_proxies = TrustedProxiesConfig.from_env(prefix)
        message_queue = RedisQueue(redis)

        return cls(
            version=version,
            authenticator=authenticator,
            gitlab_authenticator=gitlab_authenticator,
            gitlab_client=gitlab_client,
            user_store=user_store,
            quota_repo=quota_repo,
            sentry=sentry,
            trusted_proxies=trusted_proxies,
            server_defaults_file=server_defaults_file,
            server_options_file=server_options_file,
            user_preferences_config=user_preferences_config,
            db=db,
            redis=redis,
            kc_api=kc_api,
            message_queue=message_queue,
            encryption_key=encryption_key,
            secrets_service_public_key=secrets_service_public_key,
            gitlab_url=gitlab_url,
        )<|MERGE_RESOLUTION|>--- conflicted
+++ resolved
@@ -181,17 +181,10 @@
     _git_repositories_repo: GitRepositoriesRepository | None = field(default=None, repr=False, init=False)
     _platform_repo: PlatformRepository | None = field(default=None, repr=False, init=False)
     _data_connector_repo: DataConnectorRepository | None = field(default=None, repr=False, init=False)
-<<<<<<< HEAD
-    _data_connector_secret_repo: DataConnectorSecretRepository | None = field(default=None, repr=False, init=False)
-    _data_connector_to_project_link_repo: DataConnectorProjectLinkRepository | None = field(
-        default=None, repr=False, init=False
-    )
-=======
     _data_connector_to_project_link_repo: DataConnectorProjectLinkRepository | None = field(
         default=None, repr=False, init=False
     )
     _data_connector_secret_repo: DataConnectorSecretRepository | None = field(default=None, repr=False, init=False)
->>>>>>> f3a5f98e
 
     def __post_init__(self) -> None:
         # NOTE: Read spec files required for Swagger
@@ -231,13 +224,10 @@
         with open(spec_file) as f:
             platform = safe_load(f)
 
-<<<<<<< HEAD
-=======
         spec_file = Path(renku_data_services.message_queue.__file__).resolve().parent / "api.spec.yaml"
         with open(spec_file) as f:
             search = safe_load(f)
 
->>>>>>> f3a5f98e
         spec_file = Path(renku_data_services.data_connectors.__file__).resolve().parent / "api.spec.yaml"
         with open(spec_file) as f:
             data_connectors = safe_load(f)
@@ -252,10 +242,7 @@
             connected_services,
             repositories,
             platform,
-<<<<<<< HEAD
-=======
             search,
->>>>>>> f3a5f98e
             data_connectors,
         )
 
@@ -433,20 +420,11 @@
         """The DB adapter for data connectors."""
         if not self._data_connector_repo:
             self._data_connector_repo = DataConnectorRepository(
-<<<<<<< HEAD
-                session_maker=self.db.async_session_maker,
-                authz=self.authz,
-=======
                 session_maker=self.db.async_session_maker, authz=self.authz
->>>>>>> f3a5f98e
             )
         return self._data_connector_repo
 
     @property
-<<<<<<< HEAD
-    def data_connector_secret_repo(self) -> DataConnectorSecretRepository:
-        """The DB adapter for data connectors."""
-=======
     def data_connector_to_project_link_repo(self) -> DataConnectorProjectLinkRepository:
         """The DB adapter for data connector to project links."""
         if not self._data_connector_to_project_link_repo:
@@ -458,7 +436,6 @@
     @property
     def data_connector_secret_repo(self) -> DataConnectorSecretRepository:
         """The DB adapter for data connector secrets."""
->>>>>>> f3a5f98e
         if not self._data_connector_secret_repo:
             self._data_connector_secret_repo = DataConnectorSecretRepository(
                 session_maker=self.db.async_session_maker,
@@ -468,18 +445,6 @@
             )
         return self._data_connector_secret_repo
 
-<<<<<<< HEAD
-    @property
-    def data_connector_to_project_link_repo(self) -> DataConnectorProjectLinkRepository:
-        """The DB adapter for data connector to project links."""
-        if not self._data_connector_to_project_link_repo:
-            self._data_connector_to_project_link_repo = DataConnectorProjectLinkRepository(
-                session_maker=self.db.async_session_maker, authz=self.authz
-            )
-        return self._data_connector_to_project_link_repo
-
-=======
->>>>>>> f3a5f98e
     @classmethod
     def from_env(cls, prefix: str = "") -> "Config":
         """Create a config from environment variables."""
