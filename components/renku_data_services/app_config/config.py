--- conflicted
+++ resolved
@@ -39,7 +39,6 @@
 )
 from renku_data_services.db_config import DBConfig
 from renku_data_services.git.gitlab import DummyGitlabAPI, GitlabAPI
-from renku_data_services.group.db import GroupRepository
 from renku_data_services.k8s.clients import DummyCoreClient, DummySchedulingClient, K8sCoreClient, K8sSchedulingClient
 from renku_data_services.k8s.quota import QuotaRepository
 from renku_data_services.message_queue.config import RedisConfig
@@ -148,23 +147,15 @@
         with open(spec_file, "r") as f:
             projects = safe_load(f)
 
-<<<<<<< HEAD
         spec_file = Path(renku_data_services.namespace.__file__).resolve().parent / "api.spec.yaml"
         with open(spec_file, "r") as f:
             groups = safe_load(f)
 
-        self.spec = merge_api_specs(crc_spec, storage_spec, user_preferences_spec, users, projects, groups)
-=======
-        spec_file = Path(renku_data_services.group.__file__).resolve().parent / "api.spec.yaml"
-        with open(spec_file, "r") as f:
-            groups = safe_load(f)
-
         spec_file = Path(renku_data_services.session.__file__).resolve().parent / "api.spec.yaml"
         with open(spec_file, "r") as f:
             sessions = safe_load(f)
 
         self.spec = merge_api_specs(crc_spec, storage_spec, user_preferences_spec, users, projects, groups, sessions)
->>>>>>> 870df357
 
         if self.default_resource_pool_file is not None:
             with open(self.default_resource_pool_file, "r") as f:
