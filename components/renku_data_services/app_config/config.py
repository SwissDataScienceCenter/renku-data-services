"""
Configurations.

An important thing to note here is that the configuration classes in here
contain some getters (i.e. @property decorators) intentionally. This is done for
things that need a database connection and the purpose is that the database connection
is not initialized when the classes are initialized. Only if the properties that need
the database will instantiate a connection when they are used. And even in this case
a single connection will be reused. This allows for the configuration classes to be
instantiated multiple times without creating multiple database connections.
"""

import os
from dataclasses import dataclass, field
from pathlib import Path
from typing import Any, Dict, Optional

import httpx
from jwt import PyJWKClient
from tenacity import retry, stop_after_attempt, stop_after_delay, wait_fixed
from yaml import safe_load

import renku_data_services.base_models as base_models
import renku_data_services.crc
import renku_data_services.storage
import renku_data_services.user_preferences
import renku_data_services.users
from renku_data_services import errors
from renku_data_services.authn.dummy import DummyAuthenticator, DummyUserStore
from renku_data_services.authn.gitlab import GitlabAuthenticator
from renku_data_services.authn.keycloak import KcUserStore, KeycloakAuthenticator
from renku_data_services.authz.authz import IProjectAuthorizer, SQLProjectAuthorizer
from renku_data_services.crc import models
from renku_data_services.crc.db import ResourcePoolRepository, UserRepository
from renku_data_services.data_api.server_options import (
    ServerOptions,
    ServerOptionsDefaults,
    generate_default_resource_pool,
)
from renku_data_services.db_config import DBConfig
from renku_data_services.git.gitlab import DummyGitlabAPI, GitlabAPI
from renku_data_services.group.db import GroupRepository
from renku_data_services.k8s.clients import DummyCoreClient, DummySchedulingClient, K8sCoreClient, K8sSchedulingClient
from renku_data_services.k8s.quota import QuotaRepository
from renku_data_services.message_queue.config import RedisConfig
from renku_data_services.message_queue.db import EventRepository
from renku_data_services.message_queue.interface import IMessageQueue
from renku_data_services.message_queue.redis_queue import RedisQueue
from renku_data_services.project.db import ProjectMemberRepository, ProjectRepository
from renku_data_services.storage.db import StorageRepository
from renku_data_services.user_preferences.config import UserPreferencesConfig
from renku_data_services.user_preferences.db import UserPreferencesRepository
from renku_data_services.users.db import UserRepo as KcUserRepo
from renku_data_services.users.dummy_kc_api import DummyKeycloakAPI
from renku_data_services.users.kc_api import IKeycloakAPI, KeycloakAPI
from renku_data_services.utils.core import get_ssl_context, merge_api_specs


@retry(stop=(stop_after_attempt(20) | stop_after_delay(300)), wait=wait_fixed(2), reraise=True)
def _oidc_discovery(url: str, realm: str) -> Dict[str, Any]:
    url = f"{url}/realms/{realm}/.well-known/openid-configuration"
    res = httpx.get(url, verify=get_ssl_context())
    if res.status_code == 200:
        return res.json()
    raise errors.ConfigurationError(message=f"Cannot successfully do OIDC discovery with url {url}.")


default_resource_pool = models.ResourcePool(
    name="default",
    classes=[
        models.ResourceClass(
            name="small",
            cpu=0.5,
            memory=1,
            max_storage=20,
            gpu=0,
            default=True,
        ),
        models.ResourceClass(
            name="large",
            cpu=1.0,
            memory=2,
            max_storage=20,
            gpu=0,
            default=False,
        ),
    ],
    quota=None,
    public=True,
    default=True,
)


@dataclass
class Config:
    """Configuration for the Data service."""

    user_store: base_models.UserStore
    authenticator: base_models.Authenticator
    gitlab_authenticator: base_models.Authenticator
    quota_repo: QuotaRepository
    user_preferences_config: UserPreferencesConfig
    db: DBConfig
    redis: RedisConfig
    gitlab_client: base_models.GitlabAPIProtocol
    kc_api: IKeycloakAPI
    message_queue: IMessageQueue
    spec: Dict[str, Any] = field(init=False, default_factory=dict)
    version: str = "0.0.1"
    app_name: str = "renku_crc"
    default_resource_pool_file: Optional[str] = None
    default_resource_pool: models.ResourcePool = default_resource_pool
    server_options_file: Optional[str] = None
    server_defaults_file: Optional[str] = None
    _user_repo: UserRepository | None = field(default=None, repr=False, init=False)
    _rp_repo: ResourcePoolRepository | None = field(default=None, repr=False, init=False)
    _storage_repo: StorageRepository | None = field(default=None, repr=False, init=False)
    _project_repo: ProjectRepository | None = field(default=None, repr=False, init=False)
<<<<<<< HEAD
    _group_repo: GroupRepository | None = field(default=None, repr=False, init=False)
=======
    _event_repo: EventRepository | None = field(default=None, repr=False, init=False)
>>>>>>> 630c1959
    _project_authz: IProjectAuthorizer | None = field(default=None, repr=False, init=False)
    _user_preferences_repo: UserPreferencesRepository | None = field(default=None, repr=False, init=False)
    _kc_user_repo: KcUserRepo | None = field(default=None, repr=False, init=False)
    _project_member_repo: ProjectMemberRepository | None = field(default=None, repr=False, init=False)

    def __post_init__(self):
        spec_file = Path(renku_data_services.crc.__file__).resolve().parent / "api.spec.yaml"
        with open(spec_file, "r") as f:
            crc_spec = safe_load(f)

        spec_file = Path(renku_data_services.storage.__file__).resolve().parent / "api.spec.yaml"
        with open(spec_file, "r") as f:
            storage_spec = safe_load(f)

        spec_file = Path(renku_data_services.user_preferences.__file__).resolve().parent / "api.spec.yaml"
        with open(spec_file, "r") as f:
            user_preferences_spec = safe_load(f)

        spec_file = Path(renku_data_services.users.__file__).resolve().parent / "api.spec.yaml"
        with open(spec_file, "r") as f:
            users = safe_load(f)

        spec_file = Path(renku_data_services.project.__file__).resolve().parent / "api.spec.yaml"
        with open(spec_file, "r") as f:
            projects = safe_load(f)

        spec_file = Path(renku_data_services.group.__file__).resolve().parent / "api.spec.yaml"
        with open(spec_file, "r") as f:
            groups = safe_load(f)

        self.spec = merge_api_specs(crc_spec, storage_spec, user_preferences_spec, users, projects, groups)

        if self.default_resource_pool_file is not None:
            with open(self.default_resource_pool_file, "r") as f:
                self.default_resource_pool = models.ResourcePool.from_dict(safe_load(f))
        if self.server_defaults_file is not None and self.server_options_file is not None:
            with open(self.server_options_file, "r") as f:
                options = ServerOptions.model_validate(safe_load(f))
            with open(self.server_defaults_file, "r") as f:
                defaults = ServerOptionsDefaults.model_validate(safe_load(f))
            self.default_resource_pool = generate_default_resource_pool(options, defaults)

    @property
    def user_repo(self) -> UserRepository:
        """The DB adapter for users."""
        if not self._user_repo:
            self._user_repo = UserRepository(session_maker=self.db.async_session_maker, quotas_repo=self.quota_repo)
        return self._user_repo

    @property
    def rp_repo(self) -> ResourcePoolRepository:
        """The DB adapter for resource pools."""
        if not self._rp_repo:
            self._rp_repo = ResourcePoolRepository(
                session_maker=self.db.async_session_maker, quotas_repo=self.quota_repo
            )
        return self._rp_repo

    @property
    def storage_repo(self) -> StorageRepository:
        """The DB adapter for cloud storage configs."""
        if not self._storage_repo:
            self._storage_repo = StorageRepository(
                session_maker=self.db.async_session_maker, gitlab_client=self.gitlab_client
            )
        return self._storage_repo

    @property
    def event_repo(self) -> EventRepository:
        """The DB adapter for cloud event configs."""
        if not self._event_repo:
            self._event_repo = EventRepository(
                session_maker=self.db.async_session_maker, message_queue=self.message_queue
            )
        return self._event_repo

    @property
    def project_repo(self) -> ProjectRepository:
        """The DB adapter for Renku native projects."""
        if not self._project_repo:
            self._project_repo = ProjectRepository(
                session_maker=self.db.async_session_maker,
                project_authz=self.project_authz,
                message_queue=self.message_queue,
                event_repo=self.event_repo,
            )
        return self._project_repo

    @property
    def project_member_repo(self) -> ProjectMemberRepository:
        """The DB adapter for Renku native projects members."""
        if not self._project_member_repo:
            self._project_member_repo = ProjectMemberRepository(
                session_maker=self.db.async_session_maker, project_authz=self.project_authz
            )
        return self._project_member_repo

    @property
    def group_repo(self) -> GroupRepository:
        """The DB adapter for Renku groups."""
        if not self._group_repo:
            self._group_repo = GroupRepository(session_maker=self.db.async_session_maker)
        return self._group_repo

    @property
    def project_authz(self) -> IProjectAuthorizer:
        """The DB adapter for authorization."""
        if not self._project_authz:
            self._project_authz = SQLProjectAuthorizer(
                session_maker=self.db.async_session_maker, message_queue=self.message_queue, event_repo=self.event_repo
            )
        return self._project_authz

    @property
    def user_preferences_repo(self) -> UserPreferencesRepository:
        """The DB adapter for user preferences."""
        if not self._user_preferences_repo:
            self._user_preferences_repo = UserPreferencesRepository(
                session_maker=self.db.async_session_maker,
                user_preferences_config=self.user_preferences_config,
            )
        return self._user_preferences_repo

    @property
    def kc_user_repo(self) -> KcUserRepo:
        """The DB adapter for users."""
        if not self._kc_user_repo:
            self._kc_user_repo = KcUserRepo(
                session_maker=self.db.async_session_maker, message_queue=self.message_queue, event_repo=self.event_repo
            )
        return self._kc_user_repo

    @classmethod
    def from_env(cls, prefix: str = ""):
        """Create a config from environment variables."""

        user_store: base_models.UserStore
        authenticator: base_models.Authenticator
        gitlab_authenticator: base_models.Authenticator
        gitlab_client: base_models.GitlabAPIProtocol
        user_preferences_config: UserPreferencesConfig
        version = os.environ.get(f"{prefix}VERSION", "0.0.1")
        server_options_file = os.environ.get("SERVER_OPTIONS")
        server_defaults_file = os.environ.get("SERVER_DEFAULTS")
        k8s_namespace = os.environ.get("K8S_NAMESPACE", "default")
        gitlab_url = None
        max_pinned_projects = int(os.environ.get(f"{prefix}MAX_PINNED_PROJECTS", "10"))
        user_preferences_config = UserPreferencesConfig(max_pinned_projects=max_pinned_projects)
        db = DBConfig.from_env(prefix)
        kc_api: IKeycloakAPI

        if os.environ.get(f"{prefix}DUMMY_STORES", "false").lower() == "true":
            authenticator = DummyAuthenticator()
            gitlab_authenticator = DummyAuthenticator()
            quota_repo = QuotaRepository(DummyCoreClient({}), DummySchedulingClient({}), namespace=k8s_namespace)
            user_always_exists = os.environ.get("DUMMY_USERSTORE_USER_ALWAYS_EXISTS", "true").lower() == "true"
            user_store = DummyUserStore(user_always_exists=user_always_exists)
            gitlab_client = DummyGitlabAPI()
            kc_api = DummyKeycloakAPI()
            redis = RedisConfig.fake()
        else:
            quota_repo = QuotaRepository(K8sCoreClient(), K8sSchedulingClient(), namespace=k8s_namespace)
            keycloak_url = os.environ.get(f"{prefix}KEYCLOAK_URL")
            if keycloak_url is None:
                raise errors.ConfigurationError(message="The Keycloak URL has to be specified.")
            keycloak_url = keycloak_url.rstrip("/")
            keycloak_realm = os.environ.get(f"{prefix}KEYCLOAK_REALM", "Renku")
            oidc_disc_data = _oidc_discovery(keycloak_url, keycloak_realm)
            jwks_url = oidc_disc_data.get("jwks_uri")
            if jwks_url is None:
                raise errors.ConfigurationError(
                    message="The JWKS url for Keycloak cannot be found from the OIDC discovery endpoint."
                )
            algorithms = os.environ.get(f"{prefix}KEYCLOAK_TOKEN_SIGNATURE_ALGS")
            if algorithms is None:
                raise errors.ConfigurationError(message="At least one token signature algorithm is required.")
            algorithms_lst = [i.strip() for i in algorithms.split(",")]
            jwks = PyJWKClient(jwks_url)
            authenticator = KeycloakAuthenticator(jwks=jwks, algorithms=algorithms_lst)
            gitlab_url = os.environ.get(f"{prefix}GITLAB_URL")
            if gitlab_url is None:
                raise errors.ConfigurationError(message="Please provide the gitlab instance URL")
            gitlab_authenticator = GitlabAuthenticator(gitlab_url=gitlab_url)
            user_store = KcUserStore(keycloak_url=keycloak_url, realm=keycloak_realm)
            gitlab_client = GitlabAPI(gitlab_url=gitlab_url)
            client_id = os.environ[f"{prefix}KEYCLOAK_CLIENT_ID"]
            client_secret = os.environ[f"{prefix}KEYCLOAK_CLIENT_SECRET"]
            kc_api = KeycloakAPI(
                keycloak_url=keycloak_url,
                client_id=client_id,
                client_secret=client_secret,
                realm=keycloak_realm,
            )
            redis = RedisConfig.from_env(prefix)

        message_queue = RedisQueue(redis)

        return cls(
            version=version,
            authenticator=authenticator,
            gitlab_authenticator=gitlab_authenticator,
            gitlab_client=gitlab_client,
            user_store=user_store,
            quota_repo=quota_repo,
            server_defaults_file=server_defaults_file,
            server_options_file=server_options_file,
            user_preferences_config=user_preferences_config,
            db=db,
            redis=redis,
            kc_api=kc_api,
            message_queue=message_queue,
        )<|MERGE_RESOLUTION|>--- conflicted
+++ resolved
@@ -116,11 +116,8 @@
     _rp_repo: ResourcePoolRepository | None = field(default=None, repr=False, init=False)
     _storage_repo: StorageRepository | None = field(default=None, repr=False, init=False)
     _project_repo: ProjectRepository | None = field(default=None, repr=False, init=False)
-<<<<<<< HEAD
     _group_repo: GroupRepository | None = field(default=None, repr=False, init=False)
-=======
     _event_repo: EventRepository | None = field(default=None, repr=False, init=False)
->>>>>>> 630c1959
     _project_authz: IProjectAuthorizer | None = field(default=None, repr=False, init=False)
     _user_preferences_repo: UserPreferencesRepository | None = field(default=None, repr=False, init=False)
     _kc_user_repo: KcUserRepo | None = field(default=None, repr=False, init=False)
