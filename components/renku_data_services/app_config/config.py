"""
Configurations.

An important thing to note here is that the configuration classes in here
contain some getters (i.e. @property decorators) intentionally. This is done for
things that need a database connection and the purpose is that the database connection
is not initialized when the classes are initialized. Only if the properties that need
the database will instantiate a connection when they are used. And even in this case
a single connection will be reused. This allows for the configuration classes to be
instantiated multiple times without creating multiple database connections.
"""

import os
from dataclasses import dataclass, field
from pathlib import Path
from typing import Any, Dict, Optional

import httpx
from jwt import PyJWKClient
from tenacity import retry, stop_after_attempt, stop_after_delay, wait_fixed
from yaml import safe_load

import renku_data_services.base_models as base_models
import renku_data_services.crc
import renku_data_services.storage
import renku_data_services.user_preferences
import renku_data_services.users
from renku_data_services import errors
from renku_data_services.authn.dummy import DummyAuthenticator, DummyUserStore
from renku_data_services.authn.gitlab import GitlabAuthenticator
from renku_data_services.authn.keycloak import KcUserStore, KeycloakAuthenticator
from renku_data_services.authz.authz import IProjectAuthorizer, SQLProjectAuthorizer
from renku_data_services.crc import models
from renku_data_services.crc.db import ResourcePoolRepository, UserRepository
from renku_data_services.data_api.server_options import (
    ServerOptions,
    ServerOptionsDefaults,
    generate_default_resource_pool,
)
from renku_data_services.db_config import DBConfig
from renku_data_services.git.gitlab import DummyGitlabAPI, GitlabAPI
from renku_data_services.group.db import GroupRepository
from renku_data_services.k8s.clients import DummyCoreClient, DummySchedulingClient, K8sCoreClient, K8sSchedulingClient
from renku_data_services.k8s.quota import QuotaRepository
from renku_data_services.message_queue.config import RedisConfig
from renku_data_services.message_queue.db import EventRepository
from renku_data_services.message_queue.interface import IMessageQueue
from renku_data_services.message_queue.redis_queue import RedisQueue
from renku_data_services.project.db import ProjectMemberRepository, ProjectRepository
from renku_data_services.session.db import SessionRepository
from renku_data_services.storage.db import StorageRepository
from renku_data_services.user_preferences.config import UserPreferencesConfig
from renku_data_services.user_preferences.db import UserPreferencesRepository
from renku_data_services.users.db import UserRepo as KcUserRepo
from renku_data_services.users.dummy_kc_api import DummyKeycloakAPI
from renku_data_services.users.kc_api import IKeycloakAPI, KeycloakAPI
from renku_data_services.utils.core import get_ssl_context, merge_api_specs


@retry(stop=(stop_after_attempt(20) | stop_after_delay(300)), wait=wait_fixed(2), reraise=True)
def _oidc_discovery(url: str, realm: str) -> Dict[str, Any]:
    url = f"{url}/realms/{realm}/.well-known/openid-configuration"
    res = httpx.get(url, verify=get_ssl_context())
    if res.status_code == 200:
        return res.json()
    raise errors.ConfigurationError(message=f"Cannot successfully do OIDC discovery with url {url}.")


default_resource_pool = models.ResourcePool(
    name="default",
    classes=[
        models.ResourceClass(
            name="small",
            cpu=0.5,
            memory=1,
            max_storage=20,
            gpu=0,
            default=True,
        ),
        models.ResourceClass(
            name="large",
            cpu=1.0,
            memory=2,
            max_storage=20,
            gpu=0,
            default=False,
        ),
    ],
    quota=None,
    public=True,
    default=True,
)


@dataclass
class Config:
    """Configuration for the Data service."""

    user_store: base_models.UserStore
    authenticator: base_models.Authenticator
    gitlab_authenticator: base_models.Authenticator
    quota_repo: QuotaRepository
    user_preferences_config: UserPreferencesConfig
    db: DBConfig
    redis: RedisConfig
    gitlab_client: base_models.GitlabAPIProtocol
    kc_api: IKeycloakAPI
    message_queue: IMessageQueue
    spec: Dict[str, Any] = field(init=False, default_factory=dict)
    version: str = "0.0.1"
    app_name: str = "renku_crc"
    default_resource_pool_file: Optional[str] = None
    default_resource_pool: models.ResourcePool = default_resource_pool
    server_options_file: Optional[str] = None
    server_defaults_file: Optional[str] = None
    _user_repo: UserRepository | None = field(default=None, repr=False, init=False)
    _rp_repo: ResourcePoolRepository | None = field(default=None, repr=False, init=False)
    _storage_repo: StorageRepository | None = field(default=None, repr=False, init=False)
    _project_repo: ProjectRepository | None = field(default=None, repr=False, init=False)
    _group_repo: GroupRepository | None = field(default=None, repr=False, init=False)
    _event_repo: EventRepository | None = field(default=None, repr=False, init=False)
    _project_authz: IProjectAuthorizer | None = field(default=None, repr=False, init=False)
    _session_repo: SessionRepository | None = field(default=None, repr=False, init=False)
    _user_preferences_repo: UserPreferencesRepository | None = field(default=None, repr=False, init=False)
    _kc_user_repo: KcUserRepo | None = field(default=None, repr=False, init=False)
    _project_member_repo: ProjectMemberRepository | None = field(default=None, repr=False, init=False)

    def __post_init__(self):
        spec_file = Path(renku_data_services.crc.__file__).resolve().parent / "api.spec.yaml"
        with open(spec_file, "r") as f:
            crc_spec = safe_load(f)

        spec_file = Path(renku_data_services.storage.__file__).resolve().parent / "api.spec.yaml"
        with open(spec_file, "r") as f:
            storage_spec = safe_load(f)

        spec_file = Path(renku_data_services.user_preferences.__file__).resolve().parent / "api.spec.yaml"
        with open(spec_file, "r") as f:
            user_preferences_spec = safe_load(f)

        spec_file = Path(renku_data_services.users.__file__).resolve().parent / "api.spec.yaml"
        with open(spec_file, "r") as f:
            users = safe_load(f)

        spec_file = Path(renku_data_services.project.__file__).resolve().parent / "api.spec.yaml"
        with open(spec_file, "r") as f:
            projects = safe_load(f)

<<<<<<< HEAD
        spec_file = Path(renku_data_services.group.__file__).resolve().parent / "api.spec.yaml"
        with open(spec_file, "r") as f:
            groups = safe_load(f)

        self.spec = merge_api_specs(crc_spec, storage_spec, user_preferences_spec, users, projects, groups)
=======
        spec_file = Path(renku_data_services.session.__file__).resolve().parent / "api.spec.yaml"
        with open(spec_file, "r") as f:
            sessions = safe_load(f)

        self.spec = merge_api_specs(crc_spec, storage_spec, user_preferences_spec, users, projects, sessions)
>>>>>>> f2155c0d

        if self.default_resource_pool_file is not None:
            with open(self.default_resource_pool_file, "r") as f:
                self.default_resource_pool = models.ResourcePool.from_dict(safe_load(f))
        if self.server_defaults_file is not None and self.server_options_file is not None:
            with open(self.server_options_file, "r") as f:
                options = ServerOptions.model_validate(safe_load(f))
            with open(self.server_defaults_file, "r") as f:
                defaults = ServerOptionsDefaults.model_validate(safe_load(f))
            self.default_resource_pool = generate_default_resource_pool(options, defaults)

    @property
    def user_repo(self) -> UserRepository:
        """The DB adapter for users."""
        if not self._user_repo:
            self._user_repo = UserRepository(session_maker=self.db.async_session_maker, quotas_repo=self.quota_repo)
        return self._user_repo

    @property
    def rp_repo(self) -> ResourcePoolRepository:
        """The DB adapter for resource pools."""
        if not self._rp_repo:
            self._rp_repo = ResourcePoolRepository(
                session_maker=self.db.async_session_maker, quotas_repo=self.quota_repo
            )
        return self._rp_repo

    @property
    def storage_repo(self) -> StorageRepository:
        """The DB adapter for cloud storage configs."""
        if not self._storage_repo:
            self._storage_repo = StorageRepository(
                session_maker=self.db.async_session_maker, gitlab_client=self.gitlab_client
            )
        return self._storage_repo

    @property
    def event_repo(self) -> EventRepository:
        """The DB adapter for cloud event configs."""
        if not self._event_repo:
            self._event_repo = EventRepository(
                session_maker=self.db.async_session_maker, message_queue=self.message_queue
            )
        return self._event_repo

    @property
    def project_repo(self) -> ProjectRepository:
        """The DB adapter for Renku native projects."""
        if not self._project_repo:
            self._project_repo = ProjectRepository(
                session_maker=self.db.async_session_maker,
                project_authz=self.project_authz,
                message_queue=self.message_queue,
                event_repo=self.event_repo,
            )
        return self._project_repo

    @property
    def project_member_repo(self) -> ProjectMemberRepository:
        """The DB adapter for Renku native projects members."""
        if not self._project_member_repo:
            self._project_member_repo = ProjectMemberRepository(
                session_maker=self.db.async_session_maker, project_authz=self.project_authz
            )
        return self._project_member_repo

    @property
    def group_repo(self) -> GroupRepository:
        """The DB adapter for Renku groups."""
        if not self._group_repo:
            self._group_repo = GroupRepository(session_maker=self.db.async_session_maker)
        return self._group_repo

    @property
    def project_authz(self) -> IProjectAuthorizer:
        """The DB adapter for authorization."""
        if not self._project_authz:
            self._project_authz = SQLProjectAuthorizer(
                session_maker=self.db.async_session_maker, message_queue=self.message_queue, event_repo=self.event_repo
            )
        return self._project_authz

    @property
    def session_repo(self) -> SessionRepository:
        """The DB adapter for sessions."""
        if not self._session_repo:
            self._session_repo = SessionRepository(
                session_maker=self.db.async_session_maker, project_authz=self.project_authz
            )
        return self._session_repo

    @property
    def user_preferences_repo(self) -> UserPreferencesRepository:
        """The DB adapter for user preferences."""
        if not self._user_preferences_repo:
            self._user_preferences_repo = UserPreferencesRepository(
                session_maker=self.db.async_session_maker,
                user_preferences_config=self.user_preferences_config,
            )
        return self._user_preferences_repo

    @property
    def kc_user_repo(self) -> KcUserRepo:
        """The DB adapter for users."""
        if not self._kc_user_repo:
            self._kc_user_repo = KcUserRepo(
                session_maker=self.db.async_session_maker, message_queue=self.message_queue, event_repo=self.event_repo
            )
        return self._kc_user_repo

    @classmethod
    def from_env(cls, prefix: str = ""):
        """Create a config from environment variables."""

        user_store: base_models.UserStore
        authenticator: base_models.Authenticator
        gitlab_authenticator: base_models.Authenticator
        gitlab_client: base_models.GitlabAPIProtocol
        user_preferences_config: UserPreferencesConfig
        version = os.environ.get(f"{prefix}VERSION", "0.0.1")
        server_options_file = os.environ.get("SERVER_OPTIONS")
        server_defaults_file = os.environ.get("SERVER_DEFAULTS")
        k8s_namespace = os.environ.get("K8S_NAMESPACE", "default")
        gitlab_url = None
        max_pinned_projects = int(os.environ.get(f"{prefix}MAX_PINNED_PROJECTS", "10"))
        user_preferences_config = UserPreferencesConfig(max_pinned_projects=max_pinned_projects)
        db = DBConfig.from_env(prefix)
        kc_api: IKeycloakAPI

        if os.environ.get(f"{prefix}DUMMY_STORES", "false").lower() == "true":
            authenticator = DummyAuthenticator()
            gitlab_authenticator = DummyAuthenticator()
            quota_repo = QuotaRepository(DummyCoreClient({}), DummySchedulingClient({}), namespace=k8s_namespace)
            user_always_exists = os.environ.get("DUMMY_USERSTORE_USER_ALWAYS_EXISTS", "true").lower() == "true"
            user_store = DummyUserStore(user_always_exists=user_always_exists)
            gitlab_client = DummyGitlabAPI()
            kc_api = DummyKeycloakAPI()
            redis = RedisConfig.fake()
        else:
            quota_repo = QuotaRepository(K8sCoreClient(), K8sSchedulingClient(), namespace=k8s_namespace)
            keycloak_url = os.environ.get(f"{prefix}KEYCLOAK_URL")
            if keycloak_url is None:
                raise errors.ConfigurationError(message="The Keycloak URL has to be specified.")
            keycloak_url = keycloak_url.rstrip("/")
            keycloak_realm = os.environ.get(f"{prefix}KEYCLOAK_REALM", "Renku")
            oidc_disc_data = _oidc_discovery(keycloak_url, keycloak_realm)
            jwks_url = oidc_disc_data.get("jwks_uri")
            if jwks_url is None:
                raise errors.ConfigurationError(
                    message="The JWKS url for Keycloak cannot be found from the OIDC discovery endpoint."
                )
            algorithms = os.environ.get(f"{prefix}KEYCLOAK_TOKEN_SIGNATURE_ALGS")
            if algorithms is None:
                raise errors.ConfigurationError(message="At least one token signature algorithm is required.")
            algorithms_lst = [i.strip() for i in algorithms.split(",")]
            jwks = PyJWKClient(jwks_url)
            authenticator = KeycloakAuthenticator(jwks=jwks, algorithms=algorithms_lst)
            gitlab_url = os.environ.get(f"{prefix}GITLAB_URL")
            if gitlab_url is None:
                raise errors.ConfigurationError(message="Please provide the gitlab instance URL")
            gitlab_authenticator = GitlabAuthenticator(gitlab_url=gitlab_url)
            user_store = KcUserStore(keycloak_url=keycloak_url, realm=keycloak_realm)
            gitlab_client = GitlabAPI(gitlab_url=gitlab_url)
            client_id = os.environ[f"{prefix}KEYCLOAK_CLIENT_ID"]
            client_secret = os.environ[f"{prefix}KEYCLOAK_CLIENT_SECRET"]
            kc_api = KeycloakAPI(
                keycloak_url=keycloak_url,
                client_id=client_id,
                client_secret=client_secret,
                realm=keycloak_realm,
            )
            redis = RedisConfig.from_env(prefix)

        message_queue = RedisQueue(redis)

        return cls(
            version=version,
            authenticator=authenticator,
            gitlab_authenticator=gitlab_authenticator,
            gitlab_client=gitlab_client,
            user_store=user_store,
            quota_repo=quota_repo,
            server_defaults_file=server_defaults_file,
            server_options_file=server_options_file,
            user_preferences_config=user_preferences_config,
            db=db,
            redis=redis,
            kc_api=kc_api,
            message_queue=message_queue,
        )<|MERGE_RESOLUTION|>--- conflicted
+++ resolved
@@ -146,19 +146,15 @@
         with open(spec_file, "r") as f:
             projects = safe_load(f)
 
-<<<<<<< HEAD
         spec_file = Path(renku_data_services.group.__file__).resolve().parent / "api.spec.yaml"
         with open(spec_file, "r") as f:
             groups = safe_load(f)
 
-        self.spec = merge_api_specs(crc_spec, storage_spec, user_preferences_spec, users, projects, groups)
-=======
         spec_file = Path(renku_data_services.session.__file__).resolve().parent / "api.spec.yaml"
         with open(spec_file, "r") as f:
             sessions = safe_load(f)
 
-        self.spec = merge_api_specs(crc_spec, storage_spec, user_preferences_spec, users, projects, sessions)
->>>>>>> f2155c0d
+        self.spec = merge_api_specs(crc_spec, storage_spec, user_preferences_spec, users, projects, groups, sessions)
 
         if self.default_resource_pool_file is not None:
             with open(self.default_resource_pool_file, "r") as f:
