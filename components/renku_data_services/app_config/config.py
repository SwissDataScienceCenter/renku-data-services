--- conflicted
+++ resolved
@@ -121,15 +121,12 @@
     gitlab_client: base_models.GitlabAPIProtocol
     kc_api: IKeycloakAPI
     message_queue: IMessageQueue
-<<<<<<< HEAD
-=======
 
     secrets_service_public_key: rsa.RSAPublicKey
     """The public key of the secrets service, used to encrypt user secrets that only it can decrypt."""
     encryption_key: bytes = field(repr=False)
     """The encryption key to encrypt user keys at rest in the database."""
 
->>>>>>> 6bf14b12
     authz_config: AuthzConfig = field(default_factory=lambda: AuthzConfig.from_env())
     spec: dict[str, Any] = field(init=False, default_factory=dict)
     version: str = "0.0.1"
