--- conflicted
+++ resolved
@@ -58,12 +58,8 @@
 
 
 @retry(stop=(stop_after_attempt(20) | stop_after_delay(300)), wait=wait_fixed(2), reraise=True)
-<<<<<<< HEAD
-def oidc_discovery(url: str, realm: str) -> Dict[str, Any]:
+def oidc_discovery(url: str, realm: str) -> dict[str, Any]:
     """Get OIDC configuration."""
-=======
-def _oidc_discovery(url: str, realm: str) -> dict[str, Any]:
->>>>>>> 126681c6
     url = f"{url}/realms/{realm}/.well-known/openid-configuration"
     res = httpx.get(url, verify=get_ssl_context())
     if res.status_code == 200:
