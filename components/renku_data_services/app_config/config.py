--- conflicted
+++ resolved
@@ -329,11 +329,8 @@
             self._connected_services_repo = ConnectedServicesRepository(
                 session_maker=self.db.async_session_maker,
                 encryption_key=self.encryption_key,
-<<<<<<< HEAD
+                async_oauth2_client_class=self.async_oauth2_client_class,
                 internal_gitlab_url=self.gitlab_url,
-=======
-                async_oauth2_client_class=self.async_oauth2_client_class,
->>>>>>> a63bc1c4
             )
         return self._connected_services_repo
 
