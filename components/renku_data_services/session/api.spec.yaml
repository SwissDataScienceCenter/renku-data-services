openapi: 3.0.2
info:
  title: Renku Data Services API
  description: |
    This service is the main backend for Renku. It provides information about users, projects,
    cloud storage, access to compute resources and many other things.
  version: v1
servers:
  - url: /api/data
  - url: /ui-server/api/data
paths:
  /environments:
    get:
      summary: Get all global environments
      responses:
        "200":
          description: List of global environments
          content:
            application/json:
              schema:
                $ref: "#/components/schemas/EnvironmentList"
        default:
          $ref: "#/components/responses/Error"
      tags:
        - environments
    post:
      summary: Create a new global session environment
      description: Requires admin permissions
      requestBody:
        required: true
        content:
          application/json:
            schema:
              $ref: "#/components/schemas/EnvironmentPost"
      responses:
        "201":
          description: The session environment was created
          content:
            application/json:
              schema:
                $ref: "#/components/schemas/Environment"
        default:
          $ref: "#/components/responses/Error"
      tags:
        - environments
  /environments/{environment_id}:
    get:
      summary: Get a global session environment
      parameters:
        - in: path
          name: environment_id
          required: true
          schema:
            $ref: "#/components/schemas/Ulid"
      responses:
        "200":
          description: The session environment
          content:
            application/json:
              schema:
                $ref: "#/components/schemas/Environment"
        "404":
          description: The session environment does not exist
          content:
            application/json:
              schema:
                $ref: "#/components/schemas/ErrorResponse"
        default:
          $ref: "#/components/responses/Error"
      tags:
        - environments
    patch:
      summary: Update specific fields of an existing global session environment
      description: Requires admin permissions
      parameters:
        - in: path
          name: environment_id
          required: true
          schema:
            $ref: "#/components/schemas/Ulid"
      requestBody:
        required: true
        content:
          application/json:
            schema:
              $ref: "#/components/schemas/EnvironmentPatch"
      responses:
        "200":
          description: The patched session environment
          content:
            application/json:
              schema:
                $ref: "#/components/schemas/Environment"
        "404":
          description: The session environment does not exist
          content:
            application/json:
              schema:
                $ref: "#/components/schemas/ErrorResponse"
        default:
          $ref: "#/components/responses/Error"
      tags:
        - environments
    delete:
      summary: Remove a global session environment
      parameters:
        - in: path
          name: environment_id
          required: true
          schema:
            $ref: "#/components/schemas/Ulid"
      responses:
        "204":
          description: The session environment was removed or did not exist in the first place
        default:
          $ref: "#/components/responses/Error"
      tags:
        - environments
  /session_launchers:
    get:
      summary: Get all user's session launchers
      responses:
        "200":
          description: List of sessions launchers
          content:
            application/json:
              schema:
                $ref: "#/components/schemas/SessionLaunchersList"
        default:
          $ref: "#/components/responses/Error"
      tags:
        - session_launchers
    post:
      summary: Create a new session launcher
      requestBody:
        required: true
        content:
          application/json:
            schema:
              $ref: "#/components/schemas/SessionLauncherPost"
      responses:
        "201":
          description: The session launcher was created
          content:
            application/json:
              schema:
                $ref: "#/components/schemas/SessionLauncher"
        default:
          $ref: "#/components/responses/Error"
      tags:
        - session_launchers
  /session_launchers/{launcher_id}:
    get:
      summary: Get a session launcher
      parameters:
        - in: path
          name: launcher_id
          required: true
          schema:
            $ref: "#/components/schemas/Ulid"
      responses:
        "200":
          description: The session launcher
          content:
            application/json:
              schema:
                $ref: "#/components/schemas/SessionLauncher"
        "404":
          description: The session launcher does not exist
          content:
            application/json:
              schema:
                $ref: "#/components/schemas/ErrorResponse"
        default:
          $ref: "#/components/responses/Error"
      tags:
        - session_launchers
    patch:
      summary: Update specific fields of an existing session launcher
      parameters:
        - in: path
          name: launcher_id
          required: true
          schema:
            $ref: "#/components/schemas/Ulid"
      requestBody:
        required: true
        content:
          application/json:
            schema:
              $ref: "#/components/schemas/SessionLauncherPatch"
      responses:
        "200":
          description: The patched session launcher
          content:
            application/json:
              schema:
                $ref: "#/components/schemas/SessionLauncher"
        "404":
          description: The session launcher does not exist
          content:
            application/json:
              schema:
                $ref: "#/components/schemas/ErrorResponse"
        default:
          $ref: "#/components/responses/Error"
      tags:
        - session_launchers
    delete:
      summary: Remove a session launcher
      parameters:
        - in: path
          name: launcher_id
          required: true
          schema:
            $ref: "#/components/schemas/Ulid"
      responses:
        "204":
          description: The session was removed or did not exist in the first place
        default:
          $ref: "#/components/responses/Error"
      tags:
        - session_launchers
  /projects/{project_id}/session_launchers:
    get:
      summary: Get a project's session launchers
      parameters:
        - in: path
          name: project_id
          required: true
          schema:
            $ref: "#/components/schemas/Ulid"
      responses:
        "200":
          description: List of sessions launchers
          content:
            application/json:
              schema:
                $ref: "#/components/schemas/SessionLaunchersList"
        default:
          $ref: "#/components/responses/Error"
      tags:
        - session_launchers
components:
  schemas:
    EnvironmentList:
      description: A list of session environments
      type: array
      items:
        $ref: "#/components/schemas/Environment"
    Environment:
      description: A Renku 2.0 session environment
      type: object
      properties:
        id:
          $ref: "#/components/schemas/Ulid"
        name:
          $ref: "#/components/schemas/SessionName"
        creation_date:
          $ref: "#/components/schemas/CreationDate"
        description:
          $ref: "#/components/schemas/Description"
        container_image:
          $ref: "#/components/schemas/ContainerImage"
        default_url:
          $ref: "#/components/schemas/DefaultUrl"
        uid: 
          $ref: "#/components/schemas/EnvironmentUid"
        gid: 
          $ref: "#/components/schemas/EnvironmentGid"
        working_directory:
          $ref: "#/components/schemas/EnvironmentWorkingDirectory"
        mount_directory:
          $ref: "#/components/schemas/EnvironmentMountDirectory"
        port:
          $ref: "#/components/schemas/EnvironmentPort"
      required:
        - id
        - name
        - creation_date
        - container_image
        - port
        - working_directory
        - mount_directory
        - uid
        - gid
        - default_url
      example:
        id: 01AN4Z79ZS6XX96588FDX0H099
        name: JupyterLab environment
        creation_date: "2023-11-01T17:32:28Z"
        description: JupyterLab session environment
        container_image: renku-jupyter:latest
        default_url: "/lab"
        port: 8080
        working_directory: /home/jovyan/work
        mount_directory: /home/jovyan/work
        uid: 1000
        gid: 1000
    EnvironmentGetInLauncher:
      allOf:
        - $ref: "#/components/schemas/Environment"
        - type: object
          properties:
            environment_kind:
              $ref: "#/components/schemas/EnvironmentKind"
          required:
            - environment_kind
          example:
            environment_kind: global_environment
    EnvironmentPostInLauncher:
      allOf:
        - $ref: "#/components/schemas/EnvironmentPost"
        - type: object
          properties:
            environment_kind:
              $ref: "#/components/schemas/EnvironmentKind"
          required:
            - environment_kind
          example:
            environment_kind: global_environment
    EnvironmentPost:
      description: Data required to create a session environment
      type: object
      properties:
        name:
          $ref: "#/components/schemas/SessionName"
        description:
          $ref: "#/components/schemas/Description"
        container_image:
          $ref: "#/components/schemas/ContainerImage"
        default_url:
          allOf:
            - $ref: "#/components/schemas/DefaultUrl"
            - default: /lab
          default: /lab
        uid: 
          allOf:
            - $ref: "#/components/schemas/EnvironmentUid"
            - default: 1000
          default: 1000
        gid: 
          allOf:
            - $ref: "#/components/schemas/EnvironmentGid"
            - default: 1000
          default: 1000
        working_directory:
          allOf:
            - $ref: "#/components/schemas/EnvironmentWorkingDirectory"
            - default: /home/jovyan/work
          default: /home/jovyan/work
        mount_directory:
          allOf:
            - $ref: "#/components/schemas/EnvironmentMountDirectory"
            - default: /home/jovyan/work
          default: /home/jovyan/work
        port:
          allOf:
            - $ref: "#/components/schemas/EnvironmentPort"
            - default: 8080
          default: 8080
      required:
        - name
        - container_image
    EnvironmentPatchInLauncher:
      allOf:
        - $ref: "#/components/schemas/EnvironmentPatch"
        - type: object
          properties:
            environment_kind:
              $ref: "#/components/schemas/EnvironmentKind"
    EnvironmentPatch:
      type: object
      description: Update a session environment
      additionalProperties: false
      properties:
        name:
          $ref: "#/components/schemas/SessionName"
        description:
          $ref: "#/components/schemas/Description"
        container_image:
          $ref: "#/components/schemas/ContainerImage"
        default_url:
          $ref: "#/components/schemas/DefaultUrl"
        uid: 
          $ref: "#/components/schemas/EnvironmentUid"
        gid: 
          $ref: "#/components/schemas/EnvironmentGid"
        working_directory:
          $ref: "#/components/schemas/EnvironmentWorkingDirectory"
        mount_directory:
          $ref: "#/components/schemas/EnvironmentMountDirectory"
        port:
          $ref: "#/components/schemas/EnvironmentPort"
    SessionLaunchersList:
      description: A list of Renku session launchers
      type: array
      items:
        $ref: "#/components/schemas/SessionLauncher"
      minItems: 0
    SessionLauncher:
      description: A Renku 2.0 session definition and metadata
      type: object
      properties:
        id:
          $ref: "#/components/schemas/Ulid"
        project_id:
          $ref: "#/components/schemas/Ulid"
        name:
          $ref: "#/components/schemas/SessionName"
        creation_date:
          $ref: "#/components/schemas/CreationDate"
        description:
          $ref: "#/components/schemas/Description"
        environment:
          $ref: "#/components/schemas/EnvironmentGetInLauncher"
        resource_class_id:
          $ref: "#/components/schemas/ResourceClassId"
      required:
        - id
        - project_id
        - name
        - creation_date
        - environment
        - resource_class_id
      example:
        id: 01AN4Z79ZS5XN0F25N3DB94T4R
        project_id: 01AN4Z79ZS5XN0F25N3DB94T4R
        name: Renku R Session
        creation_date: "2023-11-01T17:32:28Z"
        description: R compute session
        environment:
          id: 01AN4Z79ZS6XX96588FDX0H099
          name: Rstudio
          creation_date: "2023-11-01T17:32:28Z"
          description: JupyterLab session environment
          environment_kind: GLOBAL
          container_image: rocker/rstudio
          default_url: "/rstudio"
          port: 8080
          working_directory: /home/rstudio/work
          mount_directory: /home/rstudio/work
          uid: 1000
          gid: 1000
    SessionLauncherPost:
      description: Data required to create a session launcher
      type: object
      additionalProperties: false
      properties:
        name:
          $ref: "#/components/schemas/SessionName"
        project_id:
          $ref: "#/components/schemas/Ulid"
        description:
          $ref: "#/components/schemas/Description"
        resource_class_id:
          $ref: "#/components/schemas/ResourceClassId"
        environment:
          oneOf:
            - $ref: "#/components/schemas/EnvironmentPostInLauncher"
            - $ref: "#/components/schemas/EnvironmentIdOnlyPost"
      required:
        - name
        - project_id
        - environment
      example:
        project_id: 01AN4Z79ZS5XN0F25N3DB94T4R
        name: Renku R Session
        environment:
          id: 01AN4Z79ZS6XX96588FDX0H099
    SessionLauncherPatch:
      type: object
      description: Update a session launcher
      additionalProperties: false
      properties:
        name:
          $ref: "#/components/schemas/SessionName"
        description:
          $ref: "#/components/schemas/Description"
        resource_class_id:
          $ref: "#/components/schemas/ResourceClassId"
        environment:
          oneOf:
            - $ref: "#/components/schemas/EnvironmentPatchInLauncher"
            - $ref: "#/components/schemas/EnvironmentIdOnlyPatch"
    Ulid:
      description: ULID identifier
      type: string
      minLength: 26
      maxLength: 26
      pattern: "^[A-Z0-9]{26}$" # This is case-insensitive
    SessionName:
      description: Renku session name
      type: string
      minLength: 1
      maxLength: 99
      example: My Renku Session :)
    EnvironmentIdOnlyPatch:
      type: object
      properties:
        id:
          $ref: "#/components/schemas/EnvironmentId"
    EnvironmentIdOnlyPost:
      type: object
      properties:
        id:
          $ref: "#/components/schemas/EnvironmentId"
      required:
        - id
    EnvironmentKind:
      description: Kind of environment to use
      type: string
      enum:
        - GLOBAL
        - CUSTOM
      example: CUSTOM
    EnvironmentId:
      description: Id of the environment to use
      type: string
      minLength: 1
      example: 01AN4Z79ZS6XX96588FDX0H099
    CreationDate:
      description: The date and time the resource was created (in UTC and ISO-8601 format)
      type: string
      format: date-time
      example: "2023-11-01T17:32:28Z"
    Description:
      description: A description for the resource
      type: string
      maxLength: 500
    ContainerImage:
      description: A container image
      type: string
      maxLength: 500
      example: renku/renkulab-py:3.10-0.18.1
    DefaultUrl:
      description: The default path to open in a session
      type: string
      maxLength: 200
      example: "/lab"
    ResourceClassId:
      description: The identifier of a resource class
      type: integer
      default: null
      nullable: true
    EnvironmentPort:
      type: integer
      minimum: 0
      exclusiveMinimum: true
<<<<<<< HEAD
      maximum: 65535
=======
      exclusiveMaximum: true
      # NOTE: we reserve 65400 - 65535 for usage of Renku sidecars and services
      maximum: 65400
>>>>>>> 3a49eb6c
      description: The TCP port (on any container in the session) where user requests will be routed to from the ingress
    EnvironmentUid:
      type: integer
      minimum: 0
      exclusiveMinimum: true
      maximum: 65535
      description: The user ID used to run the session
    EnvironmentGid:
      type: integer
      minimum: 0
      exclusiveMinimum: true
      maximum: 65535
      description: The group ID used to run the session
    EnvironmentWorkingDirectory:
      type: string
      description: The location where the session will start
      minLength: 1
    EnvironmentMountDirectory:
      type: string
      description: The location where the persistent storage for the session will be mounted, usually it should be identical to or a parent of the working directory
      minLength: 1
    ErrorResponse:
      type: object
      properties:
        error:
          type: object
          properties:
            code:
              type: integer
              minimum: 0
              exclusiveMinimum: true
              example: 1404
            detail:
              type: string
              example: A more detailed optional message showing what the problem was
            message:
              type: string
              example: Something went wrong - please try again later
          required:
            - code
            - message
      required:
        - error
  responses:
    Error:
      description: The schema for all 4xx and 5xx responses
      content:
        application/json:
          schema:
            $ref: "#/components/schemas/ErrorResponse"<|MERGE_RESOLUTION|>--- conflicted
+++ resolved
@@ -547,13 +547,9 @@
       type: integer
       minimum: 0
       exclusiveMinimum: true
-<<<<<<< HEAD
-      maximum: 65535
-=======
       exclusiveMaximum: true
       # NOTE: we reserve 65400 - 65535 for usage of Renku sidecars and services
       maximum: 65400
->>>>>>> 3a49eb6c
       description: The TCP port (on any container in the session) where user requests will be routed to from the ingress
     EnvironmentUid:
       type: integer
