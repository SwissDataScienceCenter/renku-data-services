--- conflicted
+++ resolved
@@ -11,11 +11,6 @@
 from renku_data_services.crc.orm import ResourceClassORM
 from renku_data_services.project.orm import ProjectORM
 from renku_data_services.session import models
-<<<<<<< HEAD
-=======
-from renku_data_services.session.apispec import EnvironmentKind
-from renku_data_services.utils.sqlalchemy import ULIDType
->>>>>>> 5a4dfa29
 
 metadata_obj = MetaData(schema="sessions")  # Has to match alembic ini section name
 
@@ -120,8 +115,6 @@
     )
     """Id of the resource class."""
 
-<<<<<<< HEAD
-=======
     @classmethod
     def load(cls, launcher: models.SessionLauncher) -> "SessionLauncherORM":
         """Create SessionLauncherORM from the session launcher model."""
@@ -138,7 +131,6 @@
             default_url=launcher.default_url,
         )
 
->>>>>>> 5a4dfa29
     def dump(self) -> models.SessionLauncher:
         """Create a session launcher model from the SessionLauncherORM."""
         return models.SessionLauncher(
