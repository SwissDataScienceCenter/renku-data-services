--- conflicted
+++ resolved
@@ -31,11 +31,8 @@
     uid: int
     gid: int
     environment_kind: EnvironmentKind
-<<<<<<< HEAD
     args: list[str] | None = None
     command: list[str] | None = None
-=======
->>>>>>> 0da8412a
 
 
 @dataclass(kw_only=True, frozen=True, eq=True)
@@ -78,6 +75,7 @@
     """Session launcher model."""
 
     project_id: ULID
+    id: ULID | None
     name: str
     description: str | None
     environment: str | UnsavedEnvironment | Environment
@@ -87,17 +85,6 @@
 @dataclass(frozen=True, eq=True, kw_only=True)
 class UnsavedSessionLauncher(BaseSessionLauncher):
     """Session launcher model that has not been persisted in the DB."""
-<<<<<<< HEAD
-
-    environment: str | UnsavedEnvironment
-    """When a string is passed for the environment it should be the ID of an existing environment."""
-
-
-@dataclass(frozen=True, eq=True, kw_only=True)
-class SessionLauncher(BaseSessionLauncher):
-    """Session launcher model that has been already saved in the DB."""
-
-=======
 
     environment: str | UnsavedEnvironment
     id: ULID | None = None
@@ -108,7 +95,6 @@
 class SessionLauncher(BaseSessionLauncher):
     """Session launcher model that has been already saved in the DB."""
 
->>>>>>> 0da8412a
     id: ULID
     creation_date: datetime
     created_by: str
