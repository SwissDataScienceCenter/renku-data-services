"""Models for Sessions."""

from dataclasses import dataclass
from datetime import datetime
<<<<<<< HEAD
from enum import StrEnum
from pathlib import PurePosixPath
=======

from pydantic import BaseModel, model_validator
from ulid import ULID
>>>>>>> 5a4dfa29

from renku_data_services import errors


class EnvironmentKind(StrEnum):
    """The type of environment."""

    GLOBAL: str = "GLOBAL"
    CUSTOM: str = "CUSTOM"


@dataclass(kw_only=True, frozen=True, eq=True)
class BaseEnvironment:
    """Base session environment model."""

    name: str
    description: str | None
    container_image: str
    default_url: str
    port: int
    working_directory: PurePosixPath
    mount_directory: PurePosixPath
    uid: int
    gid: int
    environment_kind: EnvironmentKind


@dataclass(kw_only=True, frozen=True, eq=True)
class UnsavedEnvironment(BaseEnvironment):
    """Session environment model that has not been saved."""

    port: int = 8888
    description: str | None = None
    working_directory: PurePosixPath = PurePosixPath("/home/jovyan/work")
    mount_directory: PurePosixPath = PurePosixPath("/home/jovyan/work")
    uid: int = 1000
    gid: int = 1000

    def __post_init__(self) -> None:
        if not self.working_directory.is_absolute():
            raise errors.ValidationError(message="The working directory for a session is supposed to be absolute")
        if not self.mount_directory.is_absolute():
            raise errors.ValidationError(message="The mount directory for a session is supposed to be absolute")
        if self.working_directory.is_reserved():
            raise errors.ValidationError(
                message="The requested value for the working directory is reserved by the OS and cannot be used."
            )
        if self.mount_directory.is_reserved():
            raise errors.ValidationError(
                message="The requested value for the mount directory is reserved by the OS and cannot be used."
            )


@dataclass(kw_only=True, frozen=True, eq=True)
class Environment(BaseEnvironment):
    """Session environment model that has been saved in the DB."""

    id: str
    creation_date: datetime
    created_by: str


@dataclass(frozen=True, eq=True, kw_only=True)
class BaseSessionLauncher:
    """Session launcher model."""

<<<<<<< HEAD
=======
    id: ULID | None
>>>>>>> 5a4dfa29
    project_id: str
    name: str
    description: str | None
    environment: str | UnsavedEnvironment | Environment
    resource_class_id: int | None


@dataclass(frozen=True, eq=True, kw_only=True)
class UnsavedSessionLauncher(BaseSessionLauncher):
    """Session launcher model that has not been persisted in the DB."""

    environment: str | UnsavedEnvironment
    """When a string is passed for the environment it should be the ID of an existing environment."""


@dataclass(frozen=True, eq=True, kw_only=True)
class SessionLauncher(BaseSessionLauncher):
    """Session launcher model that has been already saved in the DB."""

    id: str
    creation_date: datetime
    created_by: str
    environment: Environment<|MERGE_RESOLUTION|>--- conflicted
+++ resolved
@@ -2,14 +2,11 @@
 
 from dataclasses import dataclass
 from datetime import datetime
-<<<<<<< HEAD
 from enum import StrEnum
 from pathlib import PurePosixPath
-=======
 
 from pydantic import BaseModel, model_validator
 from ulid import ULID
->>>>>>> 5a4dfa29
 
 from renku_data_services import errors
 
@@ -76,10 +73,7 @@
 class BaseSessionLauncher:
     """Session launcher model."""
 
-<<<<<<< HEAD
-=======
     id: ULID | None
->>>>>>> 5a4dfa29
     project_id: str
     name: str
     description: str | None
@@ -92,6 +86,7 @@
     """Session launcher model that has not been persisted in the DB."""
 
     environment: str | UnsavedEnvironment
+    id: ULID | None = None
     """When a string is passed for the environment it should be the ID of an existing environment."""
 
 
@@ -99,7 +94,7 @@
 class SessionLauncher(BaseSessionLauncher):
     """Session launcher model that has been already saved in the DB."""
 
-    id: str
+    id: ULID
     creation_date: datetime
     created_by: str
     environment: Environment