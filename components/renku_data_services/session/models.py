--- conflicted
+++ resolved
@@ -2,14 +2,10 @@
 
 from dataclasses import dataclass
 from datetime import datetime
-<<<<<<< HEAD
 from enum import StrEnum
 from pathlib import PurePosixPath
-=======
 
-from pydantic import BaseModel, model_validator
 from ulid import ULID
->>>>>>> e509bd89
 
 from renku_data_services import errors
 
@@ -76,10 +72,7 @@
 class BaseSessionLauncher:
     """Session launcher model."""
 
-<<<<<<< HEAD
-=======
     id: ULID | None
->>>>>>> e509bd89
     project_id: str
     name: str
     description: str | None
@@ -99,7 +92,7 @@
 class SessionLauncher(BaseSessionLauncher):
     """Session launcher model that has been already saved in the DB."""
 
-    id: str
+    id: ULID
     creation_date: datetime
     created_by: str
     environment: Environment