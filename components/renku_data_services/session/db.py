--- conflicted
+++ resolved
@@ -59,7 +59,6 @@
     async def __insert_environment(
         self,
         user: base_models.APIUser,
-<<<<<<< HEAD
         session: AsyncSession,
         new_environment: models.UnsavedEnvironment,
     ) -> schemas.EnvironmentORM:
@@ -68,18 +67,6 @@
                 message="You have to be authenticated to insert an environment in the DB.", quiet=True
             )
         environment = schemas.EnvironmentORM(
-=======
-        new_environment: apispec.EnvironmentPost,
-    ) -> models.Environment:
-        """Insert a new session environment."""
-        if user.id is None:
-            raise errors.UnauthorizedError(message="You do not have the required permissions for this operation.")
-        if not user.is_admin:
-            raise errors.ForbiddenError(message="You do not have the required permissions for this operation.")
-
-        environment_model = models.Environment(
-            id=None,
->>>>>>> 278aedc1
             name=new_environment.name,
             created_by_id=user.id,
             creation_date=datetime.now(UTC),
