--- conflicted
+++ resolved
@@ -1,13 +1,8 @@
 """Base models for API specifications."""
 
-<<<<<<< HEAD
 from pathlib import PurePosixPath
 
-from pydantic import BaseModel, field_validator
-=======
-from pydantic import BaseModel, field_validator
 from ulid import ULID
->>>>>>> 5a4dfa29
 
 
 class BaseAPISpec(BaseModel):
@@ -18,7 +13,6 @@
 
         from_attributes = True
 
-<<<<<<< HEAD
     @field_validator("working_directory", "mount_directory", check_fields=False, mode="before")
     @classmethod
     def convert_path_to_string(cls, val: str | PurePosixPath) -> str:
@@ -26,10 +20,9 @@
         if isinstance(val, PurePosixPath):
             return val.as_posix()
         return val
-=======
+
     @field_validator("id", mode="before", check_fields=False)
     @classmethod
     def serialize_id(cls, id: str | ULID) -> str:
         """Custom serializer that can handle ULIDs."""
-        return str(id)
->>>>>>> 5a4dfa29
+        return str(id)