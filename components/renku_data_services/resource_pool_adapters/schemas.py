"""SQLAlchemy schemas for the CRC database."""
from typing import List, Optional

from sqlalchemy import BigInteger, Column, Integer, MetaData, String, Table
from sqlalchemy.orm import DeclarativeBase, Mapped, MappedAsDataclass, mapped_column, relationship
from sqlalchemy.schema import ForeignKey

import renku_data_services.base_models as base_models
import renku_data_services.resource_pool_models as models

metadata_obj = MetaData(schema="resource_pools")  # Has to match alembic ini section name


class BaseORM(MappedAsDataclass, DeclarativeBase):
    """Base class for all ORM classes."""

    metadata = metadata_obj


resource_pools_users = Table(
    "resource_pools_users",
    BaseORM.metadata,
    Column("user_id", ForeignKey("users.id", ondelete="CASCADE"), primary_key=True, index=True),
    Column("resource_pool_id", ForeignKey("resource_pools.id", ondelete="CASCADE"), primary_key=True, index=True),
)


class UserORM(BaseORM):
    """Stores the Keycloak user ID."""

    __tablename__ = "users"
    keycloak_id: Mapped[str] = mapped_column(String(50), unique=True, index=True)
    resource_pools: Mapped[List["ResourcePoolORM"]] = relationship(
        secondary=resource_pools_users,
        back_populates="users",
        default_factory=list,
        cascade="save-update, merge, delete",
    )
    id: Mapped[int] = mapped_column(primary_key=True, init=False)

    @classmethod
    def load(cls, user: base_models.User):
        """Create an ORM object from a user model."""
        return cls(keycloak_id=user.keycloak_id)

    def dump(self) -> base_models.User:
        """Create a user model from the ORM object."""
        return base_models.User(id=self.id, keycloak_id=self.keycloak_id)


class ResourceClassORM(BaseORM):
    """Resource class specifies a set of resources that can be used in a session."""

    __tablename__ = "resource_classes"
    name: Mapped[str] = mapped_column("name", String(40), index=True)
    cpu: Mapped[float] = mapped_column()
    memory: Mapped[int] = mapped_column(BigInteger)
    max_storage: Mapped[int] = mapped_column(BigInteger)
    default_storage: Mapped[int] = mapped_column(BigInteger)
    default: Mapped[bool] = mapped_column(default=False)
    gpu: Mapped[int] = mapped_column(BigInteger, default=0)
    resource_pool_id: Mapped[Optional[int]] = mapped_column(
        ForeignKey("resource_pools.id", ondelete="CASCADE"), default=None, index=True
    )
    resource_pool: Mapped[Optional["ResourcePoolORM"]] = relationship(back_populates="classes", default=None)
    id: Mapped[int] = mapped_column(primary_key=True, default=None, init=False)
    tolerations: Mapped[List["TolerationORM"]] = relationship(
        back_populates="resource_class",
        default_factory=list,
        cascade="save-update, merge, delete",
<<<<<<< HEAD
=======
        lazy="selectin",
>>>>>>> 40e3e2f3
    )
    node_affinities: Mapped[List["NodeAffintyORM"]] = relationship(
        back_populates="resource_class",
        default_factory=list,
        cascade="save-update, merge, delete",
<<<<<<< HEAD
=======
        lazy="selectin",
>>>>>>> 40e3e2f3
    )

    @classmethod
    def load(cls, resource_class: models.ResourceClass):
        """Create a ORM object from the resource class model."""
        return cls(
            name=resource_class.name,
            cpu=resource_class.cpu,
            memory=resource_class.memory,
            max_storage=resource_class.max_storage,
            gpu=resource_class.gpu,
            default=resource_class.default,
            default_storage=resource_class.default_storage,
            node_affinities=[NodeAffintyORM.load(affinity) for affinity in resource_class.node_affinities],
            tolerations=[TolerationORM(key=toleration) for toleration in resource_class.tolerations],
        )

    def dump(self) -> models.ResourceClass:
        """Create a resource class model from the ORM object."""
        return models.ResourceClass(
            id=self.id,
            name=self.name,
            cpu=self.cpu,
            memory=self.memory,
            max_storage=self.max_storage,
            gpu=self.gpu,
            default=self.default,
            default_storage=self.default_storage,
            node_affinities=[affinity.dump() for affinity in self.node_affinities],
            tolerations=[toleration.key for toleration in self.tolerations],
        )


class ResourcePoolORM(BaseORM):
    """Resource pool specifies a set of resource classes, users that can access them and a quota."""

    __tablename__ = "resource_pools"
    name: Mapped[str] = mapped_column(String(40), index=True)
    quota: Mapped[Optional[str]] = mapped_column(String(63), index=True, default=None)
    users: Mapped[List["UserORM"]] = relationship(
        secondary=resource_pools_users, back_populates="resource_pools", default_factory=list
    )
    classes: Mapped[List["ResourceClassORM"]] = relationship(
        back_populates="resource_pool",
        default_factory=list,
        cascade="save-update, merge, delete",
    )
    default: Mapped[bool] = mapped_column(default=False, index=True)
    public: Mapped[bool] = mapped_column(default=False, index=True)
    id: Mapped[int] = mapped_column("id", Integer, primary_key=True, default=None, init=False)

    @classmethod
    def load(cls, resource_pool: models.ResourcePool):
        """Create an ORM object from the resource pool model."""
        quota = None
        if isinstance(resource_pool.quota, str):
            quota = resource_pool.quota
        elif isinstance(resource_pool.quota, models.Quota):
            quota = resource_pool.quota.id
        return cls(
            name=resource_pool.name,
            quota=quota,  # type: ignore[arg-type]
            classes=[ResourceClassORM.load(resource_class) for resource_class in resource_pool.classes],
            public=resource_pool.public,
            default=resource_pool.default,
        )

    def dump(self) -> models.ResourcePool:
        """Create a resource pool model from the ORM object."""
        classes: List[ResourceClassORM] = self.classes
        return models.ResourcePool(
            id=self.id,
            name=self.name,
            quota=self.quota,
            classes=[resource_class.dump() for resource_class in classes],
            public=self.public,
            default=self.default,
        )


class TolerationORM(BaseORM):
    """The key for a K8s toleration used to schedule loads on tainted nodes."""

    __tablename__ = "tolerations"
    key: Mapped[str] = mapped_column(String(63))
    resource_class: Mapped[Optional["ResourceClassORM"]] = relationship(back_populates="tolerations", default=None)
    resource_class_id: Mapped[Optional[int]] = mapped_column(
        ForeignKey("resource_classes.id"), default=None, index=True
    )
    id: Mapped[int] = mapped_column("id", Integer, primary_key=True, default=None, init=False)


class NodeAffintyORM(BaseORM):
    """The key for a K8s node label used to schedule loads specific nodes."""

    __tablename__ = "node_affinities"
    key: Mapped[str] = mapped_column(String(63))
    resource_class: Mapped[Optional["ResourceClassORM"]] = relationship(back_populates="node_affinities", default=None)
    resource_class_id: Mapped[Optional[int]] = mapped_column(
        ForeignKey("resource_classes.id"), default=None, index=True
    )
    required_during_scheduling: Mapped[bool] = mapped_column(default=False)
    id: Mapped[int] = mapped_column("id", Integer, primary_key=True, default=None, init=False)

    @classmethod
    def load(cls, affinity: models.NodeAffinity):
        """Create an ORM object from the node affinity model."""
        return cls(
            key=affinity.key,
            required_during_scheduling=affinity.required_during_scheduling,
        )

    def dump(self) -> models.NodeAffinity:
        """Create a node affinity model from the ORM object."""
        return models.NodeAffinity(
            key=self.key,
            required_during_scheduling=self.required_during_scheduling,
        )<|MERGE_RESOLUTION|>--- conflicted
+++ resolved
@@ -68,19 +68,13 @@
         back_populates="resource_class",
         default_factory=list,
         cascade="save-update, merge, delete",
-<<<<<<< HEAD
-=======
         lazy="selectin",
->>>>>>> 40e3e2f3
     )
     node_affinities: Mapped[List["NodeAffintyORM"]] = relationship(
         back_populates="resource_class",
         default_factory=list,
         cascade="save-update, merge, delete",
-<<<<<<< HEAD
-=======
         lazy="selectin",
->>>>>>> 40e3e2f3
     )
 
     @classmethod
