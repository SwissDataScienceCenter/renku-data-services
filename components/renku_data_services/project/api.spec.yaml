--- conflicted
+++ resolved
@@ -374,10 +374,6 @@
       type: string
       minLength: 1
       maxLength: 99
-<<<<<<< HEAD
-      pattern: "^[a-z0-9]+[a-z0-9._-]*$" # Cannot contain consecutive special characters or end in .git and .atom
-      example: "my-renku-project"
-=======
       # Slug regex rules
       # from https://docs.gitlab.com/ee/user/reserved_names.html#limitations-on-usernames-project-and-group-names
       # - cannot end in .git
@@ -386,7 +382,6 @@
       # - has to start with letter or number
       pattern: '^(?!.*\.git$|.*\.atom$|.*[\-._][\-._].*)[a-zA-Z0-9][a-zA-Z0-9\-_.]*$'
       example: "a-slug-example"
->>>>>>> cf7afb6e
     CreationDate:
       description: The date and time the resource was created (in UTC and ISO-8601 format)
       type: string
