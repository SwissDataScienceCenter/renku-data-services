openapi: 3.0.2
info:
  title: Renku Project Management Service
  description: |
    Service that allows creating, updating, deleting, and managing Renku native projects.
    All errors have the same format as the schema called ErrorResponse.
  version: 0.5.0
servers:
  - url: /api/data
  - url: /ui-server/api/data
paths:
  /projects:
    get:
      summary: Get all projects
      parameters:
        - in: query
          description: Result's page number starting from 1
          name: page
          required: false
          schema:
            type: integer
            minimum: 1
            default: 1
        - in: query
          description: The number of results per page
          name: per_page
          required: false
          schema:
            type: integer
            minimum: 1
            maximum: 100
            default: 20
      responses:
        "200":
          description: List of projects
          content:
            application/json:
              schema:
                $ref: "#/components/schemas/ProjectsList"
          headers:
            page:
              description: The index of the current page (starting at 1).
              required: true
              schema:
                type: integer
            per-page:
              description: The number of items per page.
              required: true
              schema:
                type: integer
            total:
              description: The total number of items.
              required: true
              schema:
                type: integer
            total-pages:
              description: The total number of pages.
              required: true
              schema:
                type: integer
        default:
          $ref: "#/components/responses/Error"
      tags:
        - projects
    post:
      summary: Create a new project
      requestBody:
        required: true
        content:
          application/json:
            schema:
              $ref: "#/components/schemas/ProjectPost"
      responses:
        "201":
          description: The project was created
          content:
            application/json:
              schema:
                $ref: "#/components/schemas/Project"
        default:
          $ref: "#/components/responses/Error"
      tags:
        - projects
  /projects/{project_id}:
    get:
      summary: Get a project
      parameters:
        - in: path
          name: project_id
          required: true
          schema:
            type: string
      responses:
        "200":
          description: The project
          content:
            application/json:
              schema:
                $ref: "#/components/schemas/Project"
        "404":
          description: The project does not exist
          content:
            application/json:
              schema:
                $ref: "#/components/schemas/ErrorResponse"
        default:
          $ref: "#/components/responses/Error"
      tags:
        - projects
    patch:
      summary: Update specific fields of an existing project
      parameters:
        - in: path
          name: project_id
          required: true
          schema:
            type: string
      requestBody:
        required: true
        content:
          application/json:
            schema:
              $ref: "#/components/schemas/ProjectPatch"
      responses:
        "200":
          description: The patched project
          content:
            application/json:
              schema:
                $ref: "#/components/schemas/Project"
        "404":
          description: The project does not exist
          content:
            application/json:
              schema:
                $ref: "#/components/schemas/ErrorResponse"
        default:
          $ref: "#/components/responses/Error"
      tags:
        - projects
    delete:
      summary: Remove a project
      parameters:
        - in: path
          name: project_id
          required: true
          schema:
            type: string
      responses:
        "204":
          description: The project was removed or did not exist in the first place
        default:
          $ref: "#/components/responses/Error"
      tags:
        - projects
  /projects/{project_id}/members:
    get:
      summary: Get all members of a project
      parameters:
        - in: path
          name: project_id
          required: true
          schema:
            type: string
      responses:
        "200":
          description: The project's members
          content:
            application/json:
              schema:
                $ref: "#/components/schemas/ProjectMemberListResponse"
        "404":
          description: The project does not exist
          content:
            application/json:
              schema:
                $ref: "#/components/schemas/ErrorResponse"
        default:
          $ref: "#/components/responses/Error"
      tags:
        - projects
    patch:
      summary: |
        New members in the list are added to the project's members. If a member
        already exists, then only the role is updated. No member will be deleted
        in this endpoint.
      parameters:
        - in: path
          name: project_id
          required: true
          schema:
            type: string
      requestBody:
        required: true
        content:
          application/json:
            schema:
              $ref: "#/components/schemas/ProjectMemberListPatchRequest"
      responses:
        "200":
          description: The project's members were updated
        "404":
          description: The project does not exist
          content:
            application/json:
              schema:
                $ref: "#/components/schemas/ErrorResponse"
        default:
          $ref: "#/components/responses/Error"
      tags:
        - projects
  /projects/{project_id}/members/{member_id}:
    delete:
      summary: Remove a member from a project
      parameters:
        - in: path
          name: project_id
          required: true
          schema:
            type: string
        - in: path
          name: member_id
          description: This is user's KeyCloak ID
          required: true
          schema:
            type: string
      responses:
        "204":
          description: The member was removed or wasn't part of project's members.
        "404":
          description: The project does not exist
          content:
            application/json:
              schema:
                $ref: "#/components/schemas/ErrorResponse"
        default:
          $ref: "#/components/responses/Error"
      tags:
        - projects
components:
  schemas:
    ProjectsList:
      description: A list of Renku projects
      type: array
      items:
        $ref: "#/components/schemas/Project"
      minItems: 0
    Project:
      description: A Renku native project definition and metadata
      type: object
      properties:
        id:
          $ref: "#/components/schemas/Ulid"
        name:
<<<<<<< HEAD
          $ref: "#/components/schemas/ProjectName"
=======
          $ref: "#/components/schemas/Name"
        namespace:
          $ref: "#/components/schemas/Slug"
>>>>>>> 857ab90b
        slug:
          $ref: "#/components/schemas/Slug"
        creation_date:
          $ref: "#/components/schemas/CreationDate"
        created_by:
          $ref: "#/components/schemas/UserId"
        repositories:
          $ref: "#/components/schemas/RepositoriesList"
        visibility:
          $ref: "#/components/schemas/Visibility"
        description:
          $ref: "#/components/schemas/Description"
      required:
        - "id"
        - "name"
        - "namespace"
        - "slug"
        - "created_by"
        - "creation_date"
        - "visibility"
      example:
        id: "01AN4Z79ZS5XN0F25N3DB94T4R"
        name: "Renku R Project"
        namespace: "our-projects"
        slug: "r-project"
        created_by:
          id: "owner-KC-id"
        visibility: "public"
        repositories:
          - url: https://github.com/SwissDataScienceCenter/project-1.git
          - url: git@github.com:SwissDataScienceCenter/project-2.git
    ProjectPost:
      description: Project metadata to be created in Renku
      type: object
      additionalProperties: false
      properties:
        name:
<<<<<<< HEAD
          $ref: "#/components/schemas/ProjectName"
=======
          $ref: "#/components/schemas/Name"
        namespace:
          $ref: "#/components/schemas/Slug"
>>>>>>> 857ab90b
        slug:
          $ref: "#/components/schemas/Slug"
        repositories:
          $ref: "#/components/schemas/RepositoriesList"
        visibility:
          $ref: "#/components/schemas/Visibility"  # Visibility is ``private`` if not passed at this point
          default: "private"
        description:
          $ref: "#/components/schemas/Description"
      required:
        - "name"
        - "namespace"
    ProjectPatch:
      type: object
      description: Patch of a project
      additionalProperties: false
      properties:
        name:
<<<<<<< HEAD
          $ref: "#/components/schemas/ProjectName"
=======
          $ref: "#/components/schemas/Name"
        namespace:
          $ref: "#/components/schemas/Slug"
>>>>>>> 857ab90b
        repositories:
          $ref: "#/components/schemas/RepositoriesList"
        visibility:
          $ref: "#/components/schemas/Visibility"
        description:
          $ref: "#/components/schemas/Description"
    Ulid:
      description: ULID identifier
      type: string
      minLength: 26
      maxLength: 26
      pattern: "^[A-Z0-9]{26}$"  # This is case-insensitive
      format: ulid
    ProjectName:
      description: Renku project name
      type: string
      minLength: 1
      maxLength: 99
      example: "My Renku Project :)"
    Slug:
      description: A command-line friendly name for a project or namespace
      type: string
      minLength: 1
      maxLength: 99
      # Slug regex rules 
      # from https://docs.gitlab.com/ee/user/reserved_names.html#limitations-on-usernames-project-and-group-names
      # - cannot end in .git
      # - cannot end in .atom
      # - cannot contain any combination of two or more consecutive -._
      # - has to start with letter or number
      pattern: '^(?!.*\.git$|.*\.atom$|.*[\-._][\-._].*)[a-zA-Z0-9][a-zA-Z0-9\-_.]*$'  
      example: "my-renku-project"
    CreationDate:
      description: The date and time the project was created (time is always in UTC)
      type: string
      format: date-time
      example: "2023-11-01T17:32:28Z"
    Description:
      description: A description for project
      type: string
      maxLength: 500
    KeyCloakId:
      description: Member's KeyCloak ID
      type: string
      pattern: "^[A-Za-z0-9-]+$"
      minLength: 1
      example: "123-keycloak-user-id-456"
    RepositoriesList:
      description: A list of repositories
      type: array
      items:
        $ref: "#/components/schemas/Repository"
      minItems: 0
      example:
        - https://github.com/SwissDataScienceCenter/project-1.git
        - git@github.com:SwissDataScienceCenter/project-2.git
    Repository:
      description: A project's repository
      type: string
      example:
        git@github.com:SwissDataScienceCenter/project-1.git
    Visibility:
      description: Project's visibility levels
      type: string
      enum:
        - private
        - public
    ProjectMemberListPatchRequest:
      description: List of members and their access level to the project
      type: array
      items:
        $ref: "#/components/schemas/ProjectMemberPatchRequest"
      minItems: 0
      example:
        - id: "some-keycloak-user-id"
          role: "owner"
        - id: "another-keycloak-user-id"
          role: "member"
    ProjectMemberPatchRequest:
      description: A member and the access level to the project
      type: object
      additionalProperties: false
      properties:
        id:
          $ref: "#/components/schemas/UserId"
        role:
          $ref: "#/components/schemas/Role"
      required:
        - "id"
        - "role"
      example:
        id: "some-keycloak-user-id"
        role: "owner"
    ProjectMemberListResponse:
      description: List of members with full info and their access level to the project
      type: array
      items:
        $ref: "#/components/schemas/ProjectMemberResponse"
      minItems: 0
    ProjectMemberResponse:
      description: A member with full info (email, name, ...) and the access level to the project
      type: object
      additionalProperties: false
      properties:
        id:
          $ref: "#/components/schemas/UserId"
        email:
          $ref: "#/components/schemas/UserEmail"
        first_name:
          $ref: "#/components/schemas/UserFirstLastName"
        last_name:
          $ref: "#/components/schemas/UserFirstLastName"
        role:
          $ref: "#/components/schemas/Role"
      required:
        - "id"
        - "role"
    Role:
      description: Possible roles of members in a project
      type: string
      enum:
        - member
        - owner
    UserId:
      type: string
      description: Keycloak user ID
      example: f74a228b-1790-4276-af5f-25c2424e9b0c
    UserFirstLastName:
      type: string
      description: First or last name of the user
      example: John
      minLength: 1
      maxLength: 256
    UserEmail:
      type: string
      format: email
      description: User email
      example: some-user@gmail.com
    ErrorResponse:
      type: object
      properties:
        error:
          type: object
          properties:
            code:
              type: integer
              minimum: 0
              exclusiveMinimum: true
              example: 1404
            detail:
              type: string
              example: "A more detailed optional message showing what the problem was"
            message:
              type: string
              example: "Something went wrong - please try again later"
          required:
            - "code"
            - "message"
      required:
        - "error"
  responses:
    Error:
      description: The schema for all 4xx and 5xx responses
      content:
        application/json:
          schema:
            $ref: "#/components/schemas/ErrorResponse"<|MERGE_RESOLUTION|>--- conflicted
+++ resolved
@@ -252,13 +252,9 @@
         id:
           $ref: "#/components/schemas/Ulid"
         name:
-<<<<<<< HEAD
-          $ref: "#/components/schemas/ProjectName"
-=======
           $ref: "#/components/schemas/Name"
         namespace:
           $ref: "#/components/schemas/Slug"
->>>>>>> 857ab90b
         slug:
           $ref: "#/components/schemas/Slug"
         creation_date:
@@ -296,13 +292,9 @@
       additionalProperties: false
       properties:
         name:
-<<<<<<< HEAD
-          $ref: "#/components/schemas/ProjectName"
-=======
           $ref: "#/components/schemas/Name"
         namespace:
           $ref: "#/components/schemas/Slug"
->>>>>>> 857ab90b
         slug:
           $ref: "#/components/schemas/Slug"
         repositories:
@@ -321,13 +313,9 @@
       additionalProperties: false
       properties:
         name:
-<<<<<<< HEAD
-          $ref: "#/components/schemas/ProjectName"
-=======
           $ref: "#/components/schemas/Name"
         namespace:
           $ref: "#/components/schemas/Slug"
->>>>>>> 857ab90b
         repositories:
           $ref: "#/components/schemas/RepositoriesList"
         visibility:
