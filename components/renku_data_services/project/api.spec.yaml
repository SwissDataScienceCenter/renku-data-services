--- conflicted
+++ resolved
@@ -114,12 +114,9 @@
           name: project_id
           required: true
           schema:
-<<<<<<< HEAD
             $ref: "#/components/schemas/Ulid"
-=======
             type: string
         - $ref: "#/components/parameters/If-Match"
->>>>>>> 1a6044ab
       requestBody:
         required: true
         content:
