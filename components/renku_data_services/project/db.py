"""Adapters for project database classes."""

from __future__ import annotations
from asyncio import gather

from datetime import datetime, timezone
from typing import Any, Callable, Dict, List, NamedTuple, Tuple, cast

from sqlalchemy import func, select
from sqlalchemy.ext.asyncio import AsyncSession

import renku_data_services.base_models as base_models
from renku_data_services import errors
from renku_data_services.authz import models as authz_models
from renku_data_services.authz.authz import IProjectAuthorizer
from renku_data_services.authz.models import MemberQualifier, Scope
from renku_data_services.base_api.pagination import PaginationRequest
from renku_data_services.message_queue.avro_models.io.renku.events.v1.visibility import Visibility as MsgVisibility
from renku_data_services.message_queue.db import EventRepository
from renku_data_services.message_queue.interface import IMessageQueue
from renku_data_services.namespace.db import GroupRepository
from renku_data_services.project import models
from renku_data_services.project import orm as schemas
from renku_data_services.project.apispec import ProjectPost, Role, Visibility


def convert_to_authz_role(role: Role) -> authz_models.Role:
    """Covert from project member Role to authz Role."""
    return authz_models.Role.OWNER if role == Role.owner else authz_models.Role.MEMBER


def convert_from_authz_role(role: authz_models.Role) -> Role:
    """Covert from authz Role to project member Role."""
    return Role.owner if authz_models.Role.OWNER == role else Role.member


class PaginationResponse(NamedTuple):
    """Paginated response."""

    page: int
    per_page: int
    total: int
    total_pages: int


class ProjectRepository:
    """Repository for project."""

    def __init__(
        self,
        session_maker: Callable[..., AsyncSession],
        project_authz: IProjectAuthorizer,
        message_queue: IMessageQueue,
        event_repo: EventRepository,
        group_repo: GroupRepository,
    ):
        self.session_maker = session_maker  # type: ignore[call-overload]
        self.project_authz: IProjectAuthorizer = project_authz
        self.message_queue: IMessageQueue = message_queue
        self.event_repo: EventRepository = event_repo
        self.group_repo: GroupRepository = group_repo

    async def get_projects(
        self,
        user: base_models.APIUser,
        pagination: PaginationRequest,
    ) -> Tuple[list[models.Project], int]:
        """Get all projects from the database."""
        user_id = user.id if user.is_authenticated else MemberQualifier.ALL
        # NOTE: without the line below mypy thinks user_id can be None
        user_id = user_id if user_id is not None else MemberQualifier.ALL
        project_ids = await self.project_authz.get_user_projects(requested_by=user, user_id=user_id, scope=Scope.READ)

        async with self.session_maker() as session:
            stmt = select(schemas.ProjectORM)
            stmt = stmt.where(schemas.ProjectORM.id.in_(project_ids))
            stmt = stmt.limit(pagination.per_page).offset(pagination.offset)
            stmt = stmt.order_by(schemas.ProjectORM.creation_date.desc())
            stmt_count = (
                select(func.count()).select_from(schemas.ProjectORM).where(schemas.ProjectORM.id.in_(project_ids))
            )

            results = await gather(session.execute(stmt), session.execute(stmt_count))
            projects_orm = results[0].scalars().all()
            n_total_elements = cast(int, results[1].scalar() or 0)

            return [p.dump() for p in projects_orm], n_total_elements

    async def get_project(self, user: base_models.APIUser, project_id: str) -> models.Project:
        """Get one project from the database."""
        authorized = await self.project_authz.has_permission(user=user, project_id=project_id, scope=Scope.READ)
        if not authorized:
            raise errors.MissingResourceError(
                message=f"Project with id '{project_id}' does not exist or you do not have access to it."
            )

        async with self.session_maker() as session:
            stmt = select(schemas.ProjectORM).where(schemas.ProjectORM.id == project_id)
            result = await session.execute(stmt)
            project_orm = result.scalars().first()

            if project_orm is None:
                raise errors.MissingResourceError(message=f"Project with id '{project_id}' does not exist.")

            return project_orm.dump()

    async def insert_project(self, user: base_models.APIUser, project: ProjectPost) -> models.Project:
        """Insert a new project entry."""
        ns, _ = await self.group_repo.get_ns_group_orm(user, project.namespace)
        if not ns:
            raise errors.MissingResourceError(
                message=f"The project cannot be created because the namespace {project.namespace} does not exist"
            )
        user_id = cast(str, user.id)
        repos = [schemas.ProjectRepositoryORM(url) for url in (project.repositories or [])]
        slug = project.slug or models.get_slug(project.name)
        if isinstance(project.visibility, str):
            project.visibility = models.Visibility(project.visibility)
        project_orm = schemas.ProjectORM(
            name=project.name,
            visibility=project.visibility,
            created_by_id=user_id,
            description=project.description,
            ltst_prj_slug=schemas.ProjectSlug(slug, ltst_ns_slug=ns.ltst_ns_slug or ns),
            repositories=repos,
            creation_date=datetime.now(timezone.utc).replace(microsecond=0),
        )

        match project_orm.visibility:
            case Visibility.private | Visibility.private.value:
                vis = MsgVisibility.PRIVATE
            case Visibility.public | Visibility.public.value:
                vis = MsgVisibility.PUBLIC
            case _:
                raise NotImplementedError(f"unknown visibility:{project_orm.visibility}")

        async with self.message_queue.project_created_message(
            name=project_orm.name,
            slug=project_orm.ltst_prj_slug.slug,
            visibility=vis,
            id=project_orm.id,
            repositories=[r.url for r in project_orm.repositories],
            description=project_orm.description,
            creation_date=project_orm.creation_date,
            created_by=project_orm.created_by_id,
        ) as message:
            async with self.session_maker() as session:
                async with session.begin():
                    session.add(project_orm)
                    await session.flush()
                    if project_orm.id is None:
                        raise errors.BaseError(detail="The created project does not have an ID but it should.")
                    await self.project_authz.create_project(
                        requested_by=user,
                        project_id=project_orm.id,
                        public_project=project_orm.visibility.value == models.Visibility.public.value,
                    )
                    await message.persist(self.event_repo)

        return project_orm.dump()

    async def update_project(self, user: base_models.APIUser, project_id: str, **payload) -> models.Project:
        """Update a project entry."""
        authorized = await self.project_authz.has_permission(user=user, project_id=project_id, scope=Scope.WRITE)
        if not authorized:
            raise errors.MissingResourceError(
                message=f"Project with id '{project_id}' does not exist or you do not have access to it."
            )

        async with self.session_maker() as session:
            async with session.begin():
                result = await session.execute(select(schemas.ProjectORM).where(schemas.ProjectORM.id == project_id))
                project = result.scalar_one_or_none()

                if project is None:
                    raise errors.MissingResourceError(message=f"The project with id '{project_id}' cannot be found")

                visibility_before = project.visibility
        match payload.get("visibility", project.visibility):
            case Visibility.private | Visibility.private.value:
                vis = MsgVisibility.PRIVATE
            case Visibility.public | Visibility.public.value:
                vis = MsgVisibility.PUBLIC
            case _:
                raise NotImplementedError(f"unknown visibility:{project.visibility}")
        async with self.message_queue.project_updated_message(
<<<<<<< HEAD
            name=project.name,
            slug=project.ltst_prj_slug.slug,
=======
            name=payload.get("name", project.name),
            slug=project.slug,
>>>>>>> 870df357
            visibility=vis,
            id=project.id,
            repositories=payload.get("repositories", [r.url for r in project.repositories]),
            description=payload.get("description", project.description),
        ) as message:
            async with self.session_maker() as session:
                async with session.begin():
                    session.add(project)  # reattach to session
                    if "repositories" in payload:
                        payload["repositories"] = [
                            schemas.ProjectRepositoryORM(url=r, project_id=project_id, project=project)
                            for r in payload["repositories"]
                        ]

                    for key, value in payload.items():
                        # NOTE: ``slug``, ``id``, ``created_by``, and ``creation_date`` cannot be edited
                        if key not in ["slug", "id", "created_by", "creation_date"]:
                            setattr(project, key, value)

                    if visibility_before != project.visibility:
                        public_project = project.visibility == Visibility.public
                        await self.project_authz.update_project_visibility(
                            requested_by=user, project_id=project_id, public_project=public_project
                        )
                    await message.persist(self.event_repo)

                    return project.dump()  # NOTE: Triggers validation before the transaction saves data

    async def delete_project(self, user: base_models.APIUser, project_id: str) -> None:
        """Delete a cloud project entry."""
        authorized = await self.project_authz.has_permission(user=user, project_id=project_id, scope=Scope.DELETE)
        if not authorized:
            raise errors.MissingResourceError(
                message=f"Project with id '{project_id}' does not exist or you do not have access to it."
            )

        async with self.message_queue.project_removed_message(
            id=project_id,
        ) as message:
            async with self.session_maker() as session:
                async with session.begin():
                    result = await session.execute(
                        select(schemas.ProjectORM).where(schemas.ProjectORM.id == project_id)
                    )
                    projects = result.one_or_none()

                    if projects is None:
                        return

                    await session.delete(projects[0])

                    await self.project_authz.delete_project(requested_by=user, project_id=project_id)
                    await message.persist(self.event_repo)


class ProjectMemberRepository:
    """Repository for project members."""

    def __init__(self, session_maker: Callable[..., AsyncSession], project_authz: IProjectAuthorizer):
        self.session_maker = session_maker  # type: ignore[call-overload]
        self.project_authz: IProjectAuthorizer = project_authz

    async def get_members(self, user: base_models.APIUser, project_id: str) -> List[models.MemberWithRole]:
        """Get all members of a project."""
        authorized = await self.project_authz.has_permission(user=user, project_id=project_id, scope=Scope.READ)
        if not authorized:
            raise errors.MissingResourceError(
                message=f"Project with id '{project_id}' does not exist or you do not have access to it."
            )

        members = await self.project_authz.get_project_users(requested_by=user, project_id=project_id, scope=Scope.READ)

        return [models.MemberWithRole(member=m.user_id, role=convert_from_authz_role(m.role)) for m in members]

    async def update_members(self, user: base_models.APIUser, project_id: str, members: List[Dict[str, Any]]) -> None:
        """Update project's members."""
        authorized = await self.project_authz.has_permission(user=user, project_id=project_id, scope=Scope.WRITE)
        if not authorized:
            raise errors.MissingResourceError(
                message=f"Project with id '{project_id}' does not exist or you do not have access to it."
            )

        async with self.session_maker() as session:
            async with session.begin():
                result = await session.execute(select(schemas.ProjectORM).where(schemas.ProjectORM.id == project_id))
                project = result.one_or_none()
                if project is None:
                    raise errors.MissingResourceError(message=f"The project with id '{project_id}' cannot be found")

                for member in members:
                    await self.project_authz.update_or_add_user(
                        requested_by=user,
                        project_id=project_id,
                        user_id=member["id"],
                        role=convert_to_authz_role(Role(member["role"])),
                    )

    async def delete_member(self, user: base_models.APIUser, project_id: str, member_id: str) -> None:
        """Delete a single member from a project."""
        authorized = await self.project_authz.has_permission(user=user, project_id=project_id, scope=Scope.WRITE)
        if not authorized:
            raise errors.MissingResourceError(
                message=f"Project with id '{project_id}' does not exist or you do not have access to it."
            )

        async with self.session_maker() as session:
            async with session.begin():
                result = await session.execute(select(schemas.ProjectORM).where(schemas.ProjectORM.id == project_id))
                project = result.one_or_none()
                if project is None:
                    raise errors.MissingResourceError(message=f"The project with id '{project_id}' cannot be found")

                await self.project_authz.delete_user(requested_by=user, project_id=project_id, user_id=member_id)<|MERGE_RESOLUTION|>--- conflicted
+++ resolved
@@ -184,13 +184,8 @@
             case _:
                 raise NotImplementedError(f"unknown visibility:{project.visibility}")
         async with self.message_queue.project_updated_message(
-<<<<<<< HEAD
             name=project.name,
             slug=project.ltst_prj_slug.slug,
-=======
-            name=payload.get("name", project.name),
-            slug=project.slug,
->>>>>>> 870df357
             visibility=vis,
             id=project.id,
             repositories=payload.get("repositories", [r.url for r in project.repositories]),
