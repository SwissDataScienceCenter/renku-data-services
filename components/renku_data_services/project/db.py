--- conflicted
+++ resolved
@@ -2,19 +2,10 @@
 
 from __future__ import annotations
 
-<<<<<<< HEAD
-from typing import Any, Callable, Dict, List, NamedTuple, Tuple, cast
-
-from sqlalchemy import func, select, update
-=======
 from asyncio import gather
 from collections.abc import Callable
 from datetime import UTC, datetime
-from typing import Any, NamedTuple, cast
-
-from sqlalchemy import delete, func, select
->>>>>>> cf7afb6e
-from sqlalchemy.ext.asyncio import AsyncSession
+from typing import Any, Callable, Dict, List, NamedTuple, Tuple, cast
 
 import renku_data_services.base_models as base_models
 from renku_data_services import errors
@@ -22,22 +13,24 @@
 from renku_data_services.authz.authz import IProjectAuthorizer
 from renku_data_services.authz.models import MemberQualifier, Scope
 from renku_data_services.base_api.pagination import PaginationRequest
-from renku_data_services.message_queue.avro_models.io.renku.events.v1.project_created import ProjectCreated
-from renku_data_services.message_queue.avro_models.io.renku.events.v1.project_removed import ProjectRemoved
-from renku_data_services.message_queue.avro_models.io.renku.events.v1.project_updated import ProjectUpdated
-from renku_data_services.message_queue.avro_models.io.renku.events.v1.visibility import Visibility as MsgVisibility
+from renku_data_services.message_queue.avro_models.io.renku.events.v1.project_created import \
+    ProjectCreated
+from renku_data_services.message_queue.avro_models.io.renku.events.v1.project_removed import \
+    ProjectRemoved
+from renku_data_services.message_queue.avro_models.io.renku.events.v1.project_updated import \
+    ProjectUpdated
+from renku_data_services.message_queue.avro_models.io.renku.events.v1.visibility import \
+    Visibility as MsgVisibility
 from renku_data_services.message_queue.db import EventRepository
 from renku_data_services.message_queue.interface import IMessageQueue
 from renku_data_services.message_queue.redis_queue import dispatch_message
-<<<<<<< HEAD
+from renku_data_services.namespace.db import GroupRepository
 from renku_data_services.project import apispec, models
-=======
-from renku_data_services.namespace.db import GroupRepository
-from renku_data_services.project import models
->>>>>>> cf7afb6e
 from renku_data_services.project import orm as schemas
 from renku_data_services.project.apispec import Role, Visibility
 from renku_data_services.utils.core import with_db_transaction
+from sqlalchemy import delete, func, select, update
+from sqlalchemy.ext.asyncio import AsyncSession
 
 
 def convert_to_authz_role(role: Role) -> authz_models.Role:
@@ -207,7 +200,6 @@
         self, session: AsyncSession, user: base_models.APIUser, new_project=apispec.ProjectPost
     ) -> models.Project:
         """Insert a new project entry."""
-<<<<<<< HEAD
         if user.id is None:
             raise errors.Unauthorized(message="You do not have the required permissions for this operation.")
 
@@ -231,54 +223,44 @@
             await nested.commit()
 
         return project.dump()
-=======
-        ns = await self.group_repo.get_namespace(user, project.namespace)
-        if not ns:
-            raise errors.MissingResourceError(
-                message=f"The project cannot be created because the namespace {project.namespace} does not exist"
-            )
-        user_id = cast(str, user.id)
-        repos = [schemas.ProjectRepositoryORM(url) for url in (project.repositories or [])]
-        slug = project.slug or base_models.Slug.from_name(project.name).value
-        project_orm = schemas.ProjectORM(
-            name=project.name,
-            visibility=(
-                models.Visibility(project.visibility) if isinstance(project.visibility, str) else project.visibility
-            ),
-            created_by_id=user_id,
-            description=project.description,
-            repositories=repos,
-            creation_date=datetime.now(UTC).replace(microsecond=0),
-        )
-        slug = schemas.ProjectSlug(slug, project_id=project_orm.id, namespace_id=ns.id)
-        session.add(slug)
-        session.add(project_orm)
-        await session.flush()
-        await session.refresh(project_orm)
-
-        project_dump = project_orm.dump()
-        public_project = project_dump.visibility == Visibility.public
-        if project_dump.id is None:
-            raise errors.BaseError(detail="The created project does not have an ID but it should.")
-        await self.project_authz.create_project(
-            requested_by=user, project_id=project_dump.id, public_project=public_project
-        )
-
-        return project_dump
->>>>>>> cf7afb6e
+        # ns = await self.group_repo.get_namespace(user, project.namespace)
+        # if not ns:
+        #     raise errors.MissingResourceError(
+        #         message=f"The project cannot be created because the namespace {project.namespace} does not exist"
+        #     )
+        # user_id = cast(str, user.id)
+        # repos = [schemas.ProjectRepositoryORM(url) for url in (project.repositories or [])]
+        # slug = project.slug or base_models.Slug.from_name(project.name).value
+        # project_orm = schemas.ProjectORM(
+        #     name=project.name,
+        #     visibility=(
+        #         models.Visibility(project.visibility) if isinstance(project.visibility, str) else project.visibility
+        #     ),
+        #     created_by_id=user_id,
+        #     description=project.description,
+        #     repositories=repos,
+        #     creation_date=datetime.now(UTC).replace(microsecond=0),
+        # )
+        # slug = schemas.ProjectSlug(slug, project_id=project_orm.id, namespace_id=ns.id)
+        # session.add(slug)
+        # session.add(project_orm)
+        # await session.flush()
+        # await session.refresh(project_orm)
+
+        # project_dump = project_orm.dump()
+        # public_project = project_dump.visibility == Visibility.public
+        # if project_dump.id is None:
+        #     raise errors.BaseError(detail="The created project does not have an ID but it should.")
+        # await self.project_authz.create_project(
+        #     requested_by=user, project_id=project_dump.id, public_project=public_project
+        # )
+
+        # return project_dump
 
     @with_db_transaction
     @dispatch_message(create_project_update_message)
     async def update_project(
-<<<<<<< HEAD
         self, session: AsyncSession, user: base_models.APIUser, project_id: str, etag: str | None = None, **payload
-=======
-        self,
-        session: AsyncSession,
-        user: base_models.APIUser,
-        project_id: str,
-        **payload,
->>>>>>> cf7afb6e
     ) -> models.Project:
         """Update a project entry."""
         authorized = await self.project_authz.has_permission(user=user, project_id=project_id, scope=Scope.WRITE)
@@ -287,24 +269,16 @@
                 message=f"Project with id '{project_id}' does not exist or you do not have access to it."
             )
 
-<<<<<<< HEAD
         result = await session.scalars(select(schemas.ProjectORM).where(schemas.ProjectORM.id == project_id))
         project = result.one_or_none()
-=======
-        result = await session.execute(select(schemas.ProjectORM).where(schemas.ProjectORM.id == project_id))
-        project = result.scalar_one_or_none()
->>>>>>> cf7afb6e
 
         if project is None:
             raise errors.MissingResourceError(message=f"The project with id '{project_id}' cannot be found")
 
-<<<<<<< HEAD
         current_etag = project.dump().etag
         if etag is not None and current_etag != etag:
             raise errors.ConflictError(message=f"Current ETag is {current_etag}, not {etag}.")
 
-=======
->>>>>>> cf7afb6e
         visibility_before = project.visibility
 
         if "repositories" in payload:
