"""Adapters for project database classes."""

from __future__ import annotations

<<<<<<< HEAD
from collections.abc import Callable
from datetime import UTC, datetime
from typing import Any, NamedTuple, cast
=======
from asyncio import gather
from datetime import datetime, timezone
from typing import Any, Callable, Dict, List, NamedTuple, Tuple, cast
>>>>>>> 857ab90b

from sqlalchemy import delete, func, select
from sqlalchemy.ext.asyncio import AsyncSession

import renku_data_services.base_models as base_models
from renku_data_services import errors
from renku_data_services.authz import models as authz_models
from renku_data_services.authz.authz import IProjectAuthorizer
from renku_data_services.authz.models import MemberQualifier, Scope
from renku_data_services.base_api.pagination import PaginationRequest
from renku_data_services.message_queue.avro_models.io.renku.events.v1.project_created import ProjectCreated
from renku_data_services.message_queue.avro_models.io.renku.events.v1.project_removed import ProjectRemoved
from renku_data_services.message_queue.avro_models.io.renku.events.v1.project_updated import ProjectUpdated
from renku_data_services.message_queue.avro_models.io.renku.events.v1.visibility import Visibility as MsgVisibility
from renku_data_services.message_queue.db import EventRepository
from renku_data_services.message_queue.interface import IMessageQueue
from renku_data_services.message_queue.redis_queue import dispatch_message
from renku_data_services.namespace.db import GroupRepository
from renku_data_services.project import models
from renku_data_services.project import orm as schemas
from renku_data_services.project.apispec import Role, Visibility
from renku_data_services.utils.core import with_db_transaction


def convert_to_authz_role(role: Role) -> authz_models.Role:
    """Covert from project member Role to authz Role."""
    return authz_models.Role.OWNER if role == Role.owner else authz_models.Role.MEMBER


def convert_from_authz_role(role: authz_models.Role) -> Role:
    """Covert from authz Role to project member Role."""
    return Role.owner if role == authz_models.Role.OWNER else Role.member


class PaginationResponse(NamedTuple):
    """Paginated response."""

    page: int
    per_page: int
    total: int
    total_pages: int


def create_project_created_message(result: models.Project, *_, **__) -> ProjectCreated:
    """Transform project to message queue message."""
    match result.visibility:
        case Visibility.private | Visibility.private.value:
            vis = MsgVisibility.PRIVATE
        case Visibility.public | Visibility.public.value:
            vis = MsgVisibility.PUBLIC
        case _:
            raise NotImplementedError(f"unknown visibility:{result.visibility}")

    assert result.id is not None
    assert result.creation_date is not None

    return ProjectCreated(
        id=result.id,
        name=result.name,
        slug=result.slug,
        repositories=result.repositories,
        visibility=vis,
        description=result.description,
        createdBy=result.created_by,
        creationDate=result.creation_date,
    )


def create_project_update_message(result: models.Project, *_, **__) -> ProjectUpdated:
    """Transform project to message queue message."""
    match result.visibility:
        case Visibility.private | Visibility.private.value:
            vis = MsgVisibility.PRIVATE
        case Visibility.public | Visibility.public.value:
            vis = MsgVisibility.PUBLIC
        case _:
            raise NotImplementedError(f"unknown visibility:{result.visibility}")

    assert result.id is not None
    return ProjectUpdated(
        id=result.id,
        name=result.name,
        slug=result.slug,
        repositories=result.repositories,
        visibility=vis,
        description=result.description,
    )


def create_project_removed_message(result, *_, **__) -> ProjectRemoved | None:
    """Transform project removal to message queue message."""
    if result is None:
        return None
    return ProjectRemoved(id=result)


class ProjectRepository:
    """Repository for project."""

    def __init__(
        self,
        session_maker: Callable[..., AsyncSession],
        project_authz: IProjectAuthorizer,
        message_queue: IMessageQueue,
        event_repo: EventRepository,
        group_repo: GroupRepository,
    ):
        self.session_maker = session_maker  # type: ignore[call-overload]
        self.project_authz: IProjectAuthorizer = project_authz
        self.message_queue: IMessageQueue = message_queue
        self.event_repo: EventRepository = event_repo
        self.group_repo: GroupRepository = group_repo

    async def get_projects(
<<<<<<< HEAD
        self, user: base_models.APIUser, page: int, per_page: int
    ) -> tuple[list[models.Project], PaginationResponse]:
=======
        self,
        user: base_models.APIUser,
        pagination: PaginationRequest,
    ) -> Tuple[list[models.Project], int]:
>>>>>>> 857ab90b
        """Get all projects from the database."""
        user_id = user.id if user.is_authenticated else MemberQualifier.ALL
        # NOTE: without the line below mypy thinks user_id can be None
        user_id = user_id if user_id is not None else MemberQualifier.ALL
        project_ids = await self.project_authz.get_user_projects(requested_by=user, user_id=user_id, scope=Scope.READ)

        async with self.session_maker() as session:
            stmt = select(schemas.ProjectORM)
            stmt = stmt.where(schemas.ProjectORM.id.in_(project_ids))
            stmt = stmt.limit(pagination.per_page).offset(pagination.offset)
            stmt = stmt.order_by(schemas.ProjectORM.creation_date.desc())
            stmt_count = (
                select(func.count()).select_from(schemas.ProjectORM).where(schemas.ProjectORM.id.in_(project_ids))
            )

            results = await gather(session.execute(stmt), session.execute(stmt_count))
            projects_orm = results[0].scalars().all()
            total_elements = cast(int, results[1].scalar() or 0)

            return [p.dump() for p in projects_orm], total_elements

    async def get_project(self, user: base_models.APIUser, project_id: str) -> models.Project:
        """Get one project from the database."""
        authorized = await self.project_authz.has_permission(user=user, project_id=project_id, scope=Scope.READ)
        if not authorized:
            raise errors.MissingResourceError(
                message=f"Project with id '{project_id}' does not exist or you do not have access to it."
            )

        async with self.session_maker() as session:
            stmt = select(schemas.ProjectORM).where(schemas.ProjectORM.id == project_id)
            result = await session.execute(stmt)
            project_orm = result.scalars().first()

            if project_orm is None:
                raise errors.MissingResourceError(message=f"Project with id '{project_id}' does not exist.")

            return project_orm.dump()

    @with_db_transaction
    @dispatch_message(create_project_created_message)
    async def insert_project(
        self, session: AsyncSession, user: base_models.APIUser, project: models.Project
    ) -> models.Project:
        """Insert a new project entry."""
<<<<<<< HEAD
        project_orm = schemas.ProjectORM.load(project)
        project_orm.creation_date = datetime.now(UTC).replace(microsecond=0)
        project_orm.created_by = user.id
=======
        ns = await self.group_repo.get_namespace(user, project.namespace)
        if not ns:
            raise errors.MissingResourceError(
                message=f"The project cannot be created because the namespace {project.namespace} does not exist"
            )
        user_id = cast(str, user.id)
        repos = [schemas.ProjectRepositoryORM(url) for url in (project.repositories or [])]
        slug = project.slug or base_models.Slug.from_name(project.name).value
        project_orm = schemas.ProjectORM(
            name=project.name,
            visibility=models.Visibility(project.visibility)
            if isinstance(project.visibility, str)
            else project.visibility,
            created_by_id=user_id,
            description=project.description,
            repositories=repos,
            creation_date=datetime.now(timezone.utc).replace(microsecond=0),
        )
        slug=schemas.ProjectSlug(slug, project_id=project_orm.id, namespace_id=ns.id)
        session.add(slug)
>>>>>>> 857ab90b
        session.add(project_orm)
        await session.flush()
        await session.refresh(project_orm)

        project_dump = project_orm.dump()
        public_project = project_dump.visibility == Visibility.public
        if project_dump.id is None:
            raise errors.BaseError(detail="The created project does not have an ID but it should.")
        await self.project_authz.create_project(
            requested_by=user, project_id=project_dump.id, public_project=public_project
        )

        return project_dump

    @with_db_transaction
    @dispatch_message(create_project_update_message)
    async def update_project(
        self, session: AsyncSession, user: base_models.APIUser, project_id: str, **payload
    ) -> models.Project:
        """Update a project entry."""
        authorized = await self.project_authz.has_permission(user=user, project_id=project_id, scope=Scope.WRITE)
        if not authorized:
            raise errors.MissingResourceError(
                message=f"Project with id '{project_id}' does not exist or you do not have access to it."
            )

        result = await session.execute(select(schemas.ProjectORM).where(schemas.ProjectORM.id == project_id))
        project = result.scalar_one_or_none()

        if project is None:
            raise errors.MissingResourceError(message=f"The project with id '{project_id}' cannot be found")

        visibility_before = project.visibility
        session.add(project)  # reattach to session
        if "repositories" in payload:
            payload["repositories"] = [
                schemas.ProjectRepositoryORM(url=r, project_id=project_id, project=project)
                for r in payload["repositories"]
            ]

        for key, value in payload.items():
            # NOTE: ``slug``, ``id``, ``created_by``, and ``creation_date`` cannot be edited
            if key not in ["slug", "id", "created_by", "creation_date"]:
                setattr(project, key, value)

        if visibility_before != project.visibility:
            public_project = project.visibility == Visibility.public
            await self.project_authz.update_project_visibility(
                requested_by=user, project_id=project_id, public_project=public_project
            )

        return project.dump()  # NOTE: Triggers validation before the transaction saves data

    @with_db_transaction
    @dispatch_message(create_project_removed_message)
    async def delete_project(self, session: AsyncSession, user: base_models.APIUser, project_id: str) -> str | None:
        """Delete a cloud project entry."""
        authorized = await self.project_authz.has_permission(user=user, project_id=project_id, scope=Scope.DELETE)
        if not authorized:
            raise errors.MissingResourceError(
                message=f"Project with id '{project_id}' does not exist or you do not have access to it."
            )

        result = await session.execute(select(schemas.ProjectORM).where(schemas.ProjectORM.id == project_id))
        projects = result.one_or_none()

        if projects is None:
            return None

        await session.execute(delete(schemas.ProjectORM).where(schemas.ProjectORM.id == projects[0].id))

        await self.project_authz.delete_project(requested_by=user, project_id=project_id)
        return project_id


class ProjectMemberRepository:
    """Repository for project members."""

    def __init__(self, session_maker: Callable[..., AsyncSession], project_authz: IProjectAuthorizer):
        self.session_maker = session_maker  # type: ignore[call-overload]
        self.project_authz: IProjectAuthorizer = project_authz

    async def get_members(self, user: base_models.APIUser, project_id: str) -> list[models.MemberWithRole]:
        """Get all members of a project."""
        authorized = await self.project_authz.has_permission(user=user, project_id=project_id, scope=Scope.READ)
        if not authorized:
            raise errors.MissingResourceError(
                message=f"Project with id '{project_id}' does not exist or you do not have access to it."
            )

        members = await self.project_authz.get_project_users(requested_by=user, project_id=project_id, scope=Scope.READ)

        return [models.MemberWithRole(member=m.user_id, role=convert_from_authz_role(m.role)) for m in members]

    async def update_members(self, user: base_models.APIUser, project_id: str, members: list[dict[str, Any]]) -> None:
        """Update project's members."""
        authorized = await self.project_authz.has_permission(user=user, project_id=project_id, scope=Scope.WRITE)
        if not authorized:
            raise errors.MissingResourceError(
                message=f"Project with id '{project_id}' does not exist or you do not have access to it."
            )

        async with self.session_maker() as session, session.begin():
            result = await session.execute(select(schemas.ProjectORM).where(schemas.ProjectORM.id == project_id))
            project = result.one_or_none()
            if project is None:
                raise errors.MissingResourceError(message=f"The project with id '{project_id}' cannot be found")

            for member in members:
                await self.project_authz.update_or_add_user(
                    requested_by=user,
                    project_id=project_id,
                    user_id=member["id"],
                    role=convert_to_authz_role(Role(member["role"])),
                )

    async def delete_member(self, user: base_models.APIUser, project_id: str, member_id: str) -> None:
        """Delete a single member from a project."""
        authorized = await self.project_authz.has_permission(user=user, project_id=project_id, scope=Scope.WRITE)
        if not authorized:
            raise errors.MissingResourceError(
                message=f"Project with id '{project_id}' does not exist or you do not have access to it."
            )

        async with self.session_maker() as session, session.begin():
            result = await session.execute(select(schemas.ProjectORM).where(schemas.ProjectORM.id == project_id))
            project = result.one_or_none()
            if project is None:
                raise errors.MissingResourceError(message=f"The project with id '{project_id}' cannot be found")

            await self.project_authz.delete_user(requested_by=user, project_id=project_id, user_id=member_id)<|MERGE_RESOLUTION|>--- conflicted
+++ resolved
@@ -2,15 +2,10 @@
 
 from __future__ import annotations
 
-<<<<<<< HEAD
+from asyncio import gather
 from collections.abc import Callable
 from datetime import UTC, datetime
 from typing import Any, NamedTuple, cast
-=======
-from asyncio import gather
-from datetime import datetime, timezone
-from typing import Any, Callable, Dict, List, NamedTuple, Tuple, cast
->>>>>>> 857ab90b
 
 from sqlalchemy import delete, func, select
 from sqlalchemy.ext.asyncio import AsyncSession
@@ -125,15 +120,10 @@
         self.group_repo: GroupRepository = group_repo
 
     async def get_projects(
-<<<<<<< HEAD
-        self, user: base_models.APIUser, page: int, per_page: int
-    ) -> tuple[list[models.Project], PaginationResponse]:
-=======
         self,
         user: base_models.APIUser,
         pagination: PaginationRequest,
-    ) -> Tuple[list[models.Project], int]:
->>>>>>> 857ab90b
+    ) -> tuple[list[models.Project], int]:
         """Get all projects from the database."""
         user_id = user.id if user.is_authenticated else MemberQualifier.ALL
         # NOTE: without the line below mypy thinks user_id can be None
@@ -179,11 +169,6 @@
         self, session: AsyncSession, user: base_models.APIUser, project: models.Project
     ) -> models.Project:
         """Insert a new project entry."""
-<<<<<<< HEAD
-        project_orm = schemas.ProjectORM.load(project)
-        project_orm.creation_date = datetime.now(UTC).replace(microsecond=0)
-        project_orm.created_by = user.id
-=======
         ns = await self.group_repo.get_namespace(user, project.namespace)
         if not ns:
             raise errors.MissingResourceError(
@@ -194,17 +179,16 @@
         slug = project.slug or base_models.Slug.from_name(project.name).value
         project_orm = schemas.ProjectORM(
             name=project.name,
-            visibility=models.Visibility(project.visibility)
-            if isinstance(project.visibility, str)
-            else project.visibility,
+            visibility=(
+                models.Visibility(project.visibility) if isinstance(project.visibility, str) else project.visibility
+            ),
             created_by_id=user_id,
             description=project.description,
             repositories=repos,
-            creation_date=datetime.now(timezone.utc).replace(microsecond=0),
+            creation_date=datetime.now(UTC).replace(microsecond=0),
         )
-        slug=schemas.ProjectSlug(slug, project_id=project_orm.id, namespace_id=ns.id)
+        slug = schemas.ProjectSlug(slug, project_id=project_orm.id, namespace_id=ns.id)
         session.add(slug)
->>>>>>> 857ab90b
         session.add(project_orm)
         await session.flush()
         await session.refresh(project_orm)
@@ -222,7 +206,11 @@
     @with_db_transaction
     @dispatch_message(create_project_update_message)
     async def update_project(
-        self, session: AsyncSession, user: base_models.APIUser, project_id: str, **payload
+        self,
+        session: AsyncSession,
+        user: base_models.APIUser,
+        project_id: str,
+        **payload,
     ) -> models.Project:
         """Update a project entry."""
         authorized = await self.project_authz.has_permission(user=user, project_id=project_id, scope=Scope.WRITE)
@@ -283,7 +271,11 @@
 class ProjectMemberRepository:
     """Repository for project members."""
 
-    def __init__(self, session_maker: Callable[..., AsyncSession], project_authz: IProjectAuthorizer):
+    def __init__(
+        self,
+        session_maker: Callable[..., AsyncSession],
+        project_authz: IProjectAuthorizer,
+    ):
         self.session_maker = session_maker  # type: ignore[call-overload]
         self.project_authz: IProjectAuthorizer = project_authz
 
