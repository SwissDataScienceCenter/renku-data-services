--- conflicted
+++ resolved
@@ -288,22 +288,6 @@
                 message=f"Project with id '{project_id}' does not exist or you do not have access to it."
             )
 
-<<<<<<< HEAD
-        async with self.session_maker() as session:
-            async with session.begin():
-                result = await session.execute(select(schemas.ProjectORM).where(schemas.ProjectORM.id == project_id))
-                project = result.one_or_none()
-                if project is None:
-                    raise errors.MissingResourceError(message=f"The project with id '{project_id}' cannot be found")
-
-                for member in members:
-                    await self.project_authz.update_or_add_user(
-                        requested_by=user,
-                        project_id=project_id,
-                        user_id=member["id"],
-                        role=convert_to_authz_role(Role(member["role"])),
-                    )
-=======
         async with self.session_maker() as session, session.begin():
             result = await session.execute(select(schemas.ProjectORM).where(schemas.ProjectORM.id == project_id))
             project = result.one_or_none()
@@ -314,10 +298,9 @@
                 await self.project_authz.update_or_add_user(
                     requested_by=user,
                     project_id=project_id,
-                    user_id=member["member"]["id"],
+                    user_id=member["id"],
                     role=convert_to_authz_role(Role(member["role"])),
                 )
->>>>>>> f4352463
 
     async def delete_member(self, user: base_models.APIUser, project_id: str, member_id: str) -> None:
         """Delete a single member from a project."""
