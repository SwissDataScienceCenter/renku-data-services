"""Adapters for project database classes."""

from __future__ import annotations

from asyncio import gather
from collections.abc import Callable
<<<<<<< HEAD
from datetime import UTC, datetime
from typing import cast
=======
from typing import Any, NamedTuple, cast
>>>>>>> 1a6044ab

from sqlalchemy import delete, func, select, update
from sqlalchemy.ext.asyncio import AsyncSession

import renku_data_services.base_models as base_models
from renku_data_services import errors
from renku_data_services.authz.authz import Authz, ProjectAuthzOperation, ResourceType
from renku_data_services.authz.models import Member, MembershipChange, Scope
from renku_data_services.base_api.pagination import PaginationRequest
from renku_data_services.message_queue import AmbiguousEvent
from renku_data_services.message_queue.avro_models.io.renku.events import v1 as avro_schema_v1
from renku_data_services.message_queue.avro_models.io.renku.events import v2 as avro_schema_v2
from renku_data_services.message_queue.db import EventRepository
from renku_data_services.message_queue.interface import IMessageQueue
from renku_data_services.message_queue.redis_queue import dispatch_message
from renku_data_services.namespace.db import GroupRepository
<<<<<<< HEAD
from renku_data_services.project import apispec as project_apispec
from renku_data_services.project import models
=======
from renku_data_services.project import apispec, models
>>>>>>> 1a6044ab
from renku_data_services.project import orm as schemas
from renku_data_services.utils.core import with_db_transaction


<<<<<<< HEAD
=======
def convert_to_authz_role(role: Role) -> authz_models.Role:
    """Covert from project member Role to authz Role."""
    return authz_models.Role.OWNER if role == Role.owner else authz_models.Role.MEMBER


def convert_from_authz_role(role: authz_models.Role) -> Role:
    """Covert from authz Role to project member Role."""
    return Role.owner if role == authz_models.Role.OWNER else Role.member


class PaginationResponse(NamedTuple):
    """Paginated response."""

    page: int
    per_page: int
    total: int
    total_pages: int


def create_project_created_message(result: models.Project, *_, **__) -> ProjectCreated:
    """Transform project to message queue message."""
    match result.visibility:
        case Visibility.private | Visibility.private.value:
            vis = MsgVisibility.PRIVATE
        case Visibility.public | Visibility.public.value:
            vis = MsgVisibility.PUBLIC
        case _:
            raise NotImplementedError(f"unknown visibility:{result.visibility}")

    assert result.id is not None
    assert result.creation_date is not None

    return ProjectCreated(
        id=result.id,
        name=result.name,
        slug=result.slug,
        repositories=result.repositories,
        visibility=vis,
        description=result.description,
        createdBy=result.created_by,
        creationDate=result.creation_date,
        keywords=[],
    )


def create_project_update_message(result: models.Project, *_, **__) -> ProjectUpdated:
    """Transform project to message queue message."""
    match result.visibility:
        case Visibility.private | Visibility.private.value:
            vis = MsgVisibility.PRIVATE
        case Visibility.public | Visibility.public.value:
            vis = MsgVisibility.PUBLIC
        case _:
            raise NotImplementedError(f"unknown visibility:{result.visibility}")

    assert result.id is not None
    return ProjectUpdated(
        id=result.id,
        name=result.name,
        slug=result.slug,
        repositories=result.repositories,
        visibility=vis,
        description=result.description,
        keywords=[],
    )


def create_project_removed_message(result, *_, **__) -> ProjectRemoved | None:
    """Transform project removal to message queue message."""
    if result is None:
        return None
    return ProjectRemoved(id=result)


>>>>>>> 1a6044ab
class ProjectRepository:
    """Repository for project."""

    def __init__(
        self,
        session_maker: Callable[..., AsyncSession],
        message_queue: IMessageQueue,
        event_repo: EventRepository,
        group_repo: GroupRepository,
        authz: Authz,
    ):
        self.session_maker = session_maker  # type: ignore[call-overload]
        self.message_queue: IMessageQueue = message_queue
        self.event_repo: EventRepository = event_repo
        self.group_repo: GroupRepository = group_repo
        self.authz = authz

    async def get_projects(
        self,
        user: base_models.APIUser,
        pagination: PaginationRequest,
    ) -> tuple[list[models.Project], int]:
        """Get all projects from the database."""
        project_ids = self.authz.resources_with_permission(user, user.id, ResourceType.project, Scope.READ)

        async with self.session_maker() as session:
            stmt = select(schemas.ProjectORM)
            stmt = stmt.where(schemas.ProjectORM.id.in_(project_ids))
            stmt = stmt.limit(pagination.per_page).offset(pagination.offset)
            stmt = stmt.order_by(schemas.ProjectORM.creation_date.desc())
            stmt_count = (
                select(func.count()).select_from(schemas.ProjectORM).where(schemas.ProjectORM.id.in_(project_ids))
            )

            results = await gather(session.execute(stmt), session.execute(stmt_count))
            projects_orm = results[0].scalars().all()
            total_elements = cast(int, results[1].scalar() or 0)

            return [p.dump() for p in projects_orm], total_elements

    async def get_project(self, user: base_models.APIUser, project_id: str) -> models.Project:
        """Get one project from the database."""
        authorized = self.authz.has_permission(user, ResourceType.project, project_id, Scope.READ)
        if not authorized:
            raise errors.MissingResourceError(
                message=f"Project with id '{project_id}' does not exist or you do not have access to it."
            )

        async with self.session_maker() as session:
            stmt = select(schemas.ProjectORM).where(schemas.ProjectORM.id == project_id)
            result = await session.execute(stmt)
            project_orm = result.scalars().first()

            if project_orm is None:
                raise errors.MissingResourceError(message=f"Project with id '{project_id}' does not exist.")

            return project_orm.dump()

    async def get_project_by_namespace_slug(
        self, user: base_models.APIUser, namespace: str, slug: str
    ) -> models.Project:
        """Get one project from the database."""
        async with self.session_maker() as session:
            stmt = (
                select(schemas.ProjectORM)
                .where(schemas.NamespaceORM.slug == namespace.lower())
                .where(schemas.ProjectSlug.namespace_id == schemas.NamespaceORM.id)
                .where(schemas.ProjectSlug.slug == slug.lower())
                .where(schemas.ProjectORM.id == schemas.ProjectSlug.project_id)
            )
            result = await session.execute(stmt)
            project_orm = result.scalars().first()

            not_found_msg = (
                f"Project with identifier '{namespace}/{slug}' does not exist or you do not have access to it."
            )

            if project_orm is None:
                raise errors.MissingResourceError(message=not_found_msg)

            authorized = await self.project_authz.has_permission(user=user, project_id=project_orm.id, scope=Scope.READ)
            if not authorized:
                raise errors.MissingResourceError(message=not_found_msg)

            return project_orm.dump()

    @with_db_transaction
    @Authz.project_change(ProjectAuthzOperation.create)
    @dispatch_message(avro_schema_v1.ProjectCreated)
    async def insert_project(
        self, session: AsyncSession, user: base_models.APIUser, project=apispec.ProjectPost
    ) -> models.Project:
        """Insert a new project entry."""
        ns = await self.group_repo.get_namespace(user, project.namespace)
        if not ns:
            raise errors.MissingResourceError(
                message=f"The project cannot be created because the namespace {project.namespace} does not exist"
            )

        if user.id is None:
            raise errors.Unauthorized(message="You do not have the required permissions for this operation.")

        repositories = [schemas.ProjectRepositoryORM(url) for url in (project.repositories or [])]
        slug = project.slug or base_models.Slug.from_name(project.name).value
        project_orm = schemas.ProjectORM(
            name=project.name,
<<<<<<< HEAD
            visibility=project_apispec.Visibility(project.visibility)
            if isinstance(project.visibility, str)
            else project_apispec.Visibility(project.visibility.value),
            created_by_id=user_id,
=======
            visibility=(
                models.Visibility(project.visibility)
                if isinstance(project.visibility, str)
                else project.visibility
            ),
            created_by_id=user.id,
>>>>>>> 1a6044ab
            description=project.description,
            repositories=repositories,
        )
        project_slug = schemas.ProjectSlug(slug, project_id=project_orm.id, namespace_id=ns.id)

        session.add(project_slug)
        session.add(project_orm)
        await session.flush()
        await session.refresh(project_orm)

        project_dump = project_orm.dump()
        if project_dump.id is None:
            raise errors.BaseError(detail="The created project does not have an ID but it should.")

        return project_dump

    @with_db_transaction
    @Authz.project_change(ProjectAuthzOperation.change_visibility)
    @dispatch_message(avro_schema_v1.ProjectUpdated)
    async def update_project(
        self, session: AsyncSession, user: base_models.APIUser, project_id: str, etag: str | None = None, **payload
    ) -> models.Project:
        """Update a project entry."""
        authorized = self.authz.has_permission(user, ResourceType.project, project_id, Scope.WRITE)
        if not authorized:
            raise errors.MissingResourceError(
                message=f"Project with id '{project_id}' does not exist or you do not have access to it."
            )

        result = await session.scalars(select(schemas.ProjectORM).where(schemas.ProjectORM.id == project_id))
        project = result.one_or_none()

        if project is None:
            raise errors.MissingResourceError(message=f"The project with id '{project_id}' cannot be found")

<<<<<<< HEAD
        session.add(project)  # reattach to session
=======
        current_etag = project.dump().etag
        if etag is not None and current_etag != etag:
            raise errors.ConflictError(message=f"Current ETag is {current_etag}, not {etag}.")

        visibility_before = project.visibility

>>>>>>> 1a6044ab
        if "repositories" in payload:
            payload["repositories"] = [
                schemas.ProjectRepositoryORM(url=r, project_id=project_id, project=project)
                for r in payload["repositories"]
            ]
            # Trigger update for ``updated_at`` column
            await session.execute(update(schemas.ProjectORM).where(schemas.ProjectORM.id == project_id).values())

        for key, value in payload.items():
            # NOTE: ``slug``, ``id``, ``created_by``, and ``creation_date`` cannot be edited or cannot
            # be edited by setting a property on the ORM object instance.
            if key not in ["slug", "id", "created_by", "creation_date", "namespace"]:
                setattr(project, key, value)

        if "namespace" in payload:
            ns_slug = payload["namespace"]
            ns = await self.group_repo.get_namespace(user, ns_slug)
            if not ns:
                raise errors.MissingResourceError(message=f"The namespace with slug {ns_slug} does not exist")
            project.slug.namespace_id = ns.id

<<<<<<< HEAD
=======
        if visibility_before != project.visibility:
            public_project = project.visibility == Visibility.public
            await self.project_authz.update_project_visibility(
                requested_by=user, project_id=project_id, public_project=public_project
            )

        await session.flush()
        await session.refresh(project)

>>>>>>> 1a6044ab
        return project.dump()  # NOTE: Triggers validation before the transaction saves data

    @with_db_transaction
    @Authz.project_change(ProjectAuthzOperation.delete)
    @dispatch_message(avro_schema_v1.ProjectRemoved)
    async def delete_project(
        self, session: AsyncSession, user: base_models.APIUser, project_id: str
    ) -> models.Project | None:
        """Delete a cloud project entry."""
        authorized = self.authz.has_permission(user, ResourceType.project, project_id, Scope.DELETE)
        if not authorized:
            raise errors.MissingResourceError(
                message=f"Project with id '{project_id}' does not exist or you do not have access to it."
            )

        result = await session.execute(select(schemas.ProjectORM).where(schemas.ProjectORM.id == project_id))
        project = result.scalar_one_or_none()

        if project is None:
            return None

        await session.execute(delete(schemas.ProjectORM).where(schemas.ProjectORM.id == project.id))

        return project.dump()


class ProjectMemberRepository:
    """Repository for project members."""

    def __init__(
        self,
        session_maker: Callable[..., AsyncSession],
        event_repo: EventRepository,
        authz: Authz,
        message_queue: IMessageQueue,
    ):
        self.session_maker = session_maker  # type: ignore[call-overload]
        self.event_repo = event_repo
        self.authz = authz
        self.message_queue = message_queue

    async def get_members(self, user: base_models.APIUser, project_id: str) -> list[Member]:
        """Get all members of a project."""
        members = self.authz.members(user, ResourceType.project, project_id)
        members = [member for member in members if member.user_id and member.user_id != "*"]
        return members

    @with_db_transaction
    @dispatch_message(AmbiguousEvent.PROJECT_MEMBERSHIP_CHANGED)
    async def update_members(
        self, session: AsyncSession, user: base_models.APIUser, project_id: str, members: list[Member]
    ) -> list[MembershipChange]:
        """Update project's members."""
        output = self.authz.upsert_project_members(user, ResourceType.project, project_id, members)
        import logging
        logging.error(output)
        return output

    @with_db_transaction
    @dispatch_message(avro_schema_v2.ProjectMemberRemoved)
    async def delete_members(
        self, session: AsyncSession, user: base_models.APIUser, project_id: str, user_ids: list[str]
    ) -> list[MembershipChange]:
        """Delete members from a project."""
        members = self.authz.remove_project_members(user, ResourceType.project, project_id, user_ids)
        return members<|MERGE_RESOLUTION|>--- conflicted
+++ resolved
@@ -4,12 +4,7 @@
 
 from asyncio import gather
 from collections.abc import Callable
-<<<<<<< HEAD
-from datetime import UTC, datetime
 from typing import cast
-=======
-from typing import Any, NamedTuple, cast
->>>>>>> 1a6044ab
 
 from sqlalchemy import delete, func, select, update
 from sqlalchemy.ext.asyncio import AsyncSession
@@ -26,93 +21,12 @@
 from renku_data_services.message_queue.interface import IMessageQueue
 from renku_data_services.message_queue.redis_queue import dispatch_message
 from renku_data_services.namespace.db import GroupRepository
-<<<<<<< HEAD
 from renku_data_services.project import apispec as project_apispec
 from renku_data_services.project import models
-=======
-from renku_data_services.project import apispec, models
->>>>>>> 1a6044ab
 from renku_data_services.project import orm as schemas
 from renku_data_services.utils.core import with_db_transaction
 
 
-<<<<<<< HEAD
-=======
-def convert_to_authz_role(role: Role) -> authz_models.Role:
-    """Covert from project member Role to authz Role."""
-    return authz_models.Role.OWNER if role == Role.owner else authz_models.Role.MEMBER
-
-
-def convert_from_authz_role(role: authz_models.Role) -> Role:
-    """Covert from authz Role to project member Role."""
-    return Role.owner if role == authz_models.Role.OWNER else Role.member
-
-
-class PaginationResponse(NamedTuple):
-    """Paginated response."""
-
-    page: int
-    per_page: int
-    total: int
-    total_pages: int
-
-
-def create_project_created_message(result: models.Project, *_, **__) -> ProjectCreated:
-    """Transform project to message queue message."""
-    match result.visibility:
-        case Visibility.private | Visibility.private.value:
-            vis = MsgVisibility.PRIVATE
-        case Visibility.public | Visibility.public.value:
-            vis = MsgVisibility.PUBLIC
-        case _:
-            raise NotImplementedError(f"unknown visibility:{result.visibility}")
-
-    assert result.id is not None
-    assert result.creation_date is not None
-
-    return ProjectCreated(
-        id=result.id,
-        name=result.name,
-        slug=result.slug,
-        repositories=result.repositories,
-        visibility=vis,
-        description=result.description,
-        createdBy=result.created_by,
-        creationDate=result.creation_date,
-        keywords=[],
-    )
-
-
-def create_project_update_message(result: models.Project, *_, **__) -> ProjectUpdated:
-    """Transform project to message queue message."""
-    match result.visibility:
-        case Visibility.private | Visibility.private.value:
-            vis = MsgVisibility.PRIVATE
-        case Visibility.public | Visibility.public.value:
-            vis = MsgVisibility.PUBLIC
-        case _:
-            raise NotImplementedError(f"unknown visibility:{result.visibility}")
-
-    assert result.id is not None
-    return ProjectUpdated(
-        id=result.id,
-        name=result.name,
-        slug=result.slug,
-        repositories=result.repositories,
-        visibility=vis,
-        description=result.description,
-        keywords=[],
-    )
-
-
-def create_project_removed_message(result, *_, **__) -> ProjectRemoved | None:
-    """Transform project removal to message queue message."""
-    if result is None:
-        return None
-    return ProjectRemoved(id=result)
-
-
->>>>>>> 1a6044ab
 class ProjectRepository:
     """Repository for project."""
 
@@ -219,19 +133,10 @@
         slug = project.slug or base_models.Slug.from_name(project.name).value
         project_orm = schemas.ProjectORM(
             name=project.name,
-<<<<<<< HEAD
             visibility=project_apispec.Visibility(project.visibility)
             if isinstance(project.visibility, str)
             else project_apispec.Visibility(project.visibility.value),
-            created_by_id=user_id,
-=======
-            visibility=(
-                models.Visibility(project.visibility)
-                if isinstance(project.visibility, str)
-                else project.visibility
-            ),
             created_by_id=user.id,
->>>>>>> 1a6044ab
             description=project.description,
             repositories=repositories,
         )
@@ -267,16 +172,12 @@
         if project is None:
             raise errors.MissingResourceError(message=f"The project with id '{project_id}' cannot be found")
 
-<<<<<<< HEAD
-        session.add(project)  # reattach to session
-=======
         current_etag = project.dump().etag
         if etag is not None and current_etag != etag:
             raise errors.ConflictError(message=f"Current ETag is {current_etag}, not {etag}.")
 
         visibility_before = project.visibility
 
->>>>>>> 1a6044ab
         if "repositories" in payload:
             payload["repositories"] = [
                 schemas.ProjectRepositoryORM(url=r, project_id=project_id, project=project)
@@ -298,18 +199,9 @@
                 raise errors.MissingResourceError(message=f"The namespace with slug {ns_slug} does not exist")
             project.slug.namespace_id = ns.id
 
-<<<<<<< HEAD
-=======
-        if visibility_before != project.visibility:
-            public_project = project.visibility == Visibility.public
-            await self.project_authz.update_project_visibility(
-                requested_by=user, project_id=project_id, public_project=public_project
-            )
-
         await session.flush()
         await session.refresh(project)
 
->>>>>>> 1a6044ab
         return project.dump()  # NOTE: Triggers validation before the transaction saves data
 
     @with_db_transaction
