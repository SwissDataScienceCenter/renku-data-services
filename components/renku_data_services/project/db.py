--- conflicted
+++ resolved
@@ -14,16 +14,9 @@
 from renku_data_services.authz import models as authz_models
 from renku_data_services.authz.authz import IProjectAuthorizer
 from renku_data_services.authz.models import MemberQualifier, Scope
-<<<<<<< HEAD
 from renku_data_services.base_api.pagination import PaginationRequest
-from renku_data_services.message_queue.avro_models.io.renku.events.v1.visibility import Visibility as MsgVisibility
-from renku_data_services.message_queue.db import EventRepository
-from renku_data_services.message_queue.interface import IMessageQueue
 from renku_data_services.namespace.db import GroupRepository
-from renku_data_services.project import models
-from renku_data_services.project import orm as schemas
 from renku_data_services.project.apispec import ProjectPost, Role, Visibility
-=======
 from renku_data_services.message_queue.avro_models.io.renku.events.v1.project_created import ProjectCreated
 from renku_data_services.message_queue.avro_models.io.renku.events.v1.project_removed import ProjectRemoved
 from renku_data_services.message_queue.avro_models.io.renku.events.v1.project_updated import ProjectUpdated
@@ -33,9 +26,7 @@
 from renku_data_services.message_queue.redis_queue import dispatch_message
 from renku_data_services.project import models
 from renku_data_services.project import orm as schemas
-from renku_data_services.project.apispec import Role, Visibility
 from renku_data_services.utils.core import with_db_transaction
->>>>>>> c0c03062
 
 
 def convert_to_authz_role(role: Role) -> authz_models.Role:
@@ -171,7 +162,6 @@
 
             return project_orm.dump()
 
-<<<<<<< HEAD
     async def insert_project(self, user: base_models.APIUser, project: ProjectPost) -> models.Project:
         """Insert a new project entry."""
         ns, _ = await self.group_repo.get_ns_group_orm(user, project.namespace)
@@ -224,26 +214,42 @@
                         public_project=project_orm.visibility.value == models.Visibility.public.value,
                     )
                     await message.persist(self.event_repo)
-=======
+
     @with_db_transaction
     @dispatch_message(create_project_created_message)
     async def insert_project(
         self, session: AsyncSession, user: base_models.APIUser, project: models.Project
     ) -> models.Project:
         """Insert a new project entry."""
-        project_orm = schemas.ProjectORM.load(project)
-        project_orm.creation_date = datetime.now(timezone.utc).replace(microsecond=0)
-        project_orm.created_by = user.id
+        ns, _ = await self.group_repo.get_ns_group_orm(user, project.namespace)
+        if not ns:
+            raise errors.MissingResourceError(
+                message=f"The project cannot be created because the namespace {project.namespace} does not exist"
+            )
+        user_id = cast(str, user.id)
+        repos = [schemas.ProjectRepositoryORM(url) for url in (project.repositories or [])]
+        slug = project.slug or models.get_slug(project.name)
+        if isinstance(project.visibility, str):
+            project.visibility = models.Visibility(project.visibility)
+        project_orm = schemas.ProjectORM(
+            name=project.name,
+            visibility=project.visibility,
+            created_by_id=user_id,
+            description=project.description,
+            ltst_prj_slug=schemas.ProjectSlug(slug, ltst_ns_slug=ns.ltst_ns_slug or ns),
+            repositories=repos,
+            creation_date=datetime.now(timezone.utc).replace(microsecond=0),
+        )
         session.add(project_orm)
->>>>>>> c0c03062
-
-        project = project_orm.dump()
-        public_project = project.visibility == Visibility.public
-        if project.id is None:
+        await session.flush()
+
+        project_dump = project_orm.dump()
+        public_project = project_dump.visibility == Visibility.public
+        if project_dump.id is None:
             raise errors.BaseError(detail="The created project does not have an ID but it should.")
-        await self.project_authz.create_project(requested_by=user, project_id=project.id, public_project=public_project)
-
-        return project
+        await self.project_authz.create_project(requested_by=user, project_id=project_dump.id, public_project=public_project)
+
+        return project_dump
 
     @with_db_transaction
     @dispatch_message(create_project_update_message)
@@ -257,63 +263,12 @@
                 message=f"Project with id '{project_id}' does not exist or you do not have access to it."
             )
 
-<<<<<<< HEAD
-        async with self.session_maker() as session:
-            async with session.begin():
-                result = await session.execute(select(schemas.ProjectORM).where(schemas.ProjectORM.id == project_id))
-                project = result.scalar_one_or_none()
-
-                if project is None:
-                    raise errors.MissingResourceError(message=f"The project with id '{project_id}' cannot be found")
-
-                visibility_before = project.visibility
-        match payload.get("visibility", project.visibility):
-            case Visibility.private | Visibility.private.value:
-                vis = MsgVisibility.PRIVATE
-            case Visibility.public | Visibility.public.value:
-                vis = MsgVisibility.PUBLIC
-            case _:
-                raise NotImplementedError(f"unknown visibility:{project.visibility}")
-        async with self.message_queue.project_updated_message(
-            name=payload.get("name", project.name),
-            slug=project.ltst_prj_slug.slug,
-            visibility=vis,
-            id=project.id,
-            repositories=payload.get("repositories", [r.url for r in project.repositories]),
-            description=payload.get("description", project.description),
-        ) as message:
-            async with self.session_maker() as session:
-                async with session.begin():
-                    session.add(project)  # reattach to session
-                    if "repositories" in payload:
-                        payload["repositories"] = [
-                            schemas.ProjectRepositoryORM(url=r, project_id=project_id, project=project)
-                            for r in payload["repositories"]
-                        ]
-
-                    for key, value in payload.items():
-                        # NOTE: ``slug``, ``id``, ``created_by``, and ``creation_date`` cannot be edited
-                        if key not in ["slug", "id", "created_by", "creation_date"]:
-                            setattr(project, key, value)
-
-                    if visibility_before != project.visibility:
-                        public_project = project.visibility == Visibility.public
-                        await self.project_authz.update_project_visibility(
-                            requested_by=user, project_id=project_id, public_project=public_project
-                        )
-                    await message.persist(self.event_repo)
-
-                    return project.dump()  # NOTE: Triggers validation before the transaction saves data
-
-    async def delete_project(self, user: base_models.APIUser, project_id: str) -> None:
-=======
         result = await session.execute(select(schemas.ProjectORM).where(schemas.ProjectORM.id == project_id))
-        projects = result.one_or_none()
-
-        if projects is None:
+        project = result.scalar_one_or_none()
+
+        if project is None:
             raise errors.MissingResourceError(message=f"The project with id '{project_id}' cannot be found")
 
-        project = projects[0]
         visibility_before = project.visibility
         session.add(project)  # reattach to session
         if "repositories" in payload:
@@ -338,7 +293,6 @@
     @with_db_transaction
     @dispatch_message(create_project_removed_message)
     async def delete_project(self, session: AsyncSession, user: base_models.APIUser, project_id: str) -> str | None:
->>>>>>> c0c03062
         """Delete a cloud project entry."""
         authorized = await self.project_authz.has_permission(user=user, project_id=project_id, scope=Scope.DELETE)
         if not authorized:
