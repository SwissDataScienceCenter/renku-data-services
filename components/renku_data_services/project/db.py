--- conflicted
+++ resolved
@@ -162,11 +162,7 @@
         return project_dump
 
     @with_db_transaction
-<<<<<<< HEAD
     @Authz.authz_change(AuthzOperation.change_visibility, ResourceType.project)
-=======
-    @Authz.project_change(ProjectAuthzOperation.update)
->>>>>>> 53a6c010
     @dispatch_message(avro_schema_v1.ProjectUpdated)
     async def update_project(
         self, *, session: AsyncSession, user: base_models.APIUser, project_id: str, etag: str | None = None, **payload
