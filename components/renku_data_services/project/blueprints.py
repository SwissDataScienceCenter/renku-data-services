"""Project blueprint."""

from dataclasses import dataclass
from typing import Any

from sanic import HTTPResponse, Request, json
from sanic.response import JSONResponse
from sanic_ext import validate

import renku_data_services.base_models as base_models
from renku_data_services.authz.models import Member, Role, Visibility
from renku_data_services.base_api.auth import (
    authenticate,
    only_authenticated,
    validate_path_project_id,
    validate_path_user_id,
)
from renku_data_services.base_api.blueprint import BlueprintFactoryResponse, CustomBlueprint
from renku_data_services.base_api.etag import if_match_required
from renku_data_services.base_api.pagination import PaginationRequest, paginate
from renku_data_services.errors import errors
from renku_data_services.project import apispec
from renku_data_services.project import models as project_models
from renku_data_services.project.apispec_base import GetProjectsParams
from renku_data_services.project.db import ProjectMemberRepository, ProjectRepository
from renku_data_services.users.db import UserRepo


@dataclass(kw_only=True)
class ProjectsBP(CustomBlueprint):
    """Handlers for manipulating projects."""

    project_repo: ProjectRepository
    project_member_repo: ProjectMemberRepository
    user_repo: UserRepo
    authenticator: base_models.Authenticator

    def get_all(self) -> BlueprintFactoryResponse:
        """List all projects."""

        @authenticate(self.authenticator)
        @paginate
        async def _get_all(
            request: Request, user: base_models.APIUser, pagination: PaginationRequest
        ) -> tuple[list[dict[str, Any]], int]:
            params = GetProjectsParams.model_validate(dict(request.query_args))
            projects, total_num = await self.project_repo.get_projects(
                user=user, pagination=pagination, namespace=params.namespace
            )
            return [
                dict(
                    id=p.id,
                    name=p.name,
                    namespace=p.namespace.slug,
                    slug=p.slug,
                    creation_date=p.creation_date.isoformat(),
                    created_by=p.created_by,
                    repositories=p.repositories,
                    visibility=p.visibility.value,
                    description=p.description,
                    etag=p.etag,
                    keywords=p.keywords or [],
                )
                for p in projects
            ], total_num

        return "/projects", ["GET"], _get_all

    def post(self) -> BlueprintFactoryResponse:
        """Create a new project."""

        @authenticate(self.authenticator)
        @only_authenticated
        @validate(json=apispec.ProjectPost)
        async def _post(_: Request, user: base_models.APIUser, body: apispec.ProjectPost) -> JSONResponse:
            keywords = [kw.root for kw in body.keywords] if body.keywords is not None else []
            project = project_models.UnsavedProject(
                name=body.name,
                namespace=body.namespace,
                slug=body.slug or base_models.Slug.from_name(body.name).value,
                description=body.description,
                repositories=body.repositories or [],
                created_by=user.id,  # type: ignore[arg-type]
                visibility=Visibility(body.visibility)
                if isinstance(body.visibility, str)
                else Visibility(body.visibility.value),
                keywords=keywords,
            )
            result = await self.project_repo.insert_project(user, project)
            return json(
                dict(
                    id=result.id,
                    name=result.name,
                    namespace=result.namespace.slug,
                    slug=result.slug,
                    creation_date=result.creation_date.isoformat(),
                    created_by=result.created_by,
                    repositories=result.repositories,
                    visibility=result.visibility.value,
                    description=result.description,
                    etag=result.etag,
                    keywords=result.keywords or [],
                ),
                201,
            )

        return "/projects", ["POST"], _post

    def get_one(self) -> BlueprintFactoryResponse:
        """Get a specific project."""

        @authenticate(self.authenticator)
        @validate_path_project_id
        async def _get_one(request: Request, user: base_models.APIUser, project_id: str) -> JSONResponse | HTTPResponse:
            project = await self.project_repo.get_project(user=user, project_id=project_id)

            etag = request.headers.get("If-None-Match")
            if project.etag is not None and project.etag == etag:
                return HTTPResponse(status=304)

            headers = {"ETag": project.etag} if project.etag is not None else None
            return json(
                dict(
                    id=project.id,
                    name=project.name,
                    namespace=project.namespace.slug,
                    slug=project.slug,
                    creation_date=project.creation_date.isoformat(),
                    created_by=project.created_by,
                    repositories=project.repositories,
                    visibility=project.visibility.value,
                    description=project.description,
                    etag=project.etag,
                    keywords=project.keywords or [],
                ),
                headers=headers,
            )

        return "/projects/<project_id>", ["GET"], _get_one

    def get_one_by_namespace_slug(self) -> BlueprintFactoryResponse:
        """Get a specific project by namespace/slug."""

        @authenticate(self.authenticator)
        async def _get_one_by_namespace_slug(
            request: Request, user: base_models.APIUser, namespace: str, slug: str
        ) -> JSONResponse | HTTPResponse:
            project = await self.project_repo.get_project_by_namespace_slug(user=user, namespace=namespace, slug=slug)

            etag = request.headers.get("If-None-Match")
            if project.etag is not None and project.etag == etag:
                return HTTPResponse(status=304)

            headers = {"ETag": project.etag} if project.etag is not None else None
            return json(
                dict(
                    id=project.id,
                    name=project.name,
                    namespace=project.namespace.slug,
                    slug=project.slug,
                    creation_date=project.creation_date.isoformat(),
                    created_by=project.created_by,
                    repositories=project.repositories,
                    visibility=project.visibility.value,
                    description=project.description,
                    etag=project.etag,
                    keywords=project.keywords or [],
                ),
                headers=headers,
            )

        return "/projects/<namespace>/<slug>", ["GET"], _get_one_by_namespace_slug

    def delete(self) -> BlueprintFactoryResponse:
        """Delete a specific project."""

        @authenticate(self.authenticator)
        @only_authenticated
        @validate_path_project_id
        async def _delete(_: Request, user: base_models.APIUser, project_id: str) -> HTTPResponse:
            await self.project_repo.delete_project(user=user, project_id=project_id)
            return HTTPResponse(status=204)

        return "/projects/<project_id>", ["DELETE"], _delete

    def patch(self) -> BlueprintFactoryResponse:
        """Partially update a specific project."""

        @authenticate(self.authenticator)
        @only_authenticated
        @validate_path_project_id
        @if_match_required
        @validate(json=apispec.ProjectPatch)
        async def _patch(
            _: Request, user: base_models.APIUser, project_id: str, body: apispec.ProjectPatch, etag: str
        ) -> JSONResponse:
            body_dict = body.model_dump(exclude_none=True)

            project_update = await self.project_repo.update_project(
                user=user, project_id=project_id, etag=etag, payload=body_dict
            )
            if not isinstance(project_update, project_models.ProjectUpdate):
                raise errors.ProgrammingError(
                    message="Expected the result of a project update to be ProjectUpdate but instead "
                    f"got {type(project_update)}"
                )

            updated_project = project_update.new
            return json(
                dict(
                    id=updated_project.id,
                    name=updated_project.name,
                    namespace=updated_project.namespace.slug,
                    slug=updated_project.slug,
                    creation_date=updated_project.creation_date.isoformat(),
                    created_by=updated_project.created_by,
                    repositories=updated_project.repositories,
                    visibility=updated_project.visibility.value,
                    description=updated_project.description,
                    etag=updated_project.etag,
                    keywords=updated_project.keywords or [],
                ),
                200,
            )

        return "/projects/<project_id>", ["PATCH"], _patch

    def get_all_members(self) -> BlueprintFactoryResponse:
        """List all project members."""

        @authenticate(self.authenticator)
        @validate_path_project_id
        async def _get_all_members(_: Request, user: base_models.APIUser, project_id: str) -> JSONResponse:
            members = await self.project_member_repo.get_members(user, project_id)

            users = []

            for member in members:
                user_id = member.user_id
<<<<<<< HEAD
                user_info = await self.user_repo.get_kc_user(requested_by=user, id=user_id)
                if not user_info:
=======
                user_with_namespace = await self.user_repo.get_user(requested_by=user, id=user_id)
                if not user_with_namespace:
>>>>>>> 8ee6d451
                    raise errors.MissingResourceError(message=f"The user with ID {user_id} cannot be found.")
                user_info = user_with_namespace.user

                user_with_id = apispec.ProjectMemberResponse(
                    id=user_id,
                    email=user_info.email,
                    first_name=user_info.first_name,
                    last_name=user_info.last_name,
                    role=apispec.Role(member.role.value),
                ).model_dump(exclude_none=True, mode="json")
                users.append(user_with_id)

            return json(users)

        return "/projects/<project_id>/members", ["GET"], _get_all_members

    def update_members(self) -> BlueprintFactoryResponse:
        """Update or add project members."""

        @authenticate(self.authenticator)
        @validate_path_project_id
        async def _update_members(request: Request, user: base_models.APIUser, project_id: str) -> HTTPResponse:
            body_dump = apispec.ProjectMemberListPatchRequest.model_validate(request.json)
            members = [Member(Role(i.role.value), i.id, project_id) for i in body_dump.root]
            await self.project_member_repo.update_members(user, project_id, members)
            return HTTPResponse(status=200)

        return "/projects/<project_id>/members", ["PATCH"], _update_members

    def delete_member(self) -> BlueprintFactoryResponse:
        """Delete a specific project."""

        @authenticate(self.authenticator)
        @validate_path_project_id
        @validate_path_user_id
        async def _delete_member(
            _: Request, user: base_models.APIUser, project_id: str, member_id: str
        ) -> HTTPResponse:
            await self.project_member_repo.delete_members(user, project_id, [member_id])
            return HTTPResponse(status=204)

        return "/projects/<project_id>/members/<member_id>", ["DELETE"], _delete_member<|MERGE_RESOLUTION|>--- conflicted
+++ resolved
@@ -81,9 +81,11 @@
                 description=body.description,
                 repositories=body.repositories or [],
                 created_by=user.id,  # type: ignore[arg-type]
-                visibility=Visibility(body.visibility)
-                if isinstance(body.visibility, str)
-                else Visibility(body.visibility.value),
+                visibility=(
+                    Visibility(body.visibility)
+                    if isinstance(body.visibility, str)
+                    else Visibility(body.visibility.value)
+                ),
                 keywords=keywords,
             )
             result = await self.project_repo.insert_project(user, project)
@@ -237,13 +239,8 @@
 
             for member in members:
                 user_id = member.user_id
-<<<<<<< HEAD
-                user_info = await self.user_repo.get_kc_user(requested_by=user, id=user_id)
-                if not user_info:
-=======
                 user_with_namespace = await self.user_repo.get_user(requested_by=user, id=user_id)
                 if not user_with_namespace:
->>>>>>> 8ee6d451
                     raise errors.MissingResourceError(message=f"The user with ID {user_id} cannot be found.")
                 user_info = user_with_namespace.user
 
