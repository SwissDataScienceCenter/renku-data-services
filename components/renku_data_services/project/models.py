--- conflicted
+++ resolved
@@ -1,19 +1,12 @@
 """Models for project."""
 
-<<<<<<< HEAD
 import re
 import unicodedata
-from dataclasses import dataclass
-from datetime import datetime
-from typing import Dict, List, Optional
-=======
 from dataclasses import dataclass, field
 from datetime import UTC, datetime
-from typing import Optional
->>>>>>> cf7afb6e
+from typing import Dict, List, Optional
 
 from pydantic import BaseModel, Field
-
 from renku_data_services import base_models, errors
 from renku_data_services.project.apispec import Role, Visibility
 from renku_data_services.utils.etag import compute_etag_from_timestamp
@@ -49,16 +42,10 @@
     slug: str
     namespace: str
     visibility: Visibility
-<<<<<<< HEAD
     created_by: Member
     creation_date: datetime | None = Field(default=None)
     updated_at: datetime | None = Field(default=None)
     repositories: List[Repository] = Field(default_factory=list)
-=======
-    created_by: str
-    creation_date: datetime = field(default_factory=lambda: datetime.now(UTC).replace(microsecond=0))
-    repositories: list[Repository] = field(default_factory=list)
->>>>>>> cf7afb6e
     description: Optional[str] = None
 
     @property
@@ -82,11 +69,7 @@
         name = data["name"]
         slug = base_models.Slug.from_name(data.get("slug") or name).value
         created_by = data["created_by"]
-<<<<<<< HEAD
-=======
-        creation_date = data.get("creation_date") or datetime.now(UTC).replace(microsecond=0)
         namespace = data["namespace"]
->>>>>>> cf7afb6e
 
         return cls(
             id=project_id,
