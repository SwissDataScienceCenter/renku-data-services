--- conflicted
+++ resolved
@@ -1,42 +1,12 @@
 """Models for project."""
 
-<<<<<<< HEAD
 from dataclasses import dataclass, field
 from datetime import UTC, datetime
 from typing import Optional, TypeAlias
 
 from renku_data_services import base_models, errors
 from renku_data_services.authz.models import Visibility
-=======
-from dataclasses import dataclass
-from datetime import datetime
-from typing import Optional
-
-from pydantic import BaseModel, Field
-
-from renku_data_services import base_models, errors
-from renku_data_services.project.apispec import Role, Visibility
 from renku_data_services.utils.etag import compute_etag_from_timestamp
-
-
-@dataclass(frozen=True, eq=True, kw_only=True)
-class MemberWithRole(BaseModel):
-    """Model for project's members."""
-
-    member: str  # The keycloakID of the user
-    role: Role
-
-    @classmethod
-    def from_dict(cls, data: dict) -> "MemberWithRole":
-        """Create an instance from a dictionary."""
-        if "member" not in data:
-            raise errors.ValidationError(message="'member' not set")
-        if "role" not in data:
-            raise errors.ValidationError(message="'role' not set")
-
-        return cls(member=data["member"], role=Role(data["role"]))
-
->>>>>>> 1a6044ab
 
 Repository = str
 
@@ -51,9 +21,9 @@
     namespace: str
     visibility: Visibility
     created_by: str
-    creation_date: datetime | None = Field(default=None)
-    updated_at: datetime | None = Field(default=None)
-    repositories: list[Repository] = Field(default_factory=list)
+    creation_date: datetime | None = field(default=None)
+    updated_at: datetime | None = field(default=None)
+    repositories: list[Repository] = field(default_factory=list)
     description: Optional[str] = None
 
     @property
@@ -84,16 +54,11 @@
             name=name,
             namespace=namespace,
             slug=slug,
-<<<<<<< HEAD
             created_by=created_by,
             visibility=data.get("visibility", Visibility.PRIVATE),
-            creation_date=creation_date,
-=======
-            visibility=data.get("visibility", Visibility.private),
             created_by=created_by,
             creation_date=data.get("creation_date"),
             updated_at=data.get("updated_at"),
->>>>>>> 1a6044ab
             repositories=[Repository(r) for r in data.get("repositories", [])],
             description=data.get("description"),
         )
