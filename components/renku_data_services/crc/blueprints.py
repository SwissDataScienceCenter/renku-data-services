--- conflicted
+++ resolved
@@ -32,14 +32,10 @@
             res_filter = ResourceClassesFilter.model_validate(dict(request.query_args))
             rps = await self.rp_repo.filter_resource_pools(api_user=user, **res_filter.dict())
             return json(
-<<<<<<< HEAD
                 [
                     apispec.ResourcePoolWithIdFiltered.model_construct(**asdict(r)).model_dump(exclude_none=True)
                     for r in rps_w_quota
                 ]
-=======
-                [apispec.ResourcePoolWithIdFiltered.model_validate(r).model_dump(exclude_none=True) for r in rps]
->>>>>>> 017d27f3
             )
 
         return "/resource_pools", ["GET"], _get_all
@@ -53,12 +49,7 @@
         async def _post(_: Request, body: apispec.ResourcePool, user: base_models.APIUser):
             rp = models.ResourcePool.from_dict(body.model_dump(exclude_none=True))
             res = await self.rp_repo.insert_resource_pool(api_user=user, resource_pool=rp)
-<<<<<<< HEAD
-            res = res.set_quota(quota_with_id)
             return json(apispec.ResourcePoolWithId.model_construct(**asdict(res)).model_dump(exclude_none=True), 201)
-=======
-            return json(apispec.ResourcePoolWithId.model_validate(res).model_dump(exclude_none=True), 201)
->>>>>>> 017d27f3
 
         return "/resource_pools", ["POST"], _post
 
@@ -76,12 +67,7 @@
                     message=f"The resource pool with id {resource_pool_id} cannot be found."
                 )
             rp = rps[0]
-<<<<<<< HEAD
-            rp = self.quota_repo.hydrate_resource_pool_quota(rp)
             return json(apispec.ResourcePoolWithId.model_construct(**asdict(rp)).model_dump(exclude_none=True))
-=======
-            return json(apispec.ResourcePoolWithId.model_validate(rp).model_dump(exclude_none=True))
->>>>>>> 017d27f3
 
         return "/resource_pools/<resource_pool_id>", ["GET"], _get_one
 
@@ -130,14 +116,9 @@
             id=resource_pool_id,
             **body_dict,
         )
-<<<<<<< HEAD
         if res is None:
             raise errors.MissingResourceError(message=f"The resource pool with ID {resource_pool_id} cannot be found.")
-        res = self.quota_repo.hydrate_resource_pool_quota(res)
         return json(apispec.ResourcePoolWithId.model_construct(**asdict(res)).model_dump(exclude_none=True))
-=======
-        return json(apispec.ResourcePoolWithId.model_validate(res).model_dump(exclude_none=True))
->>>>>>> 017d27f3
 
 
 @dataclass(kw_only=True)
@@ -408,18 +389,13 @@
             )
         old_quota = rp.quota
         new_quota = models.Quota.from_dict({**asdict(old_quota), **body.model_dump(exclude_none=True)})
-<<<<<<< HEAD
-        self.quota_repo.update_quota(new_quota)
-        return json(apispec.QuotaWithId.model_construct(**asdict(new_quota)).model_dump(exclude_none=True))
-=======
         for rc in rp.classes:
             if not new_quota.is_resource_class_compatible(rc):
                 raise errors.ValidationError(
                     message=f"The quota {new_quota} is not compatible with the resource class {rc}."
                 )
         new_quota = self.quota_repo.update_quota(new_quota)
-        return json(apispec.QuotaWithId.model_validate(new_quota).model_dump(exclude_none=True))
->>>>>>> 017d27f3
+        return json(apispec.QuotaWithId.model_construct(**asdict(new_quota)).model_dump(exclude_none=True))
 
 
 @dataclass(kw_only=True)
@@ -527,14 +503,10 @@
         @only_admins
         async def _get(_: Request, user_id: str, user: base_models.APIUser):
             rps = await self.repo.get_user_resource_pools(keycloak_id=user_id, api_user=user)
-<<<<<<< HEAD
             rps = [self.quota_repo.hydrate_resource_pool_quota(rp) for rp in rps]
             return json(
                 [apispec.ResourcePoolWithId.model_construct(**asdict(rp)).model_dump(exclude_none=True) for rp in rps]
             )
-=======
-            return json([apispec.ResourcePoolWithId.model_validate(rp).model_dump(exclude_none=True) for rp in rps])
->>>>>>> 017d27f3
 
         return "/users/<user_id>/resource_pools", ["GET"], _get
 
@@ -566,11 +538,7 @@
         rps = await self.repo.update_user_resource_pools(
             keycloak_id=user_id, resource_pool_ids=resource_pool_ids.root, append=post, api_user=api_user
         )
-<<<<<<< HEAD
         rps = [self.quota_repo.hydrate_resource_pool_quota(rp) for rp in rps]
         return json(
             [apispec.ResourcePoolWithId.model_construct(**asdict(rp)).model_dump(exclude_none=True) for rp in rps]
-        )
-=======
-        return json([apispec.ResourcePoolWithId.model_validate(rp).model_dump(exclude_none=True) for rp in rps])
->>>>>>> 017d27f3
+        )