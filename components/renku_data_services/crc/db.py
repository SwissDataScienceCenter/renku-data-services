"""Adapter based on SQLAlchemy.

These adapters currently do a few things (1) generate SQL queries, (2) apply resource access controls,
(3) fetch the SQL results and (4) format them into a workable representation. In the future and as the code
grows it is worth looking into separating this functionality into separate classes rather than having
it all in one place.
"""
from asyncio import gather
from dataclasses import dataclass, field
from functools import wraps
from typing import Callable, Dict, List, Optional, Sequence, Tuple, cast

from sqlalchemy import NullPool, create_engine, delete, select
from sqlalchemy.ext.asyncio import AsyncSession
from sqlalchemy.orm import Session, selectinload, sessionmaker
from sqlalchemy.sql import Select, and_, not_, or_
from sqlalchemy.sql.expression import false, true

import renku_data_services.base_models as base_models
from renku_data_services import errors
from renku_data_services.crc import models
from renku_data_services.crc import orm as schemas
from renku_data_services.k8s.quota import QuotaRepository


class _Base:
    def __init__(self, session_maker: Callable[..., AsyncSession], quotas_repo: QuotaRepository):
        self.session_maker = session_maker  # type: ignore[call-overload]
        self.quotas_repo = quotas_repo


def _resource_pool_access_control(
    api_user: base_models.APIUser,
    stmt: Select[Tuple[schemas.ResourcePoolORM]],
) -> Select[Tuple[schemas.ResourcePoolORM]]:
    """Modifies a select query to list resource pools based on whether the user is logged in or not."""
    output = stmt
    match (api_user.is_authenticated, api_user.is_admin):
        case True, False:
            # The user is logged in but not an admin
            api_user_has_default_pool_access = not_(
                # NOTE: The only way to check that a user is allowed to access the default pool is that such a
                # record does NOT EXIST in the database
                select(schemas.RPUserORM.no_default_access)
                .where(
                    and_(schemas.RPUserORM.keycloak_id == api_user.id, schemas.RPUserORM.no_default_access == true())
                )
                .exists()
            )  # type: ignore[var-annotated]
            output = output.join(schemas.RPUserORM, schemas.ResourcePoolORM.users, isouter=True).where(
                or_(
                    schemas.RPUserORM.keycloak_id == api_user.id,  # the user is part of the pool
                    and_(  # the pool is not default but is public
                        schemas.ResourcePoolORM.default != true(), schemas.ResourcePoolORM.public == true()
                    ),
                    and_(  # the pool is default and the user is not prohibited from accessing it
                        schemas.ResourcePoolORM.default == true(),
                        api_user_has_default_pool_access,
                    ),
                )
            )
        case True, True:
            # The user is logged in and is an admin, they can see all resource pools
            pass
        case False, _:
            # The user is not logged in, they can see only the public resource pools
            output = output.where(schemas.ResourcePoolORM.public == true())
    return output


def _classes_user_access_control(
    api_user: base_models.APIUser,
    stmt: Select[Tuple[schemas.ResourceClassORM]],
) -> Select[Tuple[schemas.ResourceClassORM]]:
    """Adjust the select statement for classes based on whether the user is logged in or not."""
    output = stmt
    match (api_user.is_authenticated, api_user.is_admin):
        case True, False:
            # The user is logged in but is not an admin
            api_user_has_default_pool_access = not_(
                # NOTE: The only way to check that a user is allowed to access the default pool is that such a
                # record does NOT EXIST in the database
                select(schemas.RPUserORM.no_default_access)
                .where(
                    and_(schemas.RPUserORM.keycloak_id == api_user.id, schemas.RPUserORM.no_default_access == true())
                )
                .exists()
            )  # type: ignore[var-annotated]
            output = output.join(schemas.RPUserORM, schemas.ResourcePoolORM.users, isouter=True).where(
                or_(
                    schemas.RPUserORM.keycloak_id == api_user.id,  # the user is part of the pool
                    and_(  # the pool is not default but is public
                        schemas.ResourcePoolORM.default != true(), schemas.ResourcePoolORM.public == true()
                    ),
                    and_(  # the pool is default and the user is not prohibited from accessing it
                        schemas.ResourcePoolORM.default == true(),
                        api_user_has_default_pool_access,
                    ),
                )
            )
        case True, True:
            # The user is logged in and is an admin, they can see all resource classes
            pass
        case False, _:
            # The user is not logged in, they can see only the classes from public resource pools
            output = output.join(schemas.RPUserORM, schemas.ResourcePoolORM.users, isouter=True).where(
                schemas.ResourcePoolORM.public == true(),
            )
    return output


def _only_admins(f):
    """Decorator that errors out if the user is not an admin.

    It expects the APIUser model to be a named parameter in the decorated function or
    to be the first parameter (after self).
    """

    @wraps(f)
    async def decorated_function(self, *args, **kwargs):
        api_user = None
        if "api_user" in kwargs:
            api_user = kwargs["api_user"]
        elif len(args) >= 1:
            api_user = args[0]
        if api_user is None or not api_user.is_admin:
            raise errors.Unauthorized(message="You do not have the required permissions for this operation.")

        # the user is authenticated and is an admin
        response = await f(self, *args, **kwargs)
        return response

    return decorated_function


class ResourcePoolRepository(_Base):
    """The adapter used for accessing resource pools with SQLAlchemy."""

    def initialize(self, sync_connection_url: str, rp: models.ResourcePool):
        """Add the default resource pool if it does not already exist."""
        engine = create_engine(sync_connection_url, poolclass=NullPool)
        session_maker = sessionmaker(
            engine,
            class_=Session,
            expire_on_commit=True,
        )  # type: ignore[call-overload]
        with session_maker() as session:
            with session.begin():
                stmt = select(schemas.ResourcePoolORM.default == true())
                res = session.execute(stmt)
                default_rp = res.scalars().first()
                if default_rp is None:
                    orm = schemas.ResourcePoolORM.load(rp)
                    session.add(orm)

    async def get_resource_pools(
        self, api_user: base_models.APIUser, id: Optional[int] = None, name: Optional[str] = None
    ) -> List[models.ResourcePool]:
        """Get resource pools from database."""
        async with self.session_maker() as session:
            stmt = select(schemas.ResourcePoolORM).options(selectinload(schemas.ResourcePoolORM.classes))
            if name is not None:
                stmt = stmt.where(schemas.ResourcePoolORM.name == name)
            if id is not None:
                stmt = stmt.where(schemas.ResourcePoolORM.id == id)
            # NOTE: The line below ensures that the right users can access the right resources, do not remove.
            stmt = _resource_pool_access_control(api_user, stmt)
            res = await session.execute(stmt)
            orms = res.scalars().all()
            output: List[models.ResourcePool] = []
            for rp in orms:
                quota = self.quotas_repo.get_quota(rp.quota) if rp.quota else None
                output.append(rp.dump(quota))
            return output

    async def filter_resource_pools(
        self,
        api_user: base_models.APIUser,
        cpu: float = 0,
        memory: int = 0,
        max_storage: int = 0,
        gpu: int = 0,
    ) -> List[models.ResourcePool]:
        """Get resource pools from database with indication of which resource class matches the specified crtieria."""
        async with self.session_maker() as session:
            criteria = and_(
                schemas.ResourceClassORM.cpu >= cpu,
                schemas.ResourceClassORM.gpu >= gpu,
                schemas.ResourceClassORM.memory >= memory,
                schemas.ResourceClassORM.max_storage >= max_storage,
            )
            stmt = (
                select(schemas.ResourceClassORM)
                .add_columns(criteria.label("matching"))
                .order_by(schemas.ResourceClassORM.resource_pool_id, schemas.ResourceClassORM.name)
                .join(schemas.ResourcePoolORM, schemas.ResourceClassORM.resource_pool)
                .options(selectinload(schemas.ResourceClassORM.resource_pool))
            )
            # NOTE: The line below ensures that the right users can access the right resources, do not remove.
            stmt = _classes_user_access_control(api_user, stmt)
            res = await session.execute(stmt)
            output: Dict[int, models.ResourcePool] = {}
            for res_class, matching in res.all():
                if res_class.resource_pool_id is None or res_class.resource_pool is None:
                    continue
                rc_data = res_class.dump()
                rc_data = cast(models.ResourceClass, rc_data)
                rc = rc_data.update(matching=matching)
                if res_class.resource_pool_id not in output:
                    quota = (
                        self.quotas_repo.get_quota(res_class.resource_pool.quota)
                        if res_class.resource_pool.quota
                        else None
                    )
                    output[res_class.resource_pool_id] = res_class.resource_pool.dump(quota)
                    output[res_class.resource_pool_id].classes.clear()
                output[res_class.resource_pool_id].classes.append(rc)
            return sorted(output.values(), key=lambda i: i.id if i.id else 0)

    @_only_admins
    async def insert_resource_pool(
        self, api_user: base_models.APIUser, resource_pool: models.ResourcePool
    ) -> models.ResourcePool:
        """Insert resource pool into database."""
        quota = None
        if resource_pool.quota:
            for rc in resource_pool.classes:
                if not resource_pool.quota.is_resource_class_compatible(rc):
                    raise errors.ValidationError(
                        message=f"The quota {quota} is not compatible with resource class {rc}"
                    )
            quota = self.quotas_repo.create_quota(resource_pool.quota)
            resource_pool = resource_pool.set_quota(quota)
        orm = schemas.ResourcePoolORM.load(resource_pool)
        async with self.session_maker() as session:
            async with session.begin():
                if orm.default:
                    stmt = select(schemas.ResourcePoolORM).where(schemas.ResourcePoolORM.default == true())
                    res = await session.execute(stmt)
                    default_rps = res.scalars().all()
                    if len(default_rps) >= 1:
                        raise errors.ValidationError(
                            message="There can only be one default resource pool and one already exists."
                        )
                session.add(orm)
        return orm.dump(quota)

    async def get_classes(
        self,
        api_user: base_models.APIUser,
        id: Optional[int] = None,
        name: Optional[str] = None,
        resource_pool_id: Optional[int] = None,
    ) -> List[models.ResourceClass]:
        """Get classes from the database."""
        async with self.session_maker() as session:
            stmt = select(schemas.ResourceClassORM).join(
                schemas.ResourcePoolORM, schemas.ResourceClassORM.resource_pool, isouter=True
            )
            if resource_pool_id is not None:
                stmt = stmt.where(schemas.ResourcePoolORM.id == resource_pool_id)
            if id is not None:
                stmt = stmt.where(schemas.ResourceClassORM.id == id)
            if name is not None:
                stmt = stmt.where(schemas.ResourceClassORM.name == name)
            # NOTE: The line below ensures that the right users can access the right resources, do not remove.
            stmt = _classes_user_access_control(api_user, stmt)
            res = await session.execute(stmt)
            orms = res.scalars().all()
            return [orm.dump() for orm in orms]

    @_only_admins
    async def insert_resource_class(
        self,
        api_user: base_models.APIUser,
        resource_class: models.ResourceClass,
        *,
        resource_pool_id: Optional[int] = None,
    ) -> models.ResourceClass:
        """Insert a resource class in the database."""
        cls = schemas.ResourceClassORM.load(resource_class)
        async with self.session_maker() as session:
            async with session.begin():
                if resource_pool_id is not None:
                    stmt = select(schemas.ResourcePoolORM).where(schemas.ResourcePoolORM.id == resource_pool_id)
                    res = await session.execute(stmt)
                    rp = res.scalars().first()
                    if rp is None:
                        raise errors.MissingResourceError(
                            message=f"Resource pool with id {resource_pool_id} does not exist."
                        )
                    if cls.default and len(rp.classes) > 0 and any([icls.default for icls in rp.classes]):
                        raise errors.ValidationError(
                            message="There can only be one default resource class per resource pool."
                        )
                    quota = self.quotas_repo.get_quota(rp.quota) if rp.quota else None
                    if quota and not quota.is_resource_class_compatible(resource_class):
                        raise errors.ValidationError(
                            message="The resource class {resource_class} is not compatible with the quota {quota}."
                        )
                    cls.resource_pool = rp
                    cls.resource_pool_id = rp.id

                session.add(cls)
        return cls.dump()

    @_only_admins
    async def update_resource_pool(self, api_user: base_models.APIUser, id: int, **kwargs) -> models.ResourcePool:
        """Update an existing resource pool in the database."""
        rp: Optional[schemas.ResourcePoolORM] = None
        async with self.session_maker() as session:
            async with session.begin():
                stmt = (
                    select(schemas.ResourcePoolORM)
                    .where(schemas.ResourcePoolORM.id == id)
                    .options(selectinload(schemas.ResourcePoolORM.classes))
                )
                res = await session.execute(stmt)
                rp = res.scalars().first()
                if rp is None:
                    raise errors.MissingResourceError(message=f"Resource pool with id {id} cannot be found")
                quota = self.quotas_repo.get_quota(rp.quota) if rp.quota else None
                if len(kwargs) == 0:
                    return rp.dump(quota)
                # NOTE: The .update method on the model validates the update to the resource pool
                old_rp_model = rp.dump(quota)
                new_rp_model = old_rp_model.update(**kwargs)
                new_classes = None
                new_classes_coroutines = []
                for key, val in kwargs.items():
                    match key:
                        case "name" | "public" | "default":
                            setattr(rp, key, val)
                        case "quota":
                            if val is None:
                                continue

                            # For updating a quota, there are two options:
                            # 1. no quota exists --> create a new one
                            # 2. a quota exists and can only be updated, not replaced (the ids, if provided, must match)

                            new_id = val.get("id")

                            if quota and quota.id is not None and new_id is not None and quota.id != new_id:
                                raise errors.ValidationError(
                                    message="The ID of an existing quota cannot be updated, "
                                    f"please remove the ID field from the request or use ID {quota.id}."
                                )

                            # the id must match for update
                            if quota:
                                val["id"] = quota.id or new_id

                            new_quota = models.Quota.from_dict(val)

                            if new_id or quota:
                                new_quota = self.quotas_repo.update_quota(new_quota)
                            else:
                                new_quota = self.quotas_repo.create_quota(new_quota)
                            rp.quota = new_quota.id
                            new_rp_model = new_rp_model.update(quota=new_quota)
                        case "classes":
                            new_classes = []
                            for cls in val:
                                class_id = cls.pop("id")
                                cls.pop("matching", None)
                                if len(cls) == 0:
                                    raise errors.ValidationError(
                                        message="More fields than the id of the class "
                                        "should be provided when updating it"
                                    )
                                new_classes_coroutines.append(
                                    self.update_resource_class(
                                        api_user, resource_pool_id=id, resource_class_id=class_id, **cls
                                    )
                                )
                        case _:
                            pass
                new_classes = await gather(*new_classes_coroutines)
                if new_classes is not None and len(new_classes) > 0:
                    new_rp_model = new_rp_model.update(classes=new_classes)
                return new_rp_model

    @_only_admins
    async def delete_resource_pool(self, api_user: base_models.APIUser, id: int) -> Optional[models.ResourcePool]:
        """Delete a resource pool from the database."""
        async with self.session_maker() as session:
            async with session.begin():
                stmt = select(schemas.ResourcePoolORM).where(schemas.ResourcePoolORM.id == id)
                res = await session.execute(stmt)
                rp = res.scalars().first()
                if rp is not None:
                    if rp.default:
                        raise errors.ValidationError(message="The default resource pool cannot be deleted.")
                    await session.delete(rp)
                    quota = None
                    if rp.quota:
                        quota = self.quotas_repo.get_quota(rp.quota)
                        self.quotas_repo.delete_quota(rp.quota)
                    return rp.dump(quota)
                return None

    @_only_admins
    async def delete_resource_class(self, api_user: base_models.APIUser, resource_pool_id: int, resource_class_id: int):
        """Delete a specific resource class."""
        async with self.session_maker() as session:
            async with session.begin():
                stmt = (
                    select(schemas.ResourceClassORM)
                    .where(schemas.ResourceClassORM.id == resource_class_id)
                    .where(schemas.ResourceClassORM.resource_pool_id == resource_pool_id)
                )
                res = await session.execute(stmt)
                cls = res.scalars().first()
                if cls is not None:
                    if cls.default:
                        raise errors.ValidationError(message="The default resource class cannot be deleted.")
                    await session.delete(cls)

    @_only_admins
    async def update_resource_class(
        self, api_user: base_models.APIUser, resource_pool_id: int, resource_class_id: int, **kwargs
    ) -> models.ResourceClass:
        """Update a specific resource class."""
        async with self.session_maker() as session:
            async with session.begin():
                stmt = (
                    select(schemas.ResourceClassORM)
                    .where(schemas.ResourceClassORM.id == resource_class_id)
                    .where(schemas.ResourceClassORM.resource_pool_id == resource_pool_id)
                    .join(schemas.ResourcePoolORM, schemas.ResourceClassORM.resource_pool)
                    .options(selectinload(schemas.ResourceClassORM.resource_pool))
                )
                res = await session.execute(stmt)
                cls: Optional[schemas.ResourceClassORM] = res.scalars().first()
                if cls is None:
                    raise errors.MissingResourceError(
                        message=(
                            f"The resource class with id {resource_class_id} does not exist, the resource pool with "
                            f"id {resource_pool_id} does not exist or the requested resource class is not "
                            "associated with the resource pool"
                        )
                    )
                for k, v in kwargs.items():
                    match k:
                        case "node_affinities":
                            for affinity in v:
                                affinity = cast(Dict[str, str | bool], affinity)
                                matched_affinity: schemas.NodeAffintyORM | None = next(
                                    filter(
                                        lambda x: x.key == affinity["key"],  # type: ignore[arg-type, union-attr]
                                        cls.node_affinities,
                                    ),
                                    None,
                                )
                                if matched_affinity:
                                    # NOTE: The node affinity is already present in the resource class, update it
                                    matched_affinity.required_during_scheduling = affinity.get(
                                        "required_during_scheduling", False
                                    )
                                else:
                                    # NOTE: The node affinity does not exist, create it
                                    cls.node_affinities.append(schemas.NodeAffintyORM(**affinity))
                        case "tolerations":
                            cls_tolerations = [tol.key for tol in cls.tolerations]
                            for new_toleration in v:
                                if new_toleration in cls_tolerations:
                                    continue
                                cls.tolerations.append(schemas.TolerationORM(key=new_toleration))
                                cls_tolerations.append(new_toleration)
                        case _:
                            setattr(cls, k, v)
                if cls.resource_pool is None:
                    raise errors.BaseError(
                        message="Unexpected internal error.",
                        detail=f"The resource class {resource_class_id} is not associated with any resource pool.",
                    )
                quota = self.quotas_repo.get_quota(cls.resource_pool.quota) if cls.resource_pool.quota else None
                cls_model = cls.dump()
                if quota and not quota.is_resource_class_compatible(cls_model):
                    raise errors.ValidationError(
                        message=f"The resource class {cls_model} is not compatible with the quota {quota}"
                    )
                return cls_model


@dataclass
class RespositoryUsers:
    """Information about which users can access a specific resource pool."""

    resource_pool_id: int
    allowed: List[base_models.User] = field(default_factory=list)
    disallowed: List[base_models.User] = field(default_factory=list)


class UserRepository(_Base):
    """The adapter used for accessing users with SQLAlchemy."""

    @_only_admins
    async def get_resource_pool_users(
        self,
        *,
        api_user: base_models.APIUser,
        resource_pool_id: int,
        keycloak_id: Optional[str] = None,
    ) -> RespositoryUsers:
        """Get users of a specific resource pool from the database."""
        async with self.session_maker() as session:
            async with session.begin():
                stmt = (
                    select(schemas.ResourcePoolORM)
                    .where(schemas.ResourcePoolORM.id == resource_pool_id)
                    .options(selectinload(schemas.ResourcePoolORM.users))
                )
                if keycloak_id is not None:
                    stmt = stmt.join(schemas.ResourcePoolORM.users, isouter=True).where(
                        or_(
<<<<<<< HEAD
                            schemas.UserORM.keycloak_id == keycloak_id,
                            schemas.ResourcePoolORM.public == true(),
                            schemas.ResourceClassORM.default == true(),
                        )
                    )
                res = await session.execute(stmt)
                rp = res.scalars().first()
                if rp is None:
                    raise errors.MissingResourceError(
                        message=f"Resource pool with id {resource_pool_id} does not exist"
                    )
                specific_user: base_models.User | None = None
                if keycloak_id:
                    specific_user_res = (
                        await session.execute(select(schemas.UserORM).where(schemas.UserORM.keycloak_id == keycloak_id))
=======
                            schemas.RPUserORM.keycloak_id == keycloak_id,
                            schemas.ResourcePoolORM.public == true(),
                            schemas.ResourceClassORM.default == true(),
                        )
                    )
                res = await session.execute(stmt)
                rp = res.scalars().first()
                if rp is None:
                    raise errors.MissingResourceError(
                        message=f"Resource pool with id {resource_pool_id} does not exist"
                    )
                specific_user: base_models.User | None = None
                if keycloak_id:
                    specific_user_res = (
                        await session.execute(
                            select(schemas.RPUserORM).where(schemas.RPUserORM.keycloak_id == keycloak_id)
                        )
>>>>>>> 0c67a45d
                    ).scalar_one_or_none()
                    specific_user = None if not specific_user_res else specific_user_res.dump()
                allowed: List[base_models.User] = []
                disallowed: List[base_models.User] = []
                if rp.default:
<<<<<<< HEAD
                    disallowed_stmt = select(schemas.UserORM).where(schemas.UserORM.no_default_access == true())
                    if keycloak_id:
                        disallowed_stmt = disallowed_stmt.where(schemas.UserORM.keycloak_id == keycloak_id)
                    disallowed_res = await session.execute(disallowed_stmt)
                    disallowed = [user.dump() for user in disallowed_res.scalars().all()]
=======
                    disallowed_stmt = select(schemas.RPUserORM).where(schemas.RPUserORM.no_default_access == true())
                    if keycloak_id:
                        disallowed_stmt = disallowed_stmt.where(schemas.RPUserORM.keycloak_id == keycloak_id)
                    disallowed_res = await session.execute(disallowed_stmt)
                    disallowed = [user.dump() for user in disallowed_res.scalars().all()]
                    if specific_user and specific_user not in disallowed:
                        allowed = [specific_user]
>>>>>>> 0c67a45d
                elif rp.public and not rp.default:
                    if specific_user:
                        allowed = [specific_user]
                elif not rp.public and not rp.default:
                    allowed = [user.dump() for user in rp.users]
                return RespositoryUsers(rp.id, allowed, disallowed)

    @_only_admins
    async def get_users(
        self,
        *,
        api_user: base_models.APIUser,
        id: str | None = None,
    ) -> List[base_models.User]:
        """Get users from the users-resource pools access lists."""
        async with self.session_maker() as session:
            async with session.begin():
<<<<<<< HEAD
                stmt = select(schemas.UserORM)
                if id:
                    stmt.where(schemas.UserORM.keycloak_id == id)
=======
                stmt = select(schemas.RPUserORM)
                if id:
                    stmt.where(schemas.RPUserORM.keycloak_id == id)
>>>>>>> 0c67a45d
                res = await session.execute(stmt)
                return [user.dump() for user in res.scalars().all()]

    @_only_admins
    async def insert_user(self, api_user: base_models.APIUser, user: base_models.User) -> base_models.User:
        """Insert a user in the resource pool access lists."""
        orm = schemas.RPUserORM.load(user)
        async with self.session_maker() as session:
            async with session.begin():
                session.add(orm)
        return orm.dump()

    @_only_admins
    async def delete_user(self, api_user: base_models.APIUser, id: str):
        """Remove a user from the resource pool access lists."""
        async with self.session_maker() as session:
            async with session.begin():
                stmt = select(schemas.RPUserORM).where(schemas.RPUserORM.keycloak_id == id)
                res = await session.execute(stmt)
                user = res.scalars().first()
                if user is None:
                    return None
                await session.delete(user)
        return None

    async def get_user_resource_pools(
        self,
        api_user: base_models.APIUser,
        keycloak_id: str,
        resource_pool_id: Optional[int] = None,
        resource_pool_name: Optional[str] = None,
    ) -> List[models.ResourcePool]:
        """Get resource pools that a specific user has access to."""
        async with self.session_maker() as session:
            async with session.begin():
                if not api_user.is_admin and api_user.id != keycloak_id:
                    raise errors.ValidationError(
                        message="Users cannot query for resource pools that belong to other users."
                    )

                stmt = select(schemas.ResourcePoolORM).options(selectinload(schemas.ResourcePoolORM.classes))
                stmt = stmt.where(
                    or_(
                        schemas.ResourcePoolORM.public == true(),
                        schemas.ResourcePoolORM.users.any(schemas.RPUserORM.keycloak_id == keycloak_id),
                    )
                )
                if resource_pool_name is not None:
                    stmt = stmt.where(schemas.ResourcePoolORM.name == resource_pool_name)
                if resource_pool_id is not None:
                    stmt = stmt.where(schemas.ResourcePoolORM.id == resource_pool_id)
                # NOTE: The line below ensures that the right users can access the right resources, do not remove.
                stmt = _resource_pool_access_control(api_user, stmt)
                res = await session.execute(stmt)
                rps: Sequence[schemas.ResourcePoolORM] = res.scalars().all()
                output: List[models.ResourcePool] = []
                for rp in rps:
                    quota = self.quotas_repo.get_quota(rp.quota) if rp.quota else None
                    output.append(rp.dump(quota))
                return output

    @_only_admins
    async def update_user_resource_pools(
        self, api_user: base_models.APIUser, keycloak_id: str, resource_pool_ids: List[int], append: bool = True
    ) -> List[models.ResourcePool]:
        """Update the resource pools that a specific user has access to."""
        async with self.session_maker() as session:
            async with session.begin():
                stmt = (
                    select(schemas.RPUserORM)
                    .where(schemas.RPUserORM.keycloak_id == keycloak_id)
                    .options(selectinload(schemas.RPUserORM.resource_pools))
                )
                res = await session.execute(stmt)
                user: Optional[schemas.RPUserORM] = res.scalars().first()
                if user is None:
                    raise errors.MissingResourceError(message=f"The user with keycloak id {keycloak_id} does not exist")
                stmt_rp = (
                    select(schemas.ResourcePoolORM)
                    .where(schemas.ResourcePoolORM.id.in_(resource_pool_ids))
                    .options(selectinload(schemas.ResourcePoolORM.classes))
                )
                if user.no_default_access:
                    stmt_rp = stmt_rp.where(schemas.ResourcePoolORM.default == false())
                res_rp = await session.execute(stmt_rp)
                rps_to_add = res_rp.scalars().all()
                if len(rps_to_add) != len(resource_pool_ids):
                    missing_rps = set(resource_pool_ids).difference(set([i.id for i in rps_to_add]))
                    raise errors.MissingResourceError(
                        message=(
                            f"The resource pools with ids: {missing_rps} do not exist or user doesn't have access to "
                            "default resource pool."
                        )
                    )
                if user.no_default_access:
                    default_rp = next((rp for rp in rps_to_add if rp.default), None)
                    if default_rp:
                        raise errors.NoDefaultPoolAccessError(
                            message=f"User with keycloak id {keycloak_id} cannot access the default resource pool"
                        )
                if append:
                    user.resource_pools.extend(rps_to_add)
                else:
                    user.resource_pools = list(rps_to_add)
                output: List[models.ResourcePool] = []
                for rp in rps_to_add:
                    quota = self.quotas_repo.get_quota(rp.quota) if rp.quota else None
                    output.append(rp.dump(quota))
                return output

    @_only_admins
    async def delete_resource_pool_user(self, api_user: base_models.APIUser, resource_pool_id: int, keycloak_id: str):
        """Remove a user from a specific resource pool."""
        async with self.session_maker() as session:
            async with session.begin():
                sub = (
                    select(schemas.RPUserORM.id)
                    .join(schemas.ResourcePoolORM, schemas.RPUserORM.resource_pools)
                    .where(schemas.RPUserORM.keycloak_id == keycloak_id)
                    .where(schemas.ResourcePoolORM.id == resource_pool_id)
                )
                stmt = delete(schemas.resource_pools_users).where(schemas.resource_pools_users.c.user_id.in_(sub))
                await session.execute(stmt)

    @_only_admins
    async def update_resource_pool_users(
        self, api_user: base_models.APIUser, resource_pool_id: int, user_ids: List[str], append: bool = True
    ) -> List[base_models.User]:
        """Update the users to have access to a specific resource pool."""
        async with self.session_maker() as session:
            async with session.begin():
                stmt = (
                    select(schemas.ResourcePoolORM)
                    .where(schemas.ResourcePoolORM.id == resource_pool_id)
                    .options(
                        selectinload(schemas.ResourcePoolORM.users),
                        selectinload(schemas.ResourcePoolORM.classes),
                    )
                )
                res = await session.execute(stmt)
                rp: Optional[schemas.ResourcePoolORM] = res.scalars().first()
                if rp is None:
                    raise errors.MissingResourceError(
                        message=f"The resource pool with id {resource_pool_id} does not exist"
                    )
                if rp.default:
                    # NOTE: If the resource pool is default just check if any users are prevented from having
                    # default resource pool access - and remove the restriction.
                    all_existing_users = await self.get_resource_pool_users(
                        api_user=api_user, resource_pool_id=resource_pool_id
                    )
                    users_to_modify = [user for user in all_existing_users.disallowed if user.keycloak_id in user_ids]
                    return await gather(
                        *[
                            self.update_user(
                                api_user=api_user, keycloak_id=no_default_user.keycloak_id, no_default_access=False
                            )
                            for no_default_user in users_to_modify
                        ]
                    )
<<<<<<< HEAD
                stmt_usr = select(schemas.UserORM).where(schemas.UserORM.keycloak_id.in_(user_ids))
=======
                stmt_usr = select(schemas.RPUserORM).where(schemas.RPUserORM.keycloak_id.in_(user_ids))
>>>>>>> 0c67a45d
                res_usr = await session.execute(stmt_usr)
                users_to_add_exist = res_usr.scalars().all()
                user_ids_to_add_exist = [i.keycloak_id for i in users_to_add_exist]
                users_to_add_missing = [
<<<<<<< HEAD
                    schemas.UserORM(keycloak_id=user_id) for user_id in user_ids if user_id not in user_ids_to_add_exist
=======
                    schemas.RPUserORM(keycloak_id=user_id)
                    for user_id in user_ids
                    if user_id not in user_ids_to_add_exist
>>>>>>> 0c67a45d
                ]
                if append:
                    rp.users.extend(list(users_to_add_exist) + users_to_add_missing)
                else:
                    rp.users = list(users_to_add_exist) + users_to_add_missing
                return [usr.dump() for usr in rp.users]

    @_only_admins
    async def update_user(self, api_user: base_models.APIUser, keycloak_id: str, **kwargs) -> base_models.User:
        """Update a specific user."""
        async with self.session_maker() as session:
            async with session.begin():
                stmt = select(schemas.RPUserORM).where(schemas.RPUserORM.keycloak_id == keycloak_id)
                res = await session.execute(stmt)
                user: Optional[schemas.RPUserORM] = res.scalars().first()
                if not user:
                    user = schemas.RPUserORM(keycloak_id=keycloak_id)
                    session.add(user)
                allowed_updates = set(["no_default_access"])
                if not set(kwargs.keys()).issubset(allowed_updates):
                    raise errors.ValidationError(
                        message=f"Only the following fields {allowed_updates} "
                        "can be updated for a resource pool user.."
                    )
                if (no_default_access := kwargs.get("no_default_access", None)) is not None:
                    user.no_default_access = no_default_access
                return user.dump()<|MERGE_RESOLUTION|>--- conflicted
+++ resolved
@@ -515,23 +515,6 @@
                 if keycloak_id is not None:
                     stmt = stmt.join(schemas.ResourcePoolORM.users, isouter=True).where(
                         or_(
-<<<<<<< HEAD
-                            schemas.UserORM.keycloak_id == keycloak_id,
-                            schemas.ResourcePoolORM.public == true(),
-                            schemas.ResourceClassORM.default == true(),
-                        )
-                    )
-                res = await session.execute(stmt)
-                rp = res.scalars().first()
-                if rp is None:
-                    raise errors.MissingResourceError(
-                        message=f"Resource pool with id {resource_pool_id} does not exist"
-                    )
-                specific_user: base_models.User | None = None
-                if keycloak_id:
-                    specific_user_res = (
-                        await session.execute(select(schemas.UserORM).where(schemas.UserORM.keycloak_id == keycloak_id))
-=======
                             schemas.RPUserORM.keycloak_id == keycloak_id,
                             schemas.ResourcePoolORM.public == true(),
                             schemas.ResourceClassORM.default == true(),
@@ -549,19 +532,11 @@
                         await session.execute(
                             select(schemas.RPUserORM).where(schemas.RPUserORM.keycloak_id == keycloak_id)
                         )
->>>>>>> 0c67a45d
                     ).scalar_one_or_none()
                     specific_user = None if not specific_user_res else specific_user_res.dump()
                 allowed: List[base_models.User] = []
                 disallowed: List[base_models.User] = []
                 if rp.default:
-<<<<<<< HEAD
-                    disallowed_stmt = select(schemas.UserORM).where(schemas.UserORM.no_default_access == true())
-                    if keycloak_id:
-                        disallowed_stmt = disallowed_stmt.where(schemas.UserORM.keycloak_id == keycloak_id)
-                    disallowed_res = await session.execute(disallowed_stmt)
-                    disallowed = [user.dump() for user in disallowed_res.scalars().all()]
-=======
                     disallowed_stmt = select(schemas.RPUserORM).where(schemas.RPUserORM.no_default_access == true())
                     if keycloak_id:
                         disallowed_stmt = disallowed_stmt.where(schemas.RPUserORM.keycloak_id == keycloak_id)
@@ -569,7 +544,6 @@
                     disallowed = [user.dump() for user in disallowed_res.scalars().all()]
                     if specific_user and specific_user not in disallowed:
                         allowed = [specific_user]
->>>>>>> 0c67a45d
                 elif rp.public and not rp.default:
                     if specific_user:
                         allowed = [specific_user]
@@ -587,15 +561,9 @@
         """Get users from the users-resource pools access lists."""
         async with self.session_maker() as session:
             async with session.begin():
-<<<<<<< HEAD
-                stmt = select(schemas.UserORM)
-                if id:
-                    stmt.where(schemas.UserORM.keycloak_id == id)
-=======
                 stmt = select(schemas.RPUserORM)
                 if id:
                     stmt.where(schemas.RPUserORM.keycloak_id == id)
->>>>>>> 0c67a45d
                 res = await session.execute(stmt)
                 return [user.dump() for user in res.scalars().all()]
 
@@ -756,22 +724,14 @@
                             for no_default_user in users_to_modify
                         ]
                     )
-<<<<<<< HEAD
-                stmt_usr = select(schemas.UserORM).where(schemas.UserORM.keycloak_id.in_(user_ids))
-=======
                 stmt_usr = select(schemas.RPUserORM).where(schemas.RPUserORM.keycloak_id.in_(user_ids))
->>>>>>> 0c67a45d
                 res_usr = await session.execute(stmt_usr)
                 users_to_add_exist = res_usr.scalars().all()
                 user_ids_to_add_exist = [i.keycloak_id for i in users_to_add_exist]
                 users_to_add_missing = [
-<<<<<<< HEAD
-                    schemas.UserORM(keycloak_id=user_id) for user_id in user_ids if user_id not in user_ids_to_add_exist
-=======
                     schemas.RPUserORM(keycloak_id=user_id)
                     for user_id in user_ids
                     if user_id not in user_ids_to_add_exist
->>>>>>> 0c67a45d
                 ]
                 if append:
                     rp.users.extend(list(users_to_add_exist) + users_to_add_missing)
