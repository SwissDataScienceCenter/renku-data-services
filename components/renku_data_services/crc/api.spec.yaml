--- conflicted
+++ resolved
@@ -4,7 +4,7 @@
   title: Renku Compute Resource Control (CRC) service
   description: |
     Service that provide information about compute resources, resource pools
-    and user acces to them. All errors have the same format as the schema
+    and user access to them. All errors have the same format as the schema
     called ErrorResponse.
   version: v1
 servers:
@@ -710,8 +710,6 @@
           $ref: '#/components/responses/Error'
       tags:
         - quota
-<<<<<<< HEAD
-=======
   /users:
     get:
       summary: List all users
@@ -834,7 +832,6 @@
           $ref: '#/components/responses/Error'
       tags:
         - users
->>>>>>> d8e7751b
   /users/{user_id}/resource_pools:
     get:
       summary: Get all resource pools that the user has access to
@@ -1515,7 +1512,7 @@
     NodeAffinity:
       type: object
       additionalProperties: false
-      description: A minimal representation of a node afinity label
+      description: A minimal representation of a node affinity label
       properties:
         key:
           $ref: "#/components/schemas/K8sLabel"
