"""Adapters for group database classes."""

from __future__ import annotations

import random
import string
from collections.abc import Callable
from contextlib import nullcontext
from datetime import UTC, datetime

from sanic.log import logger
from sqlalchemy import delete, func, select, text
from sqlalchemy.exc import IntegrityError
from sqlalchemy.ext.asyncio import AsyncSession
from sqlalchemy.orm import joinedload

import renku_data_services.base_models as base_models
from renku_data_services import errors
from renku_data_services.authz.authz import Authz, AuthzOperation, ResourceType
from renku_data_services.authz.models import Member, MembershipChange, Role, Scope
from renku_data_services.base_api.pagination import PaginationRequest
from renku_data_services.message_queue import events
from renku_data_services.message_queue.avro_models.io.renku.events.v2 import GroupAdded, GroupRemoved, GroupUpdated
from renku_data_services.message_queue.db import EventRepository
from renku_data_services.message_queue.interface import IMessageQueue
from renku_data_services.message_queue.redis_queue import dispatch_message
from renku_data_services.namespace import apispec, models
from renku_data_services.namespace import orm as schemas
from renku_data_services.users import models as user_models
from renku_data_services.users import orm as user_schemas
from renku_data_services.utils.core import with_db_transaction


class GroupRepository:
    """Repository for groups."""

    def __init__(
        self,
        session_maker: Callable[..., AsyncSession],
        event_repo: EventRepository,
        group_authz: Authz,
<<<<<<< HEAD
    ) -> None:
        self.session_maker = session_maker
=======
        message_queue: IMessageQueue,
    ):
        self.session_maker = session_maker  # type: ignore[call-overload]
>>>>>>> 6680fd9f
        self.authz: Authz = group_authz
        self.event_repo: EventRepository = event_repo
        self.message_queue: IMessageQueue = message_queue

    @with_db_transaction
    @Authz.authz_change(AuthzOperation.insert_many, ResourceType.user_namespace)
    @dispatch_message(events.InsertUserNamespace)
    async def generate_user_namespaces(
        self, *, session: AsyncSession | None = None
    ) -> list[user_models.UserWithNamespace]:
        """Generate user namespaces if the user table has data and the namespaces table is empty."""
        if not session:
            raise errors.ProgrammingError(message="A database session is required")
        # NOTE: lock to make sure another instance of the data service cannot insert/update but can read
        output: list[user_models.UserWithNamespace] = []
        await session.execute(text("LOCK TABLE common.namespaces IN EXCLUSIVE MODE"))
        at_least_one_namespace = (await session.execute(select(schemas.NamespaceORM).limit(1))).one_or_none()
        if at_least_one_namespace:
            logger.info("Found at least one user namespace, skipping creation")
            return output
        logger.info("Found zero user namespaces, will try to create them from users table")
        res = await session.scalars(select(user_schemas.UserORM))
        for user in res:
            ns = await self._insert_user_namespace(session, user, retry_enumerate=10, retry_random=True)
            logger.info(f"Creating user namespace {ns}")
            output.append(user_models.UserWithNamespace(user.dump(), ns))
        logger.info(f"Created {len(output)} user namespaces")
        return output

    async def get_groups(
        self,
        user: base_models.APIUser,
        pagination: PaginationRequest,
    ) -> tuple[list[models.Group], int]:
        """Get all groups from the database."""
        async with self.session_maker() as session, session.begin():
            stmt = select(schemas.GroupORM).limit(pagination.per_page).offset(pagination.offset)
            stmt = stmt.order_by(schemas.GroupORM.creation_date.asc(), schemas.GroupORM.id.asc(), schemas.GroupORM.name)
            result = await session.execute(stmt)
            groups_orm = result.scalars().all()

            stmt_count = select(func.count()).select_from(schemas.GroupORM)
            result = await session.execute(stmt_count)
            n_total_elements = result.scalar() or 0
            return [g.dump() for g in groups_orm], n_total_elements

    async def _get_group(
        self, session: AsyncSession, user: base_models.APIUser, slug: str, load_members: bool = False
    ) -> tuple[schemas.GroupORM, list[Member]]:
        transaction = nullcontext() if session.in_transaction() else session.begin()
        async with transaction:  # type: ignore[attr-defined]
            stmt = select(schemas.GroupORM).where(
                schemas.GroupORM.namespace.has(schemas.NamespaceORM.slug == slug.lower())
            )
            group = await session.scalar(stmt)
            if not group:
                stmt_old_ns = (
                    select(schemas.NamespaceOldORM)
                    .where(schemas.NamespaceOldORM.slug == slug.lower())
                    .order_by(schemas.NamespaceOldORM.created_at.desc())
                    .limit(1)
                    .options(
                        joinedload(schemas.NamespaceOldORM.latest_slug)
                        .joinedload(schemas.NamespaceORM.group)
                        .joinedload(schemas.GroupORM.namespace)
                    )
                )
                old_ns = await session.scalar(stmt_old_ns)
                if old_ns is not None and old_ns.latest_slug.group is not None:
                    group = old_ns.latest_slug.group
            if not group:
                raise errors.MissingResourceError(message=f"The group with slug {slug} does not exist")
            members = []
            if load_members:
                members = await self.authz.members(user, ResourceType.group, group.id)
            return group, members

    async def get_group(self, user: base_models.APIUser, slug: str) -> models.Group:
        """Get a group from the DB."""
        async with self.session_maker() as session:
            group_orm, _ = await self._get_group(session, user, slug)
        return group_orm.dump()

    @with_db_transaction
    async def get_group_members(
        self, user: base_models.APIUser, slug: str, *, session: AsyncSession | None = None
    ) -> list[models.GroupMemberDetails]:
        """Get all the users that are direct members of a group."""
        if not session:
            raise errors.ProgrammingError(message="A database session is required")
        _, members = await self._get_group(session, user, slug, load_members=True)
        members_dict = {i.user_id: i for i in members}
        stmt = select(user_schemas.UserORM).where(user_schemas.UserORM.keycloak_id.in_(members_dict.keys()))
        result = await session.scalars(stmt)
        return [
            models.GroupMemberDetails(
                id=member.keycloak_id,
                role=members_dict[member.keycloak_id].role,
                email=member.email,
                first_name=member.first_name,
                last_name=member.last_name,
            )
            for member in result
        ]

    @with_db_transaction
    @dispatch_message(GroupUpdated)
    async def update_group(
        self, user: base_models.APIUser, slug: str, payload: dict[str, str], *, session: AsyncSession | None = None
    ) -> models.Group:
        """Update a group in the DB."""
        if not session:
            raise errors.ProgrammingError(message="A database session is required")
        group, _ = await self._get_group(session, user, slug)
        if user.id != group.created_by and not user.is_admin:
            raise errors.Unauthorized(message="Only the owner and admins can modify groups")
        if group.namespace.slug != slug.lower():
            raise errors.UpdatingWithStaleContentError(
                message=f"You cannot update a group by using its old slug {slug}.",
                detail=f"The latest slug is {group.namespace.slug}, please use this for updates.",
            )
        for k, v in payload.items():
            match k:
                case "slug":
                    new_slug_str = v.lower()
                    if group.namespace.slug == new_slug_str:
                        # The slug has not changed at all.
                        # NOTE that the continue will work only because of the enclosing loop over the payload
                        continue
                    new_slug_already_taken = await session.scalar(
                        select(schemas.NamespaceORM).where(schemas.NamespaceORM.slug == new_slug_str)
                    )
                    if new_slug_already_taken:
                        raise errors.ValidationError(
                            message=f"The slug {v} is already in use, please try a different one"
                        )
                    session.add(
                        schemas.NamespaceOldORM(slug=group.namespace.slug, latest_slug_id=group.namespace.id)
                    )
                    group.namespace.slug = new_slug_str
                case "description":
                    group.description = v
                case "name":
                    group.name = v
        return group.dump()

    @with_db_transaction
    @dispatch_message(events.GroupMembershipChanged)
    async def update_group_members(
        self,
        user: base_models.APIUser,
        slug: str,
        payload: apispec.GroupMemberPatchRequestList,
        *,
        session: AsyncSession | None = None,
    ) -> list[MembershipChange]:
        """Update group members."""
        if not session:
            raise errors.ProgrammingError(message="A database session is required")
        group, existing_members = await self._get_group(session, user, slug, load_members=True)
        if group.namespace.slug != slug.lower():
            raise errors.UpdatingWithStaleContentError(
                message=f"You cannot update group members by using an old group slug {slug}.",
                detail=f"The latest slug is {group.namespace.slug}, please use this for updates.",
            )
        members = [Member(Role.from_group_role(member.role), member.id, group.id) for member in payload.root]
        output = await self.authz.upsert_group_members(user, ResourceType.group, group.id, members)
        return output

    @with_db_transaction
    @Authz.authz_change(AuthzOperation.delete, ResourceType.group)
    @dispatch_message(GroupRemoved)
    async def delete_group(
        self, user: base_models.APIUser, slug: str, *, session: AsyncSession | None = None
    ) -> models.Group | None:
        """Delete a specific group."""
        if not session:
            raise errors.ProgrammingError(message="A database session is required")
        group: None | schemas.GroupORM = None
        try:
            group, _ = await self._get_group(session, user, slug)
        except errors.MissingResourceError:
            return None
        if group.namespace.slug != slug.lower():
            raise errors.UpdatingWithStaleContentError(
                message=f"You cannot delete a group by using an old group slug {slug}.",
                detail=f"The latest slug is {group.namespace.slug}, please use this for deletions.",
            )
        # NOTE: We have a stored procedure that gets triggered when a project slug is removed to remove the project.
        # This is required because the slug has a foreign key pointing to the project, so when a project is removed
        # the slug is removed but the converse is not true. The stored procedure in migration 89aa4573cfa9 has the
        # trigger and procedure that does the cleanup when a slug is removed.
        stmt = delete(schemas.GroupORM).where(schemas.GroupORM.id == group.id)
        await session.execute(stmt)
        return group.dump()

    @with_db_transaction
    @dispatch_message(events.GroupMembershipChanged)
    async def delete_group_member(
        self, user: base_models.APIUser, slug: str, user_id_to_delete: str, *, session: AsyncSession | None = None
    ) -> list[MembershipChange]:
        """Delete a specific group member."""
        if not session:
            raise errors.ProgrammingError(message="A database session is required")
        if not user.id:
            raise errors.Unauthorized(message="Users need to be authenticated in order to remove group members.")
        group, _ = await self._get_group(session, user, slug)
        output = await self.authz.remove_group_members(user, ResourceType.group, group.id, [user_id_to_delete])
        return output

    @with_db_transaction
    @Authz.authz_change(AuthzOperation.create, ResourceType.group)
    @dispatch_message(GroupAdded)
    async def insert_group(
        self,
        user: base_models.APIUser,
        payload: apispec.GroupPostRequest,
        *,
        session: AsyncSession | None = None,
    ) -> models.Group:
        """Insert a new group."""
        if not session:
            raise errors.ProgrammingError(message="A database session is required")
        if not user.id:
            raise errors.Unauthorized(message="Users need to be authenticated in order to create groups.")
        creation_date = datetime.now(UTC).replace(microsecond=0)
        group = schemas.GroupORM(
            name=payload.name,
            description=payload.description,
            created_by=user.id,
            creation_date=creation_date,
        )
        session.add(group)
        ns = schemas.NamespaceORM(slug=payload.slug.lower(), group_id=group.id)
        session.add(ns)
        try:
            await session.flush()
        except IntegrityError as err:
            if len(err.args) > 0 and "UniqueViolationError" in err.args[0] and "slug" in err.args[0]:
                raise errors.ValidationError(
                    message="The slug for the group should be unique but it already exists in the database",
                    detail="Please modify the slug field and then retry",
                )
        # NOTE: This is needed to populate the relationship fields in the group after inserting the ID above
        await session.refresh(group)
        return group.dump()

    async def get_namespaces(
        self, user: base_models.APIUser, pagination: PaginationRequest
    ) -> tuple[list[models.Namespace], int]:
        """Get all namespaces."""
        async with self.session_maker() as session, session.begin():
            group_ids = await self.authz.resources_with_permission(user, user.id, ResourceType.group, Scope.READ)
            group_ns_stmt = select(schemas.NamespaceORM).where(schemas.NamespaceORM.group_id.in_(group_ids))
            output = []
            if pagination.page == 1:
                personal_ns_stmt = select(schemas.NamespaceORM).where(schemas.NamespaceORM.user_id == user.id)
                personal_ns = await session.scalar(personal_ns_stmt)
                if personal_ns:
                    output.append(personal_ns.dump())
            # NOTE: in the first page the personal namespace is added, so the offset and per page params are modified
            group_per_page = pagination.per_page - len(output) if pagination.page == 1 else pagination.per_page
            group_offset = 0 if pagination.page == 1 else pagination.offset - len(output)
            group_ns = await session.scalars(group_ns_stmt.limit(group_per_page).offset(group_offset))
            group_count = (
                await session.scalar(group_ns_stmt.with_only_columns(func.count(schemas.NamespaceORM.id))) or 0
            )
            group_count += len(output)
            for ns_orm in group_ns:
                output.append(ns_orm.dump())
            return output, group_count

    async def get_namespace_by_slug(self, user: base_models.APIUser, slug: str) -> models.Namespace | None:
        """Get the namespace for a slug."""
        async with self.session_maker() as session, session.begin():
            ns = await session.scalar(select(schemas.NamespaceORM).where(schemas.NamespaceORM.slug == slug.lower()))
            old_ns = None
            if not ns:
                old_ns = await session.scalar(
                    select(schemas.NamespaceOldORM)
                    .where(schemas.NamespaceOldORM.slug == slug.lower())
                    .order_by(schemas.NamespaceOldORM.created_at.desc())
                    .limit(1)
                )
                if not old_ns:
                    return None
                ns = old_ns.latest_slug
            if ns.group and ns.group_id:
                is_allowed = await self.authz.has_permission(user, ResourceType.group, ns.group_id, Scope.READ)
                if not is_allowed:
                    raise errors.MissingResourceError(
                        message=f"The group with slug {slug} does not exist or you do not have permissions to view it"
                    )
                return models.Namespace(
                    id=ns.id,
                    name=ns.group.name,
                    created_by=ns.group.created_by,
                    creation_date=ns.group.creation_date,
                    kind=models.NamespaceKind.group,
                    slug=old_ns.slug if old_ns else ns.slug,
                    latest_slug=ns.slug,
                )
            if not ns.user or not ns.user_id:
                raise errors.ProgrammingError(message="Found a namespace that has no group or user associated with it.")
            is_allowed = await self.authz.has_permission(user, ResourceType.user_namespace, ns.id, Scope.READ)
            if not is_allowed:
                raise errors.MissingResourceError(
                    message=f"The namespace with slug {slug} does not exist or you do not have permissions to view it"
                )
            name: str | None
            if ns.user.first_name and ns.user.last_name:
                name = f"{ns.user.first_name} {ns.user.last_name}"
            else:
                name = ns.user.first_name or ns.user.last_name
            return models.Namespace(
                id=ns.id,
                name=name,
                created_by=ns.user.keycloak_id,
                kind=models.NamespaceKind.user,
                slug=old_ns.slug if old_ns else ns.slug,
                latest_slug=ns.slug,
            )

    async def _get_user_namespace(self, user_id: str) -> models.Namespace | None:
        """Get the namespace for a slug."""
        async with self.session_maker() as session, session.begin():
            ns = await session.scalar(select(schemas.NamespaceORM).where(schemas.NamespaceORM.user_id == user_id))
            if ns is None:
                return None
            if not ns.user or not ns.user_id:
                raise errors.ProgrammingError(message="Found a namespace that has no user associated with it.")
            name: str | None
            if ns.user.first_name and ns.user.last_name:
                name = f"{ns.user.first_name} {ns.user.last_name}"
            else:
                name = ns.user.first_name or ns.user.last_name
            return models.Namespace(
                id=ns.id,
                name=name,
                created_by=ns.user.keycloak_id,
                kind=models.NamespaceKind.user,
                slug=ns.slug,
                latest_slug=ns.slug,
            )

    async def _insert_user_namespace(
        self, session: AsyncSession, user: schemas.UserORM, retry_enumerate: int = 0, retry_random: bool = False
    ) -> models.Namespace:
        """Insert a new namespace for the user and optionally retry different variations to avoid collisions."""
        original_slug = user.to_slug()
        for inc in range(0, retry_enumerate + 1):
            # NOTE: on iteration 0 we try with the optimal slug value derived from the user data without any suffix.
            suffix = ""
            if inc > 0:
                suffix = f"-{inc}"
            slug = base_models.Slug.from_name(original_slug.value.lower() + suffix)
            ns = schemas.NamespaceORM(slug.value, user_id=user.keycloak_id)
            try:
                async with session.begin_nested():
                    session.add(ns)
            except IntegrityError:
                if retry_enumerate == 0:
                    raise errors.ValidationError(message=f"The user namespace slug {slug.value} already exists")
                continue
            else:
                return models.Namespace(ns.id, slug=ns.slug, created_by=ns.user_id, kind=models.NamespaceKind.user)
        if not retry_random:
            raise errors.ValidationError(
                message=f"Cannot create generate a unique namespace slug for the user with ID {user.keycloak_id}"
            )
        # NOTE: At this point the attempts to generate unique ID have ended and the only option is
        # to add a small random suffix to avoid uniqueness constraints problems
        suffix = "-" + "".join([random.choice(string.ascii_lowercase + string.digits) for _ in range(8)])  # nosec: B311
        slug = base_models.Slug.from_name(original_slug.value.lower() + suffix)
        ns = schemas.NamespaceORM(slug.value, user_id=user.keycloak_id)
        session.add(ns)
        return models.Namespace(ns.id, slug=ns.slug, created_by=ns.user_id, kind=models.NamespaceKind.user)<|MERGE_RESOLUTION|>--- conflicted
+++ resolved
@@ -39,14 +39,9 @@
         session_maker: Callable[..., AsyncSession],
         event_repo: EventRepository,
         group_authz: Authz,
-<<<<<<< HEAD
+        message_queue: IMessageQueue,
     ) -> None:
         self.session_maker = session_maker
-=======
-        message_queue: IMessageQueue,
-    ):
-        self.session_maker = session_maker  # type: ignore[call-overload]
->>>>>>> 6680fd9f
         self.authz: Authz = group_authz
         self.event_repo: EventRepository = event_repo
         self.message_queue: IMessageQueue = message_queue
@@ -183,9 +178,7 @@
                         raise errors.ValidationError(
                             message=f"The slug {v} is already in use, please try a different one"
                         )
-                    session.add(
-                        schemas.NamespaceOldORM(slug=group.namespace.slug, latest_slug_id=group.namespace.id)
-                    )
+                    session.add(schemas.NamespaceOldORM(slug=group.namespace.slug, latest_slug_id=group.namespace.id))
                     group.namespace.slug = new_slug_str
                 case "description":
                     group.description = v
