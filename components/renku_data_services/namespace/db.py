"""Adapters for group database classes."""

from __future__ import annotations

import random
import string
from collections.abc import Callable
from contextlib import nullcontext
from datetime import UTC, datetime

from sanic.log import logger
from sqlalchemy import delete, func, select, text
from sqlalchemy.exc import IntegrityError
from sqlalchemy.ext.asyncio import AsyncSession
from sqlalchemy.orm import joinedload

import renku_data_services.base_models as base_models
from renku_data_services import errors
from renku_data_services.authz.authz import Authz, AuthzOperation, ResourceType
from renku_data_services.authz.models import Member, MembershipChange, Role, Scope
from renku_data_services.base_api.pagination import PaginationRequest
from renku_data_services.message_queue import events
from renku_data_services.message_queue.avro_models.io.renku.events.v2 import GroupAdded, GroupRemoved, GroupUpdated
from renku_data_services.message_queue.db import EventRepository
from renku_data_services.message_queue.interface import IMessageQueue
from renku_data_services.message_queue.redis_queue import dispatch_message
from renku_data_services.namespace import apispec, models
from renku_data_services.namespace import orm as schemas
from renku_data_services.users import models as user_models
from renku_data_services.users import orm as user_schemas
from renku_data_services.utils.core import with_db_transaction


class GroupRepository:
    """Repository for groups."""

    def __init__(
        self,
        session_maker: Callable[..., AsyncSession],
        event_repo: EventRepository,
        group_authz: Authz,
        message_queue: IMessageQueue,
    ) -> None:
        self.session_maker = session_maker
        self.authz: Authz = group_authz
        self.event_repo: EventRepository = event_repo
        self.message_queue: IMessageQueue = message_queue

    @with_db_transaction
    @Authz.authz_change(AuthzOperation.insert_many, ResourceType.user_namespace)
    @dispatch_message(events.InsertUserNamespace)
    async def generate_user_namespaces(
        self, *, session: AsyncSession | None = None
    ) -> list[user_models.UserWithNamespace]:
        """Generate user namespaces if the user table has data and the namespaces table is empty."""
        if not session:
            raise errors.ProgrammingError(message="A database session is required")
        # NOTE: lock to make sure another instance of the data service cannot insert/update but can read
        output: list[user_models.UserWithNamespace] = []
        await session.execute(text("LOCK TABLE common.namespaces IN EXCLUSIVE MODE"))
        at_least_one_namespace = (await session.execute(select(schemas.NamespaceORM).limit(1))).one_or_none()
        if at_least_one_namespace:
            logger.info("Found at least one user namespace, skipping creation")
            return output
        logger.info("Found zero user namespaces, will try to create them from users table")
        res = await session.scalars(select(user_schemas.UserORM))
        for user in res:
            ns = await self._insert_user_namespace(session, user, retry_enumerate=10, retry_random=True)
            logger.info(f"Creating user namespace {ns}")
            output.append(user_models.UserWithNamespace(user.dump(), ns))
        logger.info(f"Created {len(output)} user namespaces")
        return output

    async def get_groups(
        self,
        user: base_models.APIUser,
        pagination: PaginationRequest,
    ) -> tuple[list[models.Group], int]:
        """Get all groups from the database."""
        async with self.session_maker() as session, session.begin():
            stmt = select(schemas.GroupORM).limit(pagination.per_page).offset(pagination.offset)
            stmt = stmt.order_by(schemas.GroupORM.creation_date.asc(), schemas.GroupORM.id.asc(), schemas.GroupORM.name)
            result = await session.execute(stmt)
            groups_orm = result.scalars().all()

            stmt_count = select(func.count()).select_from(schemas.GroupORM)
            result = await session.execute(stmt_count)
            n_total_elements = result.scalar() or 0
            return [g.dump() for g in groups_orm], n_total_elements

    async def _get_group(
        self, session: AsyncSession, user: base_models.APIUser, slug: str, load_members: bool = False
    ) -> tuple[schemas.GroupORM, list[Member]]:
        transaction = nullcontext() if session.in_transaction() else session.begin()
        async with transaction:  # type: ignore[attr-defined]
            stmt = select(schemas.GroupORM).where(
                schemas.GroupORM.namespace.has(schemas.NamespaceORM.slug == slug.lower())
            )
            group = await session.scalar(stmt)
            if not group:
                stmt_old_ns = (
                    select(schemas.NamespaceOldORM)
                    .where(schemas.NamespaceOldORM.slug == slug.lower())
                    .order_by(schemas.NamespaceOldORM.created_at.desc())
                    .limit(1)
                    .options(
                        joinedload(schemas.NamespaceOldORM.latest_slug)
                        .joinedload(schemas.NamespaceORM.group)
                        .joinedload(schemas.GroupORM.namespace)
                    )
                )
                old_ns = await session.scalar(stmt_old_ns)
                if old_ns is not None and old_ns.latest_slug.group is not None:
                    group = old_ns.latest_slug.group
            if not group:
                raise errors.MissingResourceError(message=f"The group with slug {slug} does not exist")
            members = []
            if load_members:
                members = await self.authz.members(user, ResourceType.group, group.id)
            return group, members

    async def get_group(self, user: base_models.APIUser, slug: str) -> models.Group:
        """Get a group from the DB."""
        async with self.session_maker() as session:
            group_orm, _ = await self._get_group(session, user, slug)
        return group_orm.dump()

    @with_db_transaction
    async def get_group_members(
        self, user: base_models.APIUser, slug: str, *, session: AsyncSession | None = None
    ) -> list[models.GroupMemberDetails]:
        """Get all the users that are direct members of a group."""
        if not session:
            raise errors.ProgrammingError(message="A database session is required")
        _, members = await self._get_group(session, user, slug, load_members=True)
        members_dict = {i.user_id: i for i in members}
        stmt = select(user_schemas.UserORM).where(user_schemas.UserORM.keycloak_id.in_(members_dict.keys()))
        result = await session.scalars(stmt)
        return [
            models.GroupMemberDetails(
                id=member.keycloak_id,
                role=members_dict[member.keycloak_id].role,
                email=member.email,
                first_name=member.first_name,
                last_name=member.last_name,
            )
            for member in result
        ]

    @with_db_transaction
    @dispatch_message(GroupUpdated)
    async def update_group(
        self, user: base_models.APIUser, slug: str, payload: dict[str, str], *, session: AsyncSession | None = None
    ) -> models.Group:
        """Update a group in the DB."""
        if not session:
            raise errors.ProgrammingError(message="A database session is required")
        group, _ = await self._get_group(session, user, slug)
        if user.id != group.created_by and not user.is_admin:
            raise errors.Unauthorized(message="Only the owner and admins can modify groups")
        if group.namespace.slug != slug.lower():
            raise errors.UpdatingWithStaleContentError(
                message=f"You cannot update a group by using its old slug {slug}.",
                detail=f"The latest slug is {group.namespace.slug}, please use this for updates.",
            )
        for k, v in payload.items():
            match k:
                case "slug":
                    new_slug_str = v.lower()
                    if group.namespace.slug == new_slug_str:
                        # The slug has not changed at all.
                        # NOTE that the continue will work only because of the enclosing loop over the payload
                        continue
                    new_slug_already_taken = await session.scalar(
                        select(schemas.NamespaceORM).where(schemas.NamespaceORM.slug == new_slug_str)
                    )
                    if new_slug_already_taken:
                        raise errors.ValidationError(
                            message=f"The slug {v} is already in use, please try a different one"
                        )
                    session.add(schemas.NamespaceOldORM(slug=group.namespace.slug, latest_slug_id=group.namespace.id))
                    group.namespace.slug = new_slug_str
                case "description":
                    group.description = v
                case "name":
                    group.name = v
        return group.dump()

    @with_db_transaction
    @dispatch_message(events.GroupMembershipChanged)
    async def update_group_members(
        self,
        user: base_models.APIUser,
        slug: str,
        payload: apispec.GroupMemberPatchRequestList,
        *,
        session: AsyncSession | None = None,
    ) -> list[MembershipChange]:
        """Update group members."""
        if not session:
            raise errors.ProgrammingError(message="A database session is required")
        group, existing_members = await self._get_group(session, user, slug, load_members=True)
        if group.namespace.slug != slug.lower():
            raise errors.UpdatingWithStaleContentError(
                message=f"You cannot update group members by using an old group slug {slug}.",
                detail=f"The latest slug is {group.namespace.slug}, please use this for updates.",
            )
        members = [Member(Role.from_group_role(member.role), member.id, group.id) for member in payload.root]
        output = await self.authz.upsert_group_members(user, ResourceType.group, group.id, members)
        return output

    @with_db_transaction
    @Authz.authz_change(AuthzOperation.delete, ResourceType.group)
    @dispatch_message(GroupRemoved)
    async def delete_group(
        self, user: base_models.APIUser, slug: str, *, session: AsyncSession | None = None
    ) -> models.Group | None:
        """Delete a specific group."""
        if not session:
            raise errors.ProgrammingError(message="A database session is required")
        group: None | schemas.GroupORM = None
        try:
            group, _ = await self._get_group(session, user, slug)
        except errors.MissingResourceError:
            return None
        if group.namespace.slug != slug.lower():
            raise errors.UpdatingWithStaleContentError(
                message=f"You cannot delete a group by using an old group slug {slug}.",
                detail=f"The latest slug is {group.namespace.slug}, please use this for deletions.",
            )
        # NOTE: We have a stored procedure that gets triggered when a project slug is removed to remove the project.
        # This is required because the slug has a foreign key pointing to the project, so when a project is removed
        # the slug is removed but the converse is not true. The stored procedure in migration 89aa4573cfa9 has the
        # trigger and procedure that does the cleanup when a slug is removed.
        stmt = delete(schemas.GroupORM).where(schemas.GroupORM.id == group.id)
        await session.execute(stmt)
        return group.dump()

    @with_db_transaction
    @dispatch_message(events.GroupMembershipChanged)
    async def delete_group_member(
        self, user: base_models.APIUser, slug: str, user_id_to_delete: str, *, session: AsyncSession | None = None
    ) -> list[MembershipChange]:
        """Delete a specific group member."""
        if not session:
            raise errors.ProgrammingError(message="A database session is required")
        if not user.id:
            raise errors.Unauthorized(message="Users need to be authenticated in order to remove group members.")
        group, _ = await self._get_group(session, user, slug)
        output = await self.authz.remove_group_members(user, ResourceType.group, group.id, [user_id_to_delete])
        return output

    @with_db_transaction
    @Authz.authz_change(AuthzOperation.create, ResourceType.group)
    @dispatch_message(GroupAdded)
    async def insert_group(
        self,
        user: base_models.APIUser,
        payload: apispec.GroupPostRequest,
        *,
        session: AsyncSession | None = None,
    ) -> models.Group:
        """Insert a new group."""
        if not session:
            raise errors.ProgrammingError(message="A database session is required")
        if not user.id:
            raise errors.Unauthorized(message="Users need to be authenticated in order to create groups.")
        creation_date = datetime.now(UTC).replace(microsecond=0)
        group = schemas.GroupORM(
            name=payload.name,
            description=payload.description,
            created_by=user.id,
            creation_date=creation_date,
        )
        session.add(group)
        ns = schemas.NamespaceORM(slug=payload.slug.lower(), group_id=group.id)
        session.add(ns)
        try:
            await session.flush()
        except IntegrityError as err:
            if len(err.args) > 0 and "UniqueViolationError" in err.args[0] and "slug" in err.args[0]:
                raise errors.ValidationError(
                    message="The slug for the group should be unique but it already exists in the database",
                    detail="Please modify the slug field and then retry",
                )
        # NOTE: This is needed to populate the relationship fields in the group after inserting the ID above
        await session.refresh(group)
        return group.dump()

    async def get_namespaces(
        self, user: base_models.APIUser, pagination: PaginationRequest
    ) -> tuple[list[models.Namespace], int]:
        """Get all namespaces."""
        async with self.session_maker() as session, session.begin():
            group_ids = await self.authz.resources_with_permission(user, user.id, ResourceType.group, Scope.READ)
            group_ns_stmt = select(schemas.NamespaceORM).where(schemas.NamespaceORM.group_id.in_(group_ids))
            output = []
            if pagination.page == 1:
                personal_ns_stmt = select(schemas.NamespaceORM).where(schemas.NamespaceORM.user_id == user.id)
                personal_ns = await session.scalar(personal_ns_stmt)
                if personal_ns:
                    output.append(personal_ns.dump())
            # NOTE: in the first page the personal namespace is added, so the offset and per page params are modified
            group_per_page = pagination.per_page - len(output) if pagination.page == 1 else pagination.per_page
            group_offset = 0 if pagination.page == 1 else pagination.offset - len(output)
            group_ns = await session.scalars(group_ns_stmt.limit(group_per_page).offset(group_offset))
            group_count = (
                await session.scalar(group_ns_stmt.with_only_columns(func.count(schemas.NamespaceORM.id))) or 0
            )
            group_count += len(output)
            for ns_orm in group_ns:
                output.append(ns_orm.dump())
            return output, group_count

<<<<<<< HEAD
    async def _get_user_namespaces(self) -> list[user_models.UserWithNamespace]:
        """Lists all user namespaces without regard for authorization or permissions, used for migrations."""
        async with self.session_maker() as session, session.begin():
            namespaces = await session.scalars(
                select(schemas.NamespaceORM).where(schemas.NamespaceORM.user_id.isnot(None))
            )
            return [ns.dump_user() for ns in namespaces]

    async def get_namespace(self, user: base_models.APIUser, slug: str) -> models.Namespace | None:
=======
    async def get_namespace_by_slug(self, user: base_models.APIUser, slug: str) -> models.Namespace | None:
>>>>>>> f6479787
        """Get the namespace for a slug."""
        async with self.session_maker() as session, session.begin():
            ns = await session.scalar(select(schemas.NamespaceORM).where(schemas.NamespaceORM.slug == slug.lower()))
            old_ns = None
            if not ns:
                old_ns = await session.scalar(
                    select(schemas.NamespaceOldORM)
                    .where(schemas.NamespaceOldORM.slug == slug.lower())
                    .order_by(schemas.NamespaceOldORM.created_at.desc())
                    .limit(1)
                )
                if not old_ns:
                    return None
                ns = old_ns.latest_slug
            if ns.group and ns.group_id:
                is_allowed = await self.authz.has_permission(user, ResourceType.group, ns.group_id, Scope.READ)
                if not is_allowed:
                    raise errors.MissingResourceError(
                        message=f"The group with slug {slug} does not exist or you do not have permissions to view it"
                    )
                return models.Namespace(
                    id=ns.id,
                    name=ns.group.name,
                    created_by=ns.group.created_by,
                    creation_date=ns.group.creation_date,
                    kind=models.NamespaceKind.group,
                    slug=old_ns.slug if old_ns else ns.slug,
                    latest_slug=ns.slug,
                )
            if not ns.user or not ns.user_id:
                raise errors.ProgrammingError(message="Found a namespace that has no group or user associated with it.")
            is_allowed = await self.authz.has_permission(user, ResourceType.user_namespace, ns.id, Scope.READ)
            if not is_allowed:
                raise errors.MissingResourceError(
                    message=f"The namespace with slug {slug} does not exist or you do not have permissions to view it"
                )
            name: str | None
            if ns.user.first_name and ns.user.last_name:
                name = f"{ns.user.first_name} {ns.user.last_name}"
            else:
                name = ns.user.first_name or ns.user.last_name
            return models.Namespace(
                id=ns.id,
                name=name,
                created_by=ns.user.keycloak_id,
                kind=models.NamespaceKind.user,
                slug=old_ns.slug if old_ns else ns.slug,
                latest_slug=ns.slug,
            )

    async def _get_user_namespace(self, user_id: str) -> models.Namespace | None:
        """Get the namespace for a slug."""
        async with self.session_maker() as session, session.begin():
            ns = await session.scalar(select(schemas.NamespaceORM).where(schemas.NamespaceORM.user_id == user_id))
            if ns is None:
                return None
            if not ns.user or not ns.user_id:
                raise errors.ProgrammingError(message="Found a namespace that has no user associated with it.")
            name: str | None
            if ns.user.first_name and ns.user.last_name:
                name = f"{ns.user.first_name} {ns.user.last_name}"
            else:
                name = ns.user.first_name or ns.user.last_name
            return models.Namespace(
                id=ns.id,
                name=name,
                created_by=ns.user.keycloak_id,
                kind=models.NamespaceKind.user,
                slug=ns.slug,
                latest_slug=ns.slug,
            )

    async def _insert_user_namespace(
        self, session: AsyncSession, user: schemas.UserORM, retry_enumerate: int = 0, retry_random: bool = False
    ) -> models.Namespace:
        """Insert a new namespace for the user and optionally retry different variations to avoid collisions."""
        original_slug = user.to_slug()
        for inc in range(0, retry_enumerate + 1):
            # NOTE: on iteration 0 we try with the optimal slug value derived from the user data without any suffix.
            suffix = ""
            if inc > 0:
                suffix = f"-{inc}"
            slug = base_models.Slug.from_name(original_slug.value.lower() + suffix)
            ns = schemas.NamespaceORM(slug.value, user_id=user.keycloak_id)
            try:
                async with session.begin_nested():
                    session.add(ns)
            except IntegrityError:
                if retry_enumerate == 0:
                    raise errors.ValidationError(message=f"The user namespace slug {slug.value} already exists")
                continue
            else:
                return models.Namespace(ns.id, slug=ns.slug, created_by=ns.user_id, kind=models.NamespaceKind.user)
        if not retry_random:
            raise errors.ValidationError(
                message=f"Cannot create generate a unique namespace slug for the user with ID {user.keycloak_id}"
            )
        # NOTE: At this point the attempts to generate unique ID have ended and the only option is
        # to add a small random suffix to avoid uniqueness constraints problems
        suffix = "-" + "".join([random.choice(string.ascii_lowercase + string.digits) for _ in range(8)])  # nosec: B311
        slug = base_models.Slug.from_name(original_slug.value.lower() + suffix)
        ns = schemas.NamespaceORM(slug.value, user_id=user.keycloak_id)
        session.add(ns)
        return models.Namespace(ns.id, slug=ns.slug, created_by=ns.user_id, kind=models.NamespaceKind.user)<|MERGE_RESOLUTION|>--- conflicted
+++ resolved
@@ -312,7 +312,6 @@
                 output.append(ns_orm.dump())
             return output, group_count
 
-<<<<<<< HEAD
     async def _get_user_namespaces(self) -> list[user_models.UserWithNamespace]:
         """Lists all user namespaces without regard for authorization or permissions, used for migrations."""
         async with self.session_maker() as session, session.begin():
@@ -322,9 +321,7 @@
             return [ns.dump_user() for ns in namespaces]
 
     async def get_namespace(self, user: base_models.APIUser, slug: str) -> models.Namespace | None:
-=======
     async def get_namespace_by_slug(self, user: base_models.APIUser, slug: str) -> models.Namespace | None:
->>>>>>> f6479787
         """Get the namespace for a slug."""
         async with self.session_maker() as session, session.begin():
             ns = await session.scalar(select(schemas.NamespaceORM).where(schemas.NamespaceORM.slug == slug.lower()))
