--- conflicted
+++ resolved
@@ -24,7 +24,11 @@
 from renku_data_services.base_models.core import APIUser
 from renku_data_services.connected_services.db import ConnectedServicesRepository
 from renku_data_services.connected_services.models import ImageProvider, OAuth2Client, OAuth2Connection
-from renku_data_services.connected_services.oauth_http import OAuthHttpClientFactory, OAuthHttpError
+from renku_data_services.connected_services.oauth_http import (
+    OAuthHttpClientFactory,
+    OAuthHttpError,
+    OAuthHttpFactoryError,
+)
 from renku_data_services.errors import errors
 from renku_data_services.notebooks.api.classes.image import Image, ImageRepoDockerAPI
 from renku_data_services.notebooks.config import NotebooksConfig
@@ -84,9 +88,15 @@
 class ImageCheckRepository:
     """Repository for checking session images with rich responses."""
 
-    def __init__(self, nb_config: NotebooksConfig, connected_services_repo: ConnectedServicesRepository) -> None:
+    def __init__(
+        self,
+        nb_config: NotebooksConfig,
+        connected_services_repo: ConnectedServicesRepository,
+        oauth_client_factory: OAuthHttpClientFactory,
+    ) -> None:
         self.nb_config = nb_config
         self.connected_services_repo = connected_services_repo
+        self.oauth_client_factory = oauth_client_factory
 
     async def check_image(self, user: APIUser, gitlab_user: APIUser | None, image: Image) -> CheckResult:
         """Check access to the given image and provide image and access details."""
@@ -111,76 +121,6 @@
             logger.debug(f"Using internal gitlab at {self.nb_config.git.registry}")
             reg_api = reg_api.with_oauth2_token(gitlab_user.access_token)
 
-<<<<<<< HEAD
-    gitlab_user: APIUser
-    nb_config: NotebooksConfig
-
-
-async def check_image_path(
-    image_path: str,
-    user: APIUser,
-    connected_services: ConnectedServicesRepository,
-    oauth_client_factory: OAuthHttpClientFactory,
-    internal_gitlab_config: InternalGitLabConfig | None,
-) -> CheckResult:
-    """Check access to the given image."""
-    image = Image.from_path(image_path)
-    return await check_image(image, user, connected_services, oauth_client_factory, internal_gitlab_config)
-
-
-async def check_image(
-    image: Image,
-    user: APIUser,
-    connected_services: ConnectedServicesRepository,
-    oauth_client_factory: OAuthHttpClientFactory,
-    intern_gl_cfg: InternalGitLabConfig | None,
-) -> CheckResult:
-    """Check access to the given image."""
-
-    reg_api: ImageRepoDockerAPI = image.repo_api()  # public images
-    unauth_error: errors.UnauthorizedError | None = None
-    image_provider = await connected_services.get_provider_for_image(user, image)
-    connected_user = image_provider.connected_user if image_provider is not None else None
-    connection = connected_user.connection if connected_user is not None else None
-    if image_provider is not None:
-        try:
-            reg_api = await connected_services.get_image_repo_client(image_provider)
-        except errors.UnauthorizedError as e:
-            logger.info(f"Error getting image repo client for image {image}: {e}")
-            unauth_error = e
-        except OAuthError as e:
-            logger.info(f"Error getting image repo client for image {image}: {e}")
-            unauth_error = errors.UnauthorizedError(message=f"OAuth error when getting repo client for image: {image}")
-            unauth_error.__cause__ = e
-    elif (
-        intern_gl_cfg
-        and image.hostname == intern_gl_cfg.nb_config.git.registry
-        and intern_gl_cfg.gitlab_user.access_token
-    ):
-        logger.debug(f"Using internal gitlab at {intern_gl_cfg.nb_config.git.registry}")
-        reg_api = reg_api.with_oauth2_token(intern_gl_cfg.gitlab_user.access_token)
-
-    try:
-        result = await reg_api.image_check(image)
-    except httpx.HTTPError as e:
-        logger.info(f"Error connecting {reg_api.scheme}://{reg_api.hostname}: {e}")
-        result = 0
-
-    if result != 200 and connection is not None:
-        client = await oauth_client_factory.for_user_connection_raise(user, connection.id)
-        account = await client.get_connected_account()
-        if isinstance(account, OAuthHttpError):
-            logger.info(f"Error getting connected account: {account}")
-            unauth_error = errors.UnauthorizedError(message=f"Error getting oauth account: {account}")
-
-    return CheckResult(
-        accessible=result == 200,
-        response_code=result,
-        image_provider=image_provider,
-        token=reg_api.oauth2_token,
-        error=unauth_error,
-    )
-=======
         try:
             response = await reg_api.image_check(image, include_manifest=True)
             status_code = response.status_code
@@ -191,7 +131,16 @@
 
         if status_code != 200 and connection is not None:
             try:
-                await self.connected_services_repo.get_oauth2_connected_account(connection.id, user)
+                client = await self.oauth_client_factory.for_user_connection(user, connection.id)
+                match client:
+                    case OAuthHttpFactoryError() as err:
+                        logger.info(f"Unable to obtain oauth client: {err}")
+                        unauth_error = errors.UnauthorizedError(message=f"Unable to obtain oauth client: {err}")
+                    case _:
+                        account = await client.get_connected_account()
+                        if isinstance(account, OAuthHttpError):
+                            logger.info(f"Error getting connected account: {account}")
+                            unauth_error = errors.UnauthorizedError(message=f"Error getting oauth account: {account}")
             except errors.UnauthorizedError as e:
                 logger.info(f"Error getting connected account: {e}")
                 unauth_error = e
@@ -207,5 +156,4 @@
             image_provider=image_provider,
             token=reg_api.oauth2_token,
             error=unauth_error,
-        )
->>>>>>> 9dd76d58
+        )