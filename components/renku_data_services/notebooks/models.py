"""Basic models for amalthea sessions."""

from dataclasses import dataclass, field
from pathlib import Path
from typing import TypeVar

from kubernetes.client import V1Secret
from pydantic import AliasGenerator, BaseModel, Field, Json

from renku_data_services.data_connectors.models import DataConnectorSecret
from renku_data_services.errors.errors import ProgrammingError
from renku_data_services.notebooks.crs import (
    AmaltheaSessionV1Alpha1,
    DataSource,
    ExtraContainer,
    ExtraVolume,
    ExtraVolumeMount,
    InitContainer,
    SecretRef,
)


@dataclass
class SessionEnvVar:
    """Environment variables for an amalthea session."""

    name: str
    value: str


@dataclass
class SessionUserSecrets:
    """User secret mounted in an amalthea session."""

    mount_path: Path
    user_secret_ids: list[str]


class _AmaltheaSessionAnnotations(BaseModel):
    class Config:
        extra = "allow"
        alias_generator = AliasGenerator(
            alias=lambda field_name: f"renku.io/{field_name}",
        )

    session_launcher_id: str | None = None
    project_id: str | None = None
    user_secrets_mount_path: str | None = None
    user_secrets_ids: Json[list[str]] = Field(default_factory=list)
    env_variable_names: Json[list[str]] = Field(default_factory=list)


class _MetadataValidation(BaseModel):
    class Config:
        extra = "allow"

    name: str
    annotations: _AmaltheaSessionAnnotations
    labels: dict[str, str] = Field(default_factory=dict)
    namespace: str | None = None


class AmaltheaSessionManifest:
    """The manifest for an amalthea session."""

    def __init__(self, manifest: AmaltheaSessionV1Alpha1) -> None:
        self._manifest = manifest
        self._metadata = _MetadataValidation.model_validate(self._manifest.metadata)

    def __repr__(self) -> str:
        return f"{self.__class__}(name={self._metadata.name})"

    @property
    def env_vars(self) -> dict[str, SessionEnvVar]:
        """Extract the environment variables from a manifest."""
        output: dict[str, SessionEnvVar] = {}
        assert self._manifest.spec
        for env in self._manifest.spec.session.env or []:
            if env.value is None:
                continue
            output[env.name] = SessionEnvVar(env.name, env.value)
        return output

    @property
    def requested_env_vars(self) -> dict[str, SessionEnvVar]:
        """The environment variables requested."""
        requested_names = self._metadata.annotations.env_variable_names
        return {ikey: ival for ikey, ival in self.env_vars.items() if ikey in requested_names}


@dataclass
class ExtraSecret:
    """Specification for a K8s secret and its coresponding volumes and mounts."""

    secret: V1Secret = field(repr=False)
    volume: ExtraVolume | None = None
    volume_mount: ExtraVolumeMount | None = None
    adopt: bool = True

    def key_ref(self, key: str) -> SecretRef:
        """Get an amalthea secret key reference."""
        meta = self.secret.metadata
        if not meta:
            raise ProgrammingError(message="Cannot get reference to a secret that does not have metadata.")
        secret_name = meta.name
        if not secret_name:
            raise ProgrammingError(message="Cannot get reference to a secret that does not have a name.")
        data = self.secret.data or {}
        string_data = self.secret.string_data or {}
        if key not in data and key not in string_data:
            raise KeyError(f"Cannot find the key {key} in the secret with name {secret_name}")
        return SecretRef(key=key, name=secret_name, adopt=self.adopt)

    def ref(self) -> SecretRef:
        """Get an amalthea reference to the whole secret."""
        meta = self.secret.metadata
        if not meta:
            raise ProgrammingError(message="Cannot get reference to a secret that does not have metadata.")
        secret_name = meta.name
        if not secret_name:
            raise ProgrammingError(message="Cannot get reference to a secret that does not have a name.")
<<<<<<< HEAD
        return SecretRefWhole(name=secret_name, adopt=self.adopt)


@dataclass(frozen=True, kw_only=True)
class SessionExtraResources:
    """Represents extra resources to add to an amalthea session."""

    containers: list[ExtraContainer] | None = None
    data_connector_secrets: dict[str, list[DataConnectorSecret]] | None = None
    data_sources: list[DataSource] | None = None
    init_containers: list[InitContainer] | None = None
    secrets: list[ExtraSecret] | None = None
    volume_mounts: list[ExtraVolumeMount] | None = None
    volumes: list[ExtraVolume] | None = None

    def concat(self, added_extras: "SessionExtraResources | None") -> "SessionExtraResources":
        """Concatenates these session extras with more session extras."""
        if added_extras is None:
            return self
        return SessionExtraResources(
            containers=self._extend_list(self.containers, added_extras.containers),
            data_connector_secrets=self._extend_dict(self.data_connector_secrets, added_extras.data_connector_secrets),
            data_sources=self._extend_list(self.data_sources, added_extras.data_sources),
            init_containers=self._extend_list(self.init_containers, added_extras.init_containers),
            secrets=self._extend_list(self.secrets, added_extras.secrets),
            volume_mounts=self._extend_list(self.volume_mounts, added_extras.volume_mounts),
            volumes=self._extend_list(self.volumes, added_extras.volumes),
        )

    _T = TypeVar("_T")
    _K = TypeVar("_K")

    @staticmethod
    def _extend_list(l1: list[_T] | None, l2: list[_T] | None) -> list[_T] | None:
        res = l1
        if l2 is not None:
            res = res or []
            res.extend(l2)
        return res

    @staticmethod
    def _extend_dict(d1: dict[_K, _T] | None, d2: dict[_K, _T] | None) -> dict[_K, _T] | None:
        res = d1
        if d2 is not None:
            res = res or dict()
            res.update(d2)
        return res
=======
        return SecretRef(name=secret_name, adopt=self.adopt)
>>>>>>> 2e2ac7c0
<|MERGE_RESOLUTION|>--- conflicted
+++ resolved
@@ -119,8 +119,7 @@
         secret_name = meta.name
         if not secret_name:
             raise ProgrammingError(message="Cannot get reference to a secret that does not have a name.")
-<<<<<<< HEAD
-        return SecretRefWhole(name=secret_name, adopt=self.adopt)
+        return SecretRef(name=secret_name, adopt=self.adopt)
 
 
 @dataclass(frozen=True, kw_only=True)
@@ -166,7 +165,4 @@
         if d2 is not None:
             res = res or dict()
             res.update(d2)
-        return res
-=======
-        return SecretRef(name=secret_name, adopt=self.adopt)
->>>>>>> 2e2ac7c0
+        return res