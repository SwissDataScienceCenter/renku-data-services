"""Notebooks service API."""

from dataclasses import dataclass

from sanic import Request, empty, exceptions, json
from sanic.response import HTTPResponse, JSONResponse
from sanic_ext import validate

from renku_data_services import base_models
from renku_data_services.app_config import logging
from renku_data_services.base_api.auth import authenticate, authenticate_2
from renku_data_services.base_api.blueprint import BlueprintFactoryResponse, CustomBlueprint
from renku_data_services.base_models import AnonymousAPIUser, APIUser, AuthenticatedAPIUser, Authenticator
from renku_data_services.base_models.metrics import MetricsService
from renku_data_services.connected_services.models import ConnectionStatus
from renku_data_services.connected_services.oauth_http import OAuthHttpClientFactory
from renku_data_services.crc.db import ClusterRepository, ResourcePoolRepository
from renku_data_services.data_connectors.db import (
    DataConnectorRepository,
    DataConnectorSecretRepository,
)
from renku_data_services.errors import errors
from renku_data_services.notebooks import apispec, core
from renku_data_services.notebooks.api.classes.image import Image
from renku_data_services.notebooks.api.schemas.config_server_options import ServerOptionsEndpointResponse
from renku_data_services.notebooks.api.schemas.logs import ServerLogs
from renku_data_services.notebooks.config import GitProviderHelperProto, NotebooksConfig
from renku_data_services.notebooks.core_sessions import (
    patch_session,
    start_session,
    validate_session_post_request,
)
from renku_data_services.notebooks.errors.intermittent import AnonymousUserPatchError
from renku_data_services.notebooks.image_check import ImageCheckRepository
from renku_data_services.project.db import ProjectRepository, ProjectSessionSecretRepository
from renku_data_services.session.db import SessionRepository
from renku_data_services.storage.db import StorageRepository
from renku_data_services.users.db import UserRepo

logger = logging.getLogger(__name__)


@dataclass(kw_only=True)
class NotebooksBP(CustomBlueprint):
    """Handlers for manipulating notebooks."""

    authenticator: Authenticator
    nb_config: NotebooksConfig
    internal_gitlab_authenticator: base_models.Authenticator
    rp_repo: ResourcePoolRepository
    user_repo: UserRepo
    storage_repo: StorageRepository
    git_provider_helper: GitProviderHelperProto

    def version(self) -> BlueprintFactoryResponse:
        """Return notebook services version."""

        async def _version(_: Request) -> JSONResponse:
            return json(core.notebooks_info(self.nb_config))

        return "/notebooks/version", ["GET"], _version

    def user_servers(self) -> BlueprintFactoryResponse:
        """Return a JSON of running servers for the user."""

        @authenticate(self.authenticator)
        async def _user_servers(
            request: Request, user: AnonymousAPIUser | AuthenticatedAPIUser, **query_params: dict
        ) -> JSONResponse:
            filter_attrs = list(filter(lambda x: x[1] is not None, request.get_query_args()))
            filtered_servers = await core.user_servers(self.nb_config, user, filter_attrs)
            return core.serialize_v1_servers(filtered_servers, self.nb_config)

        return "/notebooks/servers", ["GET"], _user_servers

    def user_server(self) -> BlueprintFactoryResponse:
        """Returns a user server based on its ID."""

        @authenticate(self.authenticator)
        async def _user_server(
            request: Request, user: AnonymousAPIUser | AuthenticatedAPIUser, server_name: str
        ) -> JSONResponse:
            server = await core.user_server(self.nb_config, user, server_name)
            return core.serialize_v1_server(server, self.nb_config)

        return "/notebooks/servers/<server_name>", ["GET"], _user_server

    def launch_notebook(self) -> BlueprintFactoryResponse:
        """Start a renku session."""

        @authenticate_2(self.authenticator, self.internal_gitlab_authenticator)
        @validate(json=apispec.LaunchNotebookRequestOld)
        async def _launch_notebook(
            request: Request,
            user: AnonymousAPIUser | AuthenticatedAPIUser,
            internal_gitlab_user: APIUser,
            body: apispec.LaunchNotebookRequestOld,
        ) -> JSONResponse:
            server, status_code = await core.launch_notebook(
                self.nb_config,
                user,
                internal_gitlab_user,
                body,
                user_repo=self.user_repo,
                storage_repo=self.storage_repo,
                git_provider_helper=self.git_provider_helper,
            )
            return core.serialize_v1_server(server, self.nb_config, status_code)

        return "/notebooks/servers", ["POST"], _launch_notebook

    def patch_server(self) -> BlueprintFactoryResponse:
        """Patch a user server by name based on the query param."""

        @authenticate_2(self.authenticator, self.internal_gitlab_authenticator)
        @validate(json=apispec.PatchServerRequest)
        async def _patch_server(
            request: Request,
            user: AnonymousAPIUser | AuthenticatedAPIUser,
            internal_gitlab_user: APIUser,
            server_name: str,
            body: apispec.PatchServerRequest,
        ) -> JSONResponse:
            if isinstance(user, AnonymousAPIUser):
                raise AnonymousUserPatchError()

            manifest = await core.patch_server(self.nb_config, user, internal_gitlab_user, server_name, body)
            return core.serialize_v1_server(manifest, self.nb_config)

        return "/notebooks/servers/<server_name>", ["PATCH"], _patch_server

    def stop_server(self) -> BlueprintFactoryResponse:
        """Stop user server by name."""

        @authenticate(self.authenticator)
        async def _stop_server(
            _: Request, user: AnonymousAPIUser | AuthenticatedAPIUser, server_name: str
        ) -> HTTPResponse:
            try:
                await core.stop_server(self.nb_config, user, server_name)
            except errors.MissingResourceError as err:
                raise exceptions.NotFound(message=err.message) from err
            return HTTPResponse(status=204)

        return "/notebooks/servers/<server_name>", ["DELETE"], _stop_server

    def server_options(self) -> BlueprintFactoryResponse:
        """Return a set of configurable server options."""

        async def _server_options(request: Request) -> JSONResponse:
            return json(ServerOptionsEndpointResponse().dump(core.server_options(self.nb_config)))

        return "/notebooks/server_options", ["GET"], _server_options

    def server_logs(self) -> BlueprintFactoryResponse:
        """Return the logs of the running server."""

        @authenticate(self.authenticator)
        async def _server_logs(
            request: Request, user: AnonymousAPIUser | AuthenticatedAPIUser, server_name: str
        ) -> JSONResponse:
            args: dict[str, str | int] = request.get_args()
            max_lines = int(args.get("max_lines", 250))
            try:
                logs = await core.server_logs(self.nb_config, user, server_name, max_lines)
            except errors.MissingResourceError as err:
                raise exceptions.NotFound(message=err.message) from err
            return json(ServerLogs().dump(logs))

        return "/notebooks/logs/<server_name>", ["GET"], _server_logs

    def check_docker_image(self) -> BlueprintFactoryResponse:
        """Return the availability of the docker image."""

        @authenticate_2(self.authenticator, self.internal_gitlab_authenticator)
        @validate(query=apispec.NotebooksImagesGetParametersQuery)
        async def _check_docker_image(
            request: Request,
            user: AnonymousAPIUser | AuthenticatedAPIUser,
            internal_gitlab_user: APIUser,
            query: apispec.NotebooksImagesGetParametersQuery,
        ) -> HTTPResponse:
            image_url = request.get_args().get("image_url")
            if not isinstance(image_url, str):
                raise ValueError("required string of image url")

            status = 200 if await core.docker_image_exists(self.nb_config, image_url, internal_gitlab_user) else 404
            return HTTPResponse(status=status)

        return "/notebooks/images", ["GET"], _check_docker_image


@dataclass(kw_only=True)
class NotebooksNewBP(CustomBlueprint):
    """Handlers for manipulating notebooks for the new Amalthea operator."""

    authenticator: base_models.Authenticator
    internal_gitlab_authenticator: base_models.Authenticator
    nb_config: NotebooksConfig
    cluster_repo: ClusterRepository
    data_connector_repo: DataConnectorRepository
    data_connector_secret_repo: DataConnectorSecretRepository
    git_provider_helper: GitProviderHelperProto
    image_check_repo: ImageCheckRepository
    project_repo: ProjectRepository
    project_session_secret_repo: ProjectSessionSecretRepository
    rp_repo: ResourcePoolRepository
    session_repo: SessionRepository
    storage_repo: StorageRepository
    user_repo: UserRepo
    metrics: MetricsService
<<<<<<< HEAD
    cluster_repo: ClusterRepository
    connected_svcs_repo: ConnectedServicesRepository
    git_provider_helper: GitProviderHelperProto
    oauth_client_factory: OAuthHttpClientFactory
=======
>>>>>>> 9dd76d58

    def start(self) -> BlueprintFactoryResponse:
        """Start a session with the new operator."""

        @authenticate_2(self.authenticator, self.internal_gitlab_authenticator)
        @validate(json=apispec.SessionPostRequest)
        async def _handler(
            request: Request,
            user: AuthenticatedAPIUser | AnonymousAPIUser,
            internal_gitlab_user: APIUser,
            body: apispec.SessionPostRequest,
        ) -> JSONResponse:
            launch_request = validate_session_post_request(body=body)
            session, created = await start_session(
                request=request,
                launch_request=launch_request,
                user=user,
                internal_gitlab_user=internal_gitlab_user,
                nb_config=self.nb_config,
                git_provider_helper=self.git_provider_helper,
                cluster_repo=self.cluster_repo,
                data_connector_secret_repo=self.data_connector_secret_repo,
                project_repo=self.project_repo,
                project_session_secret_repo=self.project_session_secret_repo,
                rp_repo=self.rp_repo,
                session_repo=self.session_repo,
                user_repo=self.user_repo,
                metrics=self.metrics,
<<<<<<< HEAD
                connected_svcs_repo=self.connected_svcs_repo,
                oauth_client_factory=self.oauth_client_factory,
=======
                image_check_repo=self.image_check_repo,
>>>>>>> 9dd76d58
            )
            status = 201 if created else 200
            return json(session.as_apispec().model_dump(exclude_none=True, mode="json"), status)

        return "/sessions", ["POST"], _handler

    def get_all(self) -> BlueprintFactoryResponse:
        """Get all sessions for a user."""

        @authenticate(self.authenticator)
        async def _handler(_: Request, user: AuthenticatedAPIUser | AnonymousAPIUser) -> HTTPResponse:
            sessions = await self.nb_config.k8s_v2_client.list_sessions(user.id)
            output: list[dict] = []
            for session in sessions:
                output.append(session.as_apispec().model_dump(exclude_none=True, mode="json"))
            return json(output)

        return "/sessions", ["GET"], _handler

    def get_one(self) -> BlueprintFactoryResponse:
        """Get a specific session for a user."""

        @authenticate(self.authenticator)
        async def _handler(_: Request, user: AuthenticatedAPIUser | AnonymousAPIUser, session_id: str) -> HTTPResponse:
            session = await self.nb_config.k8s_v2_client.get_session(session_id, user.id)
            if session is None:
                raise errors.ValidationError(message=f"The session with ID {session_id} does not exist.", quiet=True)
            return json(session.as_apispec().model_dump(exclude_none=True, mode="json"))

        return "/sessions/<session_id>", ["GET"], _handler

    def delete(self) -> BlueprintFactoryResponse:
        """Fully delete a session with the new operator."""

        @authenticate(self.authenticator)
        async def _handler(_: Request, user: AuthenticatedAPIUser | AnonymousAPIUser, session_id: str) -> HTTPResponse:
            await self.nb_config.k8s_v2_client.delete_session(session_id, user.id)
            await self.metrics.session_stopped(user, metadata={"session_id": session_id})
            return empty()

        return "/sessions/<session_id>", ["DELETE"], _handler

    def patch(self) -> BlueprintFactoryResponse:
        """Patch a session."""

        @authenticate_2(self.authenticator, self.internal_gitlab_authenticator)
        @validate(json=apispec.SessionPatchRequest)
        async def _handler(
            _: Request,
            user: AuthenticatedAPIUser | AnonymousAPIUser,
            internal_gitlab_user: APIUser,
            session_id: str,
            body: apispec.SessionPatchRequest,
        ) -> HTTPResponse:
            new_session = await patch_session(
                body=body,
                session_id=session_id,
                user=user,
                internal_gitlab_user=internal_gitlab_user,
                nb_config=self.nb_config,
                git_provider_helper=self.git_provider_helper,
                project_repo=self.project_repo,
                project_session_secret_repo=self.project_session_secret_repo,
                rp_repo=self.rp_repo,
                session_repo=self.session_repo,
                metrics=self.metrics,
<<<<<<< HEAD
                connected_svcs_repo=self.connected_svcs_repo,
                oauth_client_factory=self.oauth_client_factory,
=======
                image_check_repo=self.image_check_repo,
>>>>>>> 9dd76d58
            )
            return json(new_session.as_apispec().model_dump(exclude_none=True, mode="json"))

        return "/sessions/<session_id>", ["PATCH"], _handler

    def logs(self) -> BlueprintFactoryResponse:
        """Get logs from the session."""

        @authenticate(self.authenticator)
        @validate(query=apispec.SessionsSessionIdLogsGetParametersQuery)
        async def _handler(
            _: Request,
            user: AuthenticatedAPIUser | AnonymousAPIUser,
            session_id: str,
            query: apispec.SessionsSessionIdLogsGetParametersQuery,
        ) -> HTTPResponse:
            logs = await self.nb_config.k8s_v2_client.get_session_logs(session_id, user.id, query.max_lines)
            return json(apispec.SessionLogsResponse.model_validate(logs).model_dump(exclude_none=True))

        return "/sessions/<session_id>/logs", ["GET"], _handler

    def check_docker_image(self) -> BlueprintFactoryResponse:
        """Return the availability of the docker image."""

        @authenticate_2(self.authenticator, self.internal_gitlab_authenticator)
        @validate(query=apispec.SessionsImagesGetParametersQuery)
        async def _check_docker_image(
            request: Request,
            user: AnonymousAPIUser | AuthenticatedAPIUser,
            internal_gitlab_user: APIUser,
            query: apispec.SessionsImagesGetParametersQuery,
        ) -> JSONResponse:
            image = Image.from_path(query.image_url)
<<<<<<< HEAD
            result = await image_check.check_image(
                image,
                user,
                self.connected_svcs_repo,
                self.oauth_client_factory,
                image_check.InternalGitLabConfig(internal_gitlab_user, self.nb_config),
=======
            result = await self.image_check_repo.check_image(
                user=user,
                gitlab_user=internal_gitlab_user,
                image=image,
>>>>>>> 9dd76d58
            )
            logger.info(f"Checked image {query.image_url}: {result}")
            conn = None
            if result.connection:
                match result.connection.status:
                    case ConnectionStatus.connected:
                        if result.error is not None:
                            status = apispec.ImageConnectionStatus.invalid_credentials
                        else:
                            status = apispec.ImageConnectionStatus.connected

                    case ConnectionStatus.pending:
                        status = apispec.ImageConnectionStatus.pending

                conn = apispec.ImageConnection(
                    id=str(result.connection.id), provider_id=result.connection.provider_id, status=status
                )

            provider: apispec.ImageProvider | None = None
            if result.client:
                provider = apispec.ImageProvider(
                    id=result.client.id, name=result.client.display_name, url=result.client.url
                )

            platforms = None
            if result.platforms:
                platforms = [apispec.ImagePlatform.model_validate(p) for p in result.platforms]

            resp = apispec.ImageCheckResponse(
                accessible=result.accessible, platforms=platforms, connection=conn, provider=provider
            )

            return json(resp.model_dump(exclude_none=True, mode="json"))

        return "/sessions/images", ["GET"], _check_docker_image<|MERGE_RESOLUTION|>--- conflicted
+++ resolved
@@ -201,6 +201,7 @@
     data_connector_repo: DataConnectorRepository
     data_connector_secret_repo: DataConnectorSecretRepository
     git_provider_helper: GitProviderHelperProto
+    oauth_client_factory: OAuthHttpClientFactory
     image_check_repo: ImageCheckRepository
     project_repo: ProjectRepository
     project_session_secret_repo: ProjectSessionSecretRepository
@@ -209,13 +210,6 @@
     storage_repo: StorageRepository
     user_repo: UserRepo
     metrics: MetricsService
-<<<<<<< HEAD
-    cluster_repo: ClusterRepository
-    connected_svcs_repo: ConnectedServicesRepository
-    git_provider_helper: GitProviderHelperProto
-    oauth_client_factory: OAuthHttpClientFactory
-=======
->>>>>>> 9dd76d58
 
     def start(self) -> BlueprintFactoryResponse:
         """Start a session with the new operator."""
@@ -244,12 +238,7 @@
                 session_repo=self.session_repo,
                 user_repo=self.user_repo,
                 metrics=self.metrics,
-<<<<<<< HEAD
-                connected_svcs_repo=self.connected_svcs_repo,
-                oauth_client_factory=self.oauth_client_factory,
-=======
                 image_check_repo=self.image_check_repo,
->>>>>>> 9dd76d58
             )
             status = 201 if created else 200
             return json(session.as_apispec().model_dump(exclude_none=True, mode="json"), status)
@@ -316,12 +305,7 @@
                 rp_repo=self.rp_repo,
                 session_repo=self.session_repo,
                 metrics=self.metrics,
-<<<<<<< HEAD
-                connected_svcs_repo=self.connected_svcs_repo,
-                oauth_client_factory=self.oauth_client_factory,
-=======
                 image_check_repo=self.image_check_repo,
->>>>>>> 9dd76d58
             )
             return json(new_session.as_apispec().model_dump(exclude_none=True, mode="json"))
 
@@ -355,19 +339,10 @@
             query: apispec.SessionsImagesGetParametersQuery,
         ) -> JSONResponse:
             image = Image.from_path(query.image_url)
-<<<<<<< HEAD
-            result = await image_check.check_image(
-                image,
-                user,
-                self.connected_svcs_repo,
-                self.oauth_client_factory,
-                image_check.InternalGitLabConfig(internal_gitlab_user, self.nb_config),
-=======
             result = await self.image_check_repo.check_image(
                 user=user,
                 gitlab_user=internal_gitlab_user,
                 image=image,
->>>>>>> 9dd76d58
             )
             logger.info(f"Checked image {query.image_url}: {result}")
             conn = None
