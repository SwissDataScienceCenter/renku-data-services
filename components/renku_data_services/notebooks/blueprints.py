--- conflicted
+++ resolved
@@ -360,18 +360,6 @@
                 "renku.io/launcher_id": body.launcher_id,
                 "renku.io/resource_class_id": str(body.resource_class_id or default_resource_class.id),
             }
-<<<<<<< HEAD
-            requests: dict[str, Quantity | QuantityInt] = {
-                "cpu": Quantity(str(round(resource_class.cpu * 1000)) + "m"),
-                "memory": Quantity(f"{resource_class.memory}Gi"),
-            }
-            limits: dict[str, Quantity | QuantityInt] = {"memory": Quantity(f"{resource_class.memory}Gi")}
-            if resource_class.gpu > 0:
-                gpu_name = GpuKind.NVIDIA.value + "/gpu"
-                requests[gpu_name] = QuantityInt(resource_class.gpu)
-                limits[gpu_name] = QuantityInt(resource_class.gpu)
-=======
->>>>>>> d90537ab
             if isinstance(user, AuthenticatedAPIUser):
                 auth_secret = get_auth_secret_authenticated(self.nb_config, user, server_name)
                 authentication = Authentication(
@@ -447,22 +435,9 @@
                         extraVolumeMounts=extra_volume_mounts,
                         command=environment.command,
                         args=environment.args,
-<<<<<<< HEAD
                         shmSize=Quantity("1G"),
                         stripURLPath=environment.strip_path_prefix,
-                        env=[
-                            SessionEnvItem(name="RENKU_BASE_URL_PATH", value=base_server_path),
-                            SessionEnvItem(name="RENKU_BASE_URL", value=base_server_url),
-                            SessionEnvItem(name="RENKU_MOUNT_DIR", value=storage_mount.as_posix()),
-                            SessionEnvItem(name="RENKU_SESSION", value="1"),
-                            SessionEnvItem(name="RENKU_SESSION_IP", value="0.0.0.0"),  # nosec B104
-                            SessionEnvItem(name="RENKU_SESSION_PORT", value=f"{environment.port}"),
-                            SessionEnvItem(name="RENKU_WORKING_DIR", value=work_dir.as_posix()),
-                        ],
-=======
-                        shmSize="1G",
                         env=env,
->>>>>>> d90537ab
                     ),
                     ingress=Ingress(
                         host=self.nb_config.sessions.ingress.host,
