"""Notebooks service API."""

from dataclasses import dataclass

from sanic import Request, empty, exceptions, json
from sanic.response import HTTPResponse, JSONResponse
from sanic_ext import validate

from renku_data_services import base_models
from renku_data_services.base_api.auth import authenticate, authenticate_2
from renku_data_services.base_api.blueprint import BlueprintFactoryResponse, CustomBlueprint
from renku_data_services.base_models import AnonymousAPIUser, APIUser, AuthenticatedAPIUser, Authenticator
from renku_data_services.base_models.metrics import MetricsService
from renku_data_services.crc.db import ClusterRepository, ResourcePoolRepository
from renku_data_services.data_connectors.db import (
    DataConnectorRepository,
    DataConnectorSecretRepository,
)
from renku_data_services.errors import errors
from renku_data_services.k8s.models import K8sSecret
from renku_data_services.notebooks import apispec, core
from renku_data_services.notebooks.api.schemas.config_server_options import ServerOptionsEndpointResponse
from renku_data_services.notebooks.api.schemas.logs import ServerLogs
from renku_data_services.notebooks.config import NotebooksConfig
from renku_data_services.notebooks.core_sessions import (
    patch_session,
<<<<<<< HEAD
    repositories_from_project,
    request_dc_secret_creation,
    request_session_secret_creation,
    requires_image_pull_secret,
    resources_from_resource_class,
    verify_launcher_env_variable_overrides,
)
from renku_data_services.notebooks.cr_amalthea_session import TlsSecret
from renku_data_services.notebooks.crs import (
    AmaltheaSessionSpec,
    AmaltheaSessionV1Alpha1,
    Authentication,
    AuthenticationType,
    ExtraVolume,
    ExtraVolumeMount,
    ImagePullPolicy,
    ImagePullSecret,
    Ingress,
    InitContainer,
    Metadata,
    ReconcileStrategy,
    Session,
    SessionEnvItem,
    ShmSizeStr,
    SizeStr,
    Storage,
=======
    start_session,
>>>>>>> 06157f0c
)
from renku_data_services.notebooks.errors.intermittent import AnonymousUserPatchError
from renku_data_services.project.db import ProjectRepository, ProjectSessionSecretRepository
from renku_data_services.repositories.db import GitRepositoriesRepository
from renku_data_services.session.db import SessionRepository
from renku_data_services.storage.db import StorageRepository
from renku_data_services.users.db import UserRepo


@dataclass(kw_only=True)
class NotebooksBP(CustomBlueprint):
    """Handlers for manipulating notebooks."""

    authenticator: Authenticator
    nb_config: NotebooksConfig
    git_repo: GitRepositoriesRepository
    internal_gitlab_authenticator: base_models.Authenticator
    rp_repo: ResourcePoolRepository
    user_repo: UserRepo
    storage_repo: StorageRepository

    def version(self) -> BlueprintFactoryResponse:
        """Return notebook services version."""

        async def _version(_: Request) -> JSONResponse:
            return json(core.notebooks_info(self.nb_config))

        return "/notebooks/version", ["GET"], _version

    def user_servers(self) -> BlueprintFactoryResponse:
        """Return a JSON of running servers for the user."""

        @authenticate(self.authenticator)
        async def _user_servers(
            request: Request, user: AnonymousAPIUser | AuthenticatedAPIUser, **query_params: dict
        ) -> JSONResponse:
            filter_attrs = list(filter(lambda x: x[1] is not None, request.get_query_args()))
            filtered_servers = await core.user_servers(self.nb_config, user, filter_attrs)
            return core.serialize_v1_servers(filtered_servers, self.nb_config)

        return "/notebooks/servers", ["GET"], _user_servers

    def user_server(self) -> BlueprintFactoryResponse:
        """Returns a user server based on its ID."""

        @authenticate(self.authenticator)
        async def _user_server(
            request: Request, user: AnonymousAPIUser | AuthenticatedAPIUser, server_name: str
        ) -> JSONResponse:
            server = await core.user_server(self.nb_config, user, server_name)
            return core.serialize_v1_server(server, self.nb_config)

        return "/notebooks/servers/<server_name>", ["GET"], _user_server

    def launch_notebook(self) -> BlueprintFactoryResponse:
        """Start a renku session."""

        @authenticate_2(self.authenticator, self.internal_gitlab_authenticator)
        @validate(json=apispec.LaunchNotebookRequestOld)
        async def _launch_notebook(
            request: Request,
            user: AnonymousAPIUser | AuthenticatedAPIUser,
            internal_gitlab_user: APIUser,
            body: apispec.LaunchNotebookRequestOld,
        ) -> JSONResponse:
            server, status_code = await core.launch_notebook(
                self.nb_config,
                user,
                internal_gitlab_user,
                body,
                user_repo=self.user_repo,
                storage_repo=self.storage_repo,
            )
            return core.serialize_v1_server(server, self.nb_config, status_code)

        return "/notebooks/servers", ["POST"], _launch_notebook

    def patch_server(self) -> BlueprintFactoryResponse:
        """Patch a user server by name based on the query param."""

        @authenticate_2(self.authenticator, self.internal_gitlab_authenticator)
        @validate(json=apispec.PatchServerRequest)
        async def _patch_server(
            request: Request,
            user: AnonymousAPIUser | AuthenticatedAPIUser,
            internal_gitlab_user: APIUser,
            server_name: str,
            body: apispec.PatchServerRequest,
        ) -> JSONResponse:
            if isinstance(user, AnonymousAPIUser):
                raise AnonymousUserPatchError()

            manifest = await core.patch_server(self.nb_config, user, internal_gitlab_user, server_name, body)
            return core.serialize_v1_server(manifest, self.nb_config)

        return "/notebooks/servers/<server_name>", ["PATCH"], _patch_server

    def stop_server(self) -> BlueprintFactoryResponse:
        """Stop user server by name."""

        @authenticate(self.authenticator)
        async def _stop_server(
            _: Request, user: AnonymousAPIUser | AuthenticatedAPIUser, server_name: str
        ) -> HTTPResponse:
            try:
                await core.stop_server(self.nb_config, user, server_name)
            except errors.MissingResourceError as err:
                raise exceptions.NotFound(message=err.message) from err
            return HTTPResponse(status=204)

        return "/notebooks/servers/<server_name>", ["DELETE"], _stop_server

    def server_options(self) -> BlueprintFactoryResponse:
        """Return a set of configurable server options."""

        async def _server_options(request: Request) -> JSONResponse:
            return json(ServerOptionsEndpointResponse().dump(core.server_options(self.nb_config)))

        return "/notebooks/server_options", ["GET"], _server_options

    def server_logs(self) -> BlueprintFactoryResponse:
        """Return the logs of the running server."""

        @authenticate(self.authenticator)
        async def _server_logs(
            request: Request, user: AnonymousAPIUser | AuthenticatedAPIUser, server_name: str
        ) -> JSONResponse:
            args: dict[str, str | int] = request.get_args()
            max_lines = int(args.get("max_lines", 250))
            try:
                logs = await core.server_logs(self.nb_config, user, server_name, max_lines)
            except errors.MissingResourceError as err:
                raise exceptions.NotFound(message=err.message) from err
            return json(ServerLogs().dump(logs))

        return "/notebooks/logs/<server_name>", ["GET"], _server_logs

    def check_docker_image(self) -> BlueprintFactoryResponse:
        """Return the availability of the docker image."""

        @authenticate_2(self.authenticator, self.internal_gitlab_authenticator)
        @validate(query=apispec.NotebooksImagesGetParametersQuery)
        async def _check_docker_image(
            request: Request,
            user: AnonymousAPIUser | AuthenticatedAPIUser,
            internal_gitlab_user: APIUser,
            query: apispec.NotebooksImagesGetParametersQuery,
        ) -> HTTPResponse:
            image_url = request.get_args().get("image_url")
            if not isinstance(image_url, str):
                raise ValueError("required string of image url")

            status = 200 if await core.docker_image_exists(self.nb_config, image_url, internal_gitlab_user) else 404
            return HTTPResponse(status=status)

        return "/notebooks/images", ["GET"], _check_docker_image


@dataclass(kw_only=True)
class NotebooksNewBP(CustomBlueprint):
    """Handlers for manipulating notebooks for the new Amalthea operator."""

    authenticator: base_models.Authenticator
    internal_gitlab_authenticator: base_models.Authenticator
    nb_config: NotebooksConfig
    project_repo: ProjectRepository
    project_session_secret_repo: ProjectSessionSecretRepository
    session_repo: SessionRepository
    rp_repo: ResourcePoolRepository
    storage_repo: StorageRepository
    user_repo: UserRepo
    data_connector_repo: DataConnectorRepository
    data_connector_secret_repo: DataConnectorSecretRepository
    metrics: MetricsService
    cluster_repo: ClusterRepository

    def start(self) -> BlueprintFactoryResponse:
        """Start a session with the new operator."""

        @authenticate_2(self.authenticator, self.internal_gitlab_authenticator)
        @validate(json=apispec.SessionPostRequest)
        async def _handler(
            request: Request,
            user: AuthenticatedAPIUser | AnonymousAPIUser,
            internal_gitlab_user: APIUser,
            body: apispec.SessionPostRequest,
        ) -> JSONResponse:
<<<<<<< HEAD
            launcher = await self.session_repo.get_launcher(user, ULID.from_str(body.launcher_id))
            project = await self.project_repo.get_project(user=user, project_id=launcher.project_id)
            # We have to use body.resource_class_id and not launcher.resource_class_id as it may have been overridden by
            # the user when selecting a different resource class from a different resource pool.
            cluster = await self.nb_config.k8s_v2_client.cluster_by_class_id(body.resource_class_id, user)
            try:
                cluster_settings = await self.cluster_repo.select(cluster.id)
            except errors.MissingResourceError:
                cluster_settings = None

            server_name = renku_2_make_server_name(
                user=user, project_id=str(launcher.project_id), launcher_id=body.launcher_id, cluster_id=str(cluster.id)
            )
            existing_session = await self.nb_config.k8s_v2_client.get_session(server_name, user.id)
            if existing_session is not None and existing_session.spec is not None:
                return json(existing_session.as_apispec().model_dump(exclude_none=True, mode="json"))
            environment = launcher.environment
            image = environment.container_image
            image_workdir = await core.docker_image_workdir(
                self.nb_config, environment.container_image, internal_gitlab_user
            )
            default_resource_class = await self.rp_repo.get_default_resource_class()
            if default_resource_class.id is None:
                raise errors.ProgrammingError(message="The default resource class has to have an ID", quiet=True)
            if body.resource_class_id is None:
                resource_pool = await self.rp_repo.get_default_resource_pool()
                resource_class = resource_pool.get_default_resource_class()
                if not resource_class and len(resource_pool.classes) > 0:
                    resource_class = resource_pool.classes[0]
                if not resource_class or not resource_class.id:
                    raise errors.ProgrammingError(message="There cannot find any resource classes in the default pool.")
            else:
                resource_pool = await self.rp_repo.get_resource_pool_from_class(user, body.resource_class_id)
                resource_class = resource_pool.get_resource_class(body.resource_class_id)
                if not resource_class or not resource_class.id:
                    raise errors.MissingResourceError(
                        message=f"The resource class with ID {body.resource_class_id} does not exist."
                    )
            await self.nb_config.crc_validator.validate_class_storage(user, resource_class.id, body.disk_storage)
            work_dir_fallback = PurePosixPath("/home/jovyan")
            work_dir = environment.working_directory or image_workdir or work_dir_fallback
            storage_mount_fallback = work_dir / "work"
            storage_mount = launcher.environment.mount_directory or storage_mount_fallback
            secrets_mount_directory = storage_mount / project.secrets_mount_directory
            session_secrets = await self.project_session_secret_repo.get_all_session_secrets_from_project(
                user=user, project_id=project.id
            )
            data_connectors_stream = self.data_connector_secret_repo.get_data_connectors_with_secrets(user, project.id)
            git_providers = await self.nb_config.git_provider_helper.get_providers(user=user)
            repositories = repositories_from_project(project, git_providers)

            # User secrets
            extra_volume_mounts: list[ExtraVolumeMount] = []
            extra_volumes: list[ExtraVolume] = []
            extra_init_containers: list[InitContainer] = []
            user_secrets_container_patches = user_secrets_container(
=======
            session, created = await start_session(
                request=request,
                body=body,
>>>>>>> 06157f0c
                user=user,
                internal_gitlab_user=internal_gitlab_user,
                nb_config=self.nb_config,
                cluster_repo=self.cluster_repo,
                data_connector_secret_repo=self.data_connector_secret_repo,
                project_repo=self.project_repo,
                project_session_secret_repo=self.project_session_secret_repo,
                rp_repo=self.rp_repo,
                session_repo=self.session_repo,
                user_repo=self.user_repo,
                metrics=self.metrics,
            )
<<<<<<< HEAD
            secrets_to_create.extend(data_secrets)
            extra_init_containers_dc, extra_init_volumes_dc = await get_extra_init_containers(
                self.nb_config,
                user,
                repositories,
                git_providers,
                storage_mount,
                work_dir,
                uid=environment.uid,
                gid=environment.gid,
            )
            extra_containers = await get_extra_containers(self.nb_config, user, repositories, git_providers)
            extra_volumes.extend(extra_init_volumes_dc)
            extra_init_containers.extend(extra_init_containers_dc)

            if cluster_settings is not None:
                (
                    base_server_path,
                    base_server_url,
                    base_server_https_url,
                    host,
                    tls_secret,
                    ingress_annotations,
                ) = cluster_settings.get_ingress_parameters(server_name)
                storage_class = cluster_settings.get_storage_class()
                service_account_name = cluster_settings.service_account_name
            else:
                # Fallback to global, main cluster parameters
                host = self.nb_config.sessions.ingress.host
                base_server_path = self.nb_config.sessions.ingress.base_path(server_name)
                base_server_url = self.nb_config.sessions.ingress.base_url(server_name)
                base_server_https_url = self.nb_config.sessions.ingress.base_url(server_name, force_https=True)
                storage_class = self.nb_config.sessions.storage.pvs_storage_class
                service_account_name = None
                ingress_annotations = self.nb_config.sessions.ingress.annotations

                if self.nb_config.sessions.ingress.tls_secret is not None:
                    tls_name = self.nb_config.sessions.ingress.tls_secret
                else:
                    tls_name = None
                tls_secret = None if tls_name is None else TlsSecret(adopt=False, name=tls_name)

            ui_path = f"{base_server_path}/{environment.default_url.lstrip('/')}"

            ingress = Ingress(
                host=host,
                ingressClassName=ingress_annotations.get("kubernetes.io/ingress.class"),
                annotations=ingress_annotations,
                tlsSecret=tls_secret,
                pathPrefix=base_server_path,
            )

            annotations: dict[str, str] = {
                "renku.io/project_id": str(launcher.project_id),
                "renku.io/launcher_id": body.launcher_id,
                "renku.io/resource_class_id": str(body.resource_class_id or default_resource_class.id),
            }
            if isinstance(user, AuthenticatedAPIUser):
                auth_secret = await get_auth_secret_authenticated(
                    self.nb_config, user, server_name, base_server_url, base_server_https_url, base_server_path
                )
            else:
                auth_secret = get_auth_secret_anonymous(self.nb_config, server_name, request)
            if auth_secret.volume:
                extra_volumes.append(auth_secret.volume)

            image_pull_secret_name = None
            if isinstance(user, AuthenticatedAPIUser) and internal_gitlab_user.access_token is not None:
                needs_pull_secret = await requires_image_pull_secret(self.nb_config, image, internal_gitlab_user)

                if needs_pull_secret:
                    image_pull_secret_name = f"{server_name}-image-secret"

                    image_secret = get_gitlab_image_pull_secret(
                        self.nb_config, user, image_pull_secret_name, internal_gitlab_user.access_token
                    )
                    secrets_to_create.append(image_secret)

            secrets_to_create.append(auth_secret)

            # Raise an error if there are invalid environment variables in the request body
            verify_launcher_env_variable_overrides(launcher, body)
            env = [
                SessionEnvItem(name="RENKU_BASE_URL_PATH", value=base_server_path),
                SessionEnvItem(name="RENKU_BASE_URL", value=base_server_url),
                SessionEnvItem(name="RENKU_MOUNT_DIR", value=storage_mount.as_posix()),
                SessionEnvItem(name="RENKU_SESSION", value="1"),
                SessionEnvItem(name="RENKU_SESSION_IP", value="0.0.0.0"),  # nosec B104
                SessionEnvItem(name="RENKU_SESSION_PORT", value=f"{environment.port}"),
                SessionEnvItem(name="RENKU_WORKING_DIR", value=work_dir.as_posix()),
            ]
            launcher_env_variables = get_launcher_env_variables(launcher, body)
            if launcher_env_variables:
                env.extend(launcher_env_variables)

            manifest = AmaltheaSessionV1Alpha1(
                metadata=Metadata(name=server_name, annotations=annotations),
                spec=AmaltheaSessionSpec(
                    imagePullSecrets=[ImagePullSecret(name=image_pull_secret_name, adopt=True)]
                    if image_pull_secret_name
                    else [],
                    codeRepositories=[],
                    hibernated=False,
                    reconcileStrategy=ReconcileStrategy.whenFailedOrHibernated,
                    priorityClassName=resource_class.quota,
                    session=Session(
                        image=image,
                        imagePullPolicy=ImagePullPolicy.Always,
                        urlPath=ui_path,
                        port=environment.port,
                        storage=Storage(
                            className=storage_class,
                            size=SizeStr(str(body.disk_storage) + "G"),
                            mountPath=storage_mount.as_posix(),
                        ),
                        workingDir=work_dir.as_posix(),
                        runAsUser=environment.uid,
                        runAsGroup=environment.gid,
                        resources=resources_from_resource_class(resource_class),
                        extraVolumeMounts=extra_volume_mounts,
                        command=environment.command,
                        args=environment.args,
                        shmSize=ShmSizeStr("1G"),
                        stripURLPath=environment.strip_path_prefix,
                        env=env,
                    ),
                    ingress=ingress,
                    extraContainers=extra_containers,
                    initContainers=extra_init_containers,
                    extraVolumes=extra_volumes,
                    culling=get_culling(user, resource_pool, self.nb_config),
                    authentication=Authentication(
                        enabled=True,
                        type=AuthenticationType.oauth2proxy
                        if isinstance(user, AuthenticatedAPIUser)
                        else AuthenticationType.token,
                        secretRef=auth_secret.key_ref("auth"),
                        extraVolumeMounts=[auth_secret.volume_mount] if auth_secret.volume_mount else [],
                    ),
                    dataSources=data_sources,
                    tolerations=tolerations_from_resource_class(
                        resource_class, self.nb_config.sessions.tolerations_model
                    ),
                    affinity=node_affinity_from_resource_class(resource_class, self.nb_config.sessions.affinity_model),
                    serviceAccountName=service_account_name,
                ),
            )
            for s in secrets_to_create:
                await self.nb_config.k8s_v2_client.create_secret(K8sSecret.from_v1_secret(s.secret, cluster))
            try:
                manifest = await self.nb_config.k8s_v2_client.create_session(manifest, user)
            except Exception as err:
                for s in secrets_to_create:
                    await self.nb_config.k8s_v2_client.delete_secret(K8sSecret.from_v1_secret(s.secret, cluster))
                raise errors.ProgrammingError(message="Could not start the amalthea session") from err
            else:
                try:
                    await request_session_secret_creation(user, self.nb_config, manifest, session_secrets)
                    await request_dc_secret_creation(user, self.nb_config, manifest, enc_secrets)
                except Exception:
                    await self.nb_config.k8s_v2_client.delete_session(server_name, user.id)
                    raise

            await self.metrics.user_requested_session_launch(
                user=user,
                metadata={
                    "cpu": int(resource_class.cpu * 1000),
                    "memory": resource_class.memory,
                    "gpu": resource_class.gpu,
                    "storage": body.disk_storage,
                    "resource_class_id": resource_class.id,
                    "resource_pool_id": resource_pool.id or "",
                    "resource_class_name": f"{resource_pool.name}.{resource_class.name}",
                    "session_id": server_name,
                },
            )
            return json(manifest.as_apispec().model_dump(mode="json", exclude_none=True), 201)
=======
            status = 201 if created else 200
            return json(session.as_apispec().model_dump(exclude_none=True, mode="json"), status)
>>>>>>> 06157f0c

        return "/sessions", ["POST"], _handler

    def get_all(self) -> BlueprintFactoryResponse:
        """Get all sessions for a user."""

        @authenticate(self.authenticator)
        async def _handler(_: Request, user: AuthenticatedAPIUser | AnonymousAPIUser) -> HTTPResponse:
            sessions = await self.nb_config.k8s_v2_client.list_sessions(user.id)
            output: list[dict] = []
            for session in sessions:
                output.append(session.as_apispec().model_dump(exclude_none=True, mode="json"))
            return json(output)

        return "/sessions", ["GET"], _handler

    def get_one(self) -> BlueprintFactoryResponse:
        """Get a specific session for a user."""

        @authenticate(self.authenticator)
        async def _handler(_: Request, user: AuthenticatedAPIUser | AnonymousAPIUser, session_id: str) -> HTTPResponse:
            session = await self.nb_config.k8s_v2_client.get_session(session_id, user.id)
            if session is None:
                raise errors.ValidationError(message=f"The session with ID {session_id} does not exist.", quiet=True)
            return json(session.as_apispec().model_dump(exclude_none=True, mode="json"))

        return "/sessions/<session_id>", ["GET"], _handler

    def delete(self) -> BlueprintFactoryResponse:
        """Fully delete a session with the new operator."""

        @authenticate(self.authenticator)
        async def _handler(_: Request, user: AuthenticatedAPIUser | AnonymousAPIUser, session_id: str) -> HTTPResponse:
            await self.nb_config.k8s_v2_client.delete_session(session_id, user.id)
            await self.metrics.session_stopped(user, metadata={"session_id": session_id})
            return empty()

        return "/sessions/<session_id>", ["DELETE"], _handler

    def patch(self) -> BlueprintFactoryResponse:
        """Patch a session."""

        @authenticate_2(self.authenticator, self.internal_gitlab_authenticator)
        @validate(json=apispec.SessionPatchRequest)
        async def _handler(
            _: Request,
            user: AuthenticatedAPIUser | AnonymousAPIUser,
            internal_gitlab_user: APIUser,
            session_id: str,
            body: apispec.SessionPatchRequest,
        ) -> HTTPResponse:
            new_session = await patch_session(
                body=body,
                session_id=session_id,
                user=user,
                internal_gitlab_user=internal_gitlab_user,
                nb_config=self.nb_config,
                project_repo=self.project_repo,
                project_session_secret_repo=self.project_session_secret_repo,
                rp_repo=self.rp_repo,
                session_repo=self.session_repo,
                metrics=self.metrics,
            )
            return json(new_session.as_apispec().model_dump(exclude_none=True, mode="json"))

        return "/sessions/<session_id>", ["PATCH"], _handler

    def logs(self) -> BlueprintFactoryResponse:
        """Get logs from the session."""

        @authenticate(self.authenticator)
        @validate(query=apispec.SessionsSessionIdLogsGetParametersQuery)
        async def _handler(
            _: Request,
            user: AuthenticatedAPIUser | AnonymousAPIUser,
            session_id: str,
            query: apispec.SessionsSessionIdLogsGetParametersQuery,
        ) -> HTTPResponse:
            logs = await self.nb_config.k8s_v2_client.get_session_logs(session_id, user.id, query.max_lines)
            return json(apispec.SessionLogsResponse.model_validate(logs).model_dump(exclude_none=True))

        return "/sessions/<session_id>/logs", ["GET"], _handler

    def check_docker_image(self) -> BlueprintFactoryResponse:
        """Return the availability of the docker image."""

        @authenticate_2(self.authenticator, self.internal_gitlab_authenticator)
        @validate(query=apispec.SessionsImagesGetParametersQuery)
        async def _check_docker_image(
            request: Request,
            user: AnonymousAPIUser | AuthenticatedAPIUser,
            internal_gitlab_user: APIUser,
            query: apispec.SessionsImagesGetParametersQuery,
        ) -> HTTPResponse:
            image_url = request.get_args().get("image_url")
            if not isinstance(image_url, str):
                raise ValueError("required string of image url")

            status = 200 if await core.docker_image_exists(self.nb_config, image_url, internal_gitlab_user) else 404
            return HTTPResponse(status=status)

        return "/sessions/images", ["GET"], _check_docker_image<|MERGE_RESOLUTION|>--- conflicted
+++ resolved
@@ -17,43 +17,13 @@
     DataConnectorSecretRepository,
 )
 from renku_data_services.errors import errors
-from renku_data_services.k8s.models import K8sSecret
 from renku_data_services.notebooks import apispec, core
 from renku_data_services.notebooks.api.schemas.config_server_options import ServerOptionsEndpointResponse
 from renku_data_services.notebooks.api.schemas.logs import ServerLogs
 from renku_data_services.notebooks.config import NotebooksConfig
 from renku_data_services.notebooks.core_sessions import (
     patch_session,
-<<<<<<< HEAD
-    repositories_from_project,
-    request_dc_secret_creation,
-    request_session_secret_creation,
-    requires_image_pull_secret,
-    resources_from_resource_class,
-    verify_launcher_env_variable_overrides,
-)
-from renku_data_services.notebooks.cr_amalthea_session import TlsSecret
-from renku_data_services.notebooks.crs import (
-    AmaltheaSessionSpec,
-    AmaltheaSessionV1Alpha1,
-    Authentication,
-    AuthenticationType,
-    ExtraVolume,
-    ExtraVolumeMount,
-    ImagePullPolicy,
-    ImagePullSecret,
-    Ingress,
-    InitContainer,
-    Metadata,
-    ReconcileStrategy,
-    Session,
-    SessionEnvItem,
-    ShmSizeStr,
-    SizeStr,
-    Storage,
-=======
     start_session,
->>>>>>> 06157f0c
 )
 from renku_data_services.notebooks.errors.intermittent import AnonymousUserPatchError
 from renku_data_services.project.db import ProjectRepository, ProjectSessionSecretRepository
@@ -241,68 +211,9 @@
             internal_gitlab_user: APIUser,
             body: apispec.SessionPostRequest,
         ) -> JSONResponse:
-<<<<<<< HEAD
-            launcher = await self.session_repo.get_launcher(user, ULID.from_str(body.launcher_id))
-            project = await self.project_repo.get_project(user=user, project_id=launcher.project_id)
-            # We have to use body.resource_class_id and not launcher.resource_class_id as it may have been overridden by
-            # the user when selecting a different resource class from a different resource pool.
-            cluster = await self.nb_config.k8s_v2_client.cluster_by_class_id(body.resource_class_id, user)
-            try:
-                cluster_settings = await self.cluster_repo.select(cluster.id)
-            except errors.MissingResourceError:
-                cluster_settings = None
-
-            server_name = renku_2_make_server_name(
-                user=user, project_id=str(launcher.project_id), launcher_id=body.launcher_id, cluster_id=str(cluster.id)
-            )
-            existing_session = await self.nb_config.k8s_v2_client.get_session(server_name, user.id)
-            if existing_session is not None and existing_session.spec is not None:
-                return json(existing_session.as_apispec().model_dump(exclude_none=True, mode="json"))
-            environment = launcher.environment
-            image = environment.container_image
-            image_workdir = await core.docker_image_workdir(
-                self.nb_config, environment.container_image, internal_gitlab_user
-            )
-            default_resource_class = await self.rp_repo.get_default_resource_class()
-            if default_resource_class.id is None:
-                raise errors.ProgrammingError(message="The default resource class has to have an ID", quiet=True)
-            if body.resource_class_id is None:
-                resource_pool = await self.rp_repo.get_default_resource_pool()
-                resource_class = resource_pool.get_default_resource_class()
-                if not resource_class and len(resource_pool.classes) > 0:
-                    resource_class = resource_pool.classes[0]
-                if not resource_class or not resource_class.id:
-                    raise errors.ProgrammingError(message="There cannot find any resource classes in the default pool.")
-            else:
-                resource_pool = await self.rp_repo.get_resource_pool_from_class(user, body.resource_class_id)
-                resource_class = resource_pool.get_resource_class(body.resource_class_id)
-                if not resource_class or not resource_class.id:
-                    raise errors.MissingResourceError(
-                        message=f"The resource class with ID {body.resource_class_id} does not exist."
-                    )
-            await self.nb_config.crc_validator.validate_class_storage(user, resource_class.id, body.disk_storage)
-            work_dir_fallback = PurePosixPath("/home/jovyan")
-            work_dir = environment.working_directory or image_workdir or work_dir_fallback
-            storage_mount_fallback = work_dir / "work"
-            storage_mount = launcher.environment.mount_directory or storage_mount_fallback
-            secrets_mount_directory = storage_mount / project.secrets_mount_directory
-            session_secrets = await self.project_session_secret_repo.get_all_session_secrets_from_project(
-                user=user, project_id=project.id
-            )
-            data_connectors_stream = self.data_connector_secret_repo.get_data_connectors_with_secrets(user, project.id)
-            git_providers = await self.nb_config.git_provider_helper.get_providers(user=user)
-            repositories = repositories_from_project(project, git_providers)
-
-            # User secrets
-            extra_volume_mounts: list[ExtraVolumeMount] = []
-            extra_volumes: list[ExtraVolume] = []
-            extra_init_containers: list[InitContainer] = []
-            user_secrets_container_patches = user_secrets_container(
-=======
             session, created = await start_session(
                 request=request,
                 body=body,
->>>>>>> 06157f0c
                 user=user,
                 internal_gitlab_user=internal_gitlab_user,
                 nb_config=self.nb_config,
@@ -315,188 +226,8 @@
                 user_repo=self.user_repo,
                 metrics=self.metrics,
             )
-<<<<<<< HEAD
-            secrets_to_create.extend(data_secrets)
-            extra_init_containers_dc, extra_init_volumes_dc = await get_extra_init_containers(
-                self.nb_config,
-                user,
-                repositories,
-                git_providers,
-                storage_mount,
-                work_dir,
-                uid=environment.uid,
-                gid=environment.gid,
-            )
-            extra_containers = await get_extra_containers(self.nb_config, user, repositories, git_providers)
-            extra_volumes.extend(extra_init_volumes_dc)
-            extra_init_containers.extend(extra_init_containers_dc)
-
-            if cluster_settings is not None:
-                (
-                    base_server_path,
-                    base_server_url,
-                    base_server_https_url,
-                    host,
-                    tls_secret,
-                    ingress_annotations,
-                ) = cluster_settings.get_ingress_parameters(server_name)
-                storage_class = cluster_settings.get_storage_class()
-                service_account_name = cluster_settings.service_account_name
-            else:
-                # Fallback to global, main cluster parameters
-                host = self.nb_config.sessions.ingress.host
-                base_server_path = self.nb_config.sessions.ingress.base_path(server_name)
-                base_server_url = self.nb_config.sessions.ingress.base_url(server_name)
-                base_server_https_url = self.nb_config.sessions.ingress.base_url(server_name, force_https=True)
-                storage_class = self.nb_config.sessions.storage.pvs_storage_class
-                service_account_name = None
-                ingress_annotations = self.nb_config.sessions.ingress.annotations
-
-                if self.nb_config.sessions.ingress.tls_secret is not None:
-                    tls_name = self.nb_config.sessions.ingress.tls_secret
-                else:
-                    tls_name = None
-                tls_secret = None if tls_name is None else TlsSecret(adopt=False, name=tls_name)
-
-            ui_path = f"{base_server_path}/{environment.default_url.lstrip('/')}"
-
-            ingress = Ingress(
-                host=host,
-                ingressClassName=ingress_annotations.get("kubernetes.io/ingress.class"),
-                annotations=ingress_annotations,
-                tlsSecret=tls_secret,
-                pathPrefix=base_server_path,
-            )
-
-            annotations: dict[str, str] = {
-                "renku.io/project_id": str(launcher.project_id),
-                "renku.io/launcher_id": body.launcher_id,
-                "renku.io/resource_class_id": str(body.resource_class_id or default_resource_class.id),
-            }
-            if isinstance(user, AuthenticatedAPIUser):
-                auth_secret = await get_auth_secret_authenticated(
-                    self.nb_config, user, server_name, base_server_url, base_server_https_url, base_server_path
-                )
-            else:
-                auth_secret = get_auth_secret_anonymous(self.nb_config, server_name, request)
-            if auth_secret.volume:
-                extra_volumes.append(auth_secret.volume)
-
-            image_pull_secret_name = None
-            if isinstance(user, AuthenticatedAPIUser) and internal_gitlab_user.access_token is not None:
-                needs_pull_secret = await requires_image_pull_secret(self.nb_config, image, internal_gitlab_user)
-
-                if needs_pull_secret:
-                    image_pull_secret_name = f"{server_name}-image-secret"
-
-                    image_secret = get_gitlab_image_pull_secret(
-                        self.nb_config, user, image_pull_secret_name, internal_gitlab_user.access_token
-                    )
-                    secrets_to_create.append(image_secret)
-
-            secrets_to_create.append(auth_secret)
-
-            # Raise an error if there are invalid environment variables in the request body
-            verify_launcher_env_variable_overrides(launcher, body)
-            env = [
-                SessionEnvItem(name="RENKU_BASE_URL_PATH", value=base_server_path),
-                SessionEnvItem(name="RENKU_BASE_URL", value=base_server_url),
-                SessionEnvItem(name="RENKU_MOUNT_DIR", value=storage_mount.as_posix()),
-                SessionEnvItem(name="RENKU_SESSION", value="1"),
-                SessionEnvItem(name="RENKU_SESSION_IP", value="0.0.0.0"),  # nosec B104
-                SessionEnvItem(name="RENKU_SESSION_PORT", value=f"{environment.port}"),
-                SessionEnvItem(name="RENKU_WORKING_DIR", value=work_dir.as_posix()),
-            ]
-            launcher_env_variables = get_launcher_env_variables(launcher, body)
-            if launcher_env_variables:
-                env.extend(launcher_env_variables)
-
-            manifest = AmaltheaSessionV1Alpha1(
-                metadata=Metadata(name=server_name, annotations=annotations),
-                spec=AmaltheaSessionSpec(
-                    imagePullSecrets=[ImagePullSecret(name=image_pull_secret_name, adopt=True)]
-                    if image_pull_secret_name
-                    else [],
-                    codeRepositories=[],
-                    hibernated=False,
-                    reconcileStrategy=ReconcileStrategy.whenFailedOrHibernated,
-                    priorityClassName=resource_class.quota,
-                    session=Session(
-                        image=image,
-                        imagePullPolicy=ImagePullPolicy.Always,
-                        urlPath=ui_path,
-                        port=environment.port,
-                        storage=Storage(
-                            className=storage_class,
-                            size=SizeStr(str(body.disk_storage) + "G"),
-                            mountPath=storage_mount.as_posix(),
-                        ),
-                        workingDir=work_dir.as_posix(),
-                        runAsUser=environment.uid,
-                        runAsGroup=environment.gid,
-                        resources=resources_from_resource_class(resource_class),
-                        extraVolumeMounts=extra_volume_mounts,
-                        command=environment.command,
-                        args=environment.args,
-                        shmSize=ShmSizeStr("1G"),
-                        stripURLPath=environment.strip_path_prefix,
-                        env=env,
-                    ),
-                    ingress=ingress,
-                    extraContainers=extra_containers,
-                    initContainers=extra_init_containers,
-                    extraVolumes=extra_volumes,
-                    culling=get_culling(user, resource_pool, self.nb_config),
-                    authentication=Authentication(
-                        enabled=True,
-                        type=AuthenticationType.oauth2proxy
-                        if isinstance(user, AuthenticatedAPIUser)
-                        else AuthenticationType.token,
-                        secretRef=auth_secret.key_ref("auth"),
-                        extraVolumeMounts=[auth_secret.volume_mount] if auth_secret.volume_mount else [],
-                    ),
-                    dataSources=data_sources,
-                    tolerations=tolerations_from_resource_class(
-                        resource_class, self.nb_config.sessions.tolerations_model
-                    ),
-                    affinity=node_affinity_from_resource_class(resource_class, self.nb_config.sessions.affinity_model),
-                    serviceAccountName=service_account_name,
-                ),
-            )
-            for s in secrets_to_create:
-                await self.nb_config.k8s_v2_client.create_secret(K8sSecret.from_v1_secret(s.secret, cluster))
-            try:
-                manifest = await self.nb_config.k8s_v2_client.create_session(manifest, user)
-            except Exception as err:
-                for s in secrets_to_create:
-                    await self.nb_config.k8s_v2_client.delete_secret(K8sSecret.from_v1_secret(s.secret, cluster))
-                raise errors.ProgrammingError(message="Could not start the amalthea session") from err
-            else:
-                try:
-                    await request_session_secret_creation(user, self.nb_config, manifest, session_secrets)
-                    await request_dc_secret_creation(user, self.nb_config, manifest, enc_secrets)
-                except Exception:
-                    await self.nb_config.k8s_v2_client.delete_session(server_name, user.id)
-                    raise
-
-            await self.metrics.user_requested_session_launch(
-                user=user,
-                metadata={
-                    "cpu": int(resource_class.cpu * 1000),
-                    "memory": resource_class.memory,
-                    "gpu": resource_class.gpu,
-                    "storage": body.disk_storage,
-                    "resource_class_id": resource_class.id,
-                    "resource_pool_id": resource_pool.id or "",
-                    "resource_class_name": f"{resource_pool.name}.{resource_class.name}",
-                    "session_id": server_name,
-                },
-            )
-            return json(manifest.as_apispec().model_dump(mode="json", exclude_none=True), 201)
-=======
             status = 201 if created else 200
             return json(session.as_apispec().model_dump(exclude_none=True, mode="json"), status)
->>>>>>> 06157f0c
 
         return "/sessions", ["POST"], _handler
 
