"""Notebooks service API."""

from dataclasses import dataclass
from pathlib import PurePosixPath

from sanic import Request, empty, exceptions, json
from sanic.response import HTTPResponse, JSONResponse
from sanic_ext import validate
from ulid import ULID

from renku_data_services import base_models
from renku_data_services.base_api.auth import authenticate, authenticate_2
from renku_data_services.base_api.blueprint import BlueprintFactoryResponse, CustomBlueprint
from renku_data_services.base_models import AnonymousAPIUser, APIUser, AuthenticatedAPIUser, Authenticator
from renku_data_services.base_models.metrics import MetricsService
from renku_data_services.crc.db import ClusterRepository, ResourcePoolRepository
from renku_data_services.data_connectors.db import (
    DataConnectorRepository,
    DataConnectorSecretRepository,
)
from renku_data_services.errors import errors
from renku_data_services.k8s.models import K8sSecret
from renku_data_services.notebooks import apispec, core
from renku_data_services.notebooks.api.amalthea_patches.init_containers import user_secrets_container
from renku_data_services.notebooks.api.schemas.config_server_options import ServerOptionsEndpointResponse
from renku_data_services.notebooks.api.schemas.logs import ServerLogs
from renku_data_services.notebooks.config import NotebooksConfig
from renku_data_services.notebooks.core_sessions import (
    get_auth_secret_anonymous,
    get_auth_secret_authenticated,
    get_culling,
    get_data_sources,
    get_extra_containers,
    get_extra_init_containers,
    get_gitlab_image_pull_secret,
    get_launcher_env_variables,
    patch_session,
    repositories_from_project,
    request_dc_secret_creation,
    request_session_secret_creation,
    requires_image_pull_secret,
    resources_from_resource_class,
    verify_launcher_env_variable_overrides,
)
from renku_data_services.notebooks.cr_amalthea_session import TlsSecret
from renku_data_services.notebooks.crs import (
    AmaltheaSessionSpec,
    AmaltheaSessionV1Alpha1,
    Authentication,
    AuthenticationType,
    ExtraVolume,
    ExtraVolumeMount,
    ImagePullPolicy,
    ImagePullSecret,
    Ingress,
    InitContainer,
    Metadata,
    ReconcileStrategy,
    Session,
    SessionEnvItem,
    ShmSizeStr,
    SizeStr,
    Storage,
)
from renku_data_services.notebooks.errors.intermittent import AnonymousUserPatchError
from renku_data_services.notebooks.models import ExtraSecret
from renku_data_services.notebooks.util.kubernetes_ import (
    renku_2_make_server_name,
)
from renku_data_services.notebooks.utils import (
    node_affinity_from_resource_class,
    tolerations_from_resource_class,
)
from renku_data_services.project.db import ProjectRepository, ProjectSessionSecretRepository
from renku_data_services.repositories.db import GitRepositoriesRepository
from renku_data_services.session.db import SessionRepository
from renku_data_services.storage.db import StorageRepository
from renku_data_services.users.db import UserRepo


@dataclass(kw_only=True)
class NotebooksBP(CustomBlueprint):
    """Handlers for manipulating notebooks."""

    authenticator: Authenticator
    nb_config: NotebooksConfig
    git_repo: GitRepositoriesRepository
    internal_gitlab_authenticator: base_models.Authenticator
    rp_repo: ResourcePoolRepository
    user_repo: UserRepo
    storage_repo: StorageRepository

    def version(self) -> BlueprintFactoryResponse:
        """Return notebook services version."""

        async def _version(_: Request) -> JSONResponse:
            return json(core.notebooks_info(self.nb_config))

        return "/notebooks/version", ["GET"], _version

    def user_servers(self) -> BlueprintFactoryResponse:
        """Return a JSON of running servers for the user."""

        @authenticate(self.authenticator)
        async def _user_servers(
            request: Request, user: AnonymousAPIUser | AuthenticatedAPIUser, **query_params: dict
        ) -> JSONResponse:
            filter_attrs = list(filter(lambda x: x[1] is not None, request.get_query_args()))
            filtered_servers = await core.user_servers(self.nb_config, user, filter_attrs)
            return core.serialize_v1_servers(filtered_servers, self.nb_config)

        return "/notebooks/servers", ["GET"], _user_servers

    def user_server(self) -> BlueprintFactoryResponse:
        """Returns a user server based on its ID."""

        @authenticate(self.authenticator)
        async def _user_server(
            request: Request, user: AnonymousAPIUser | AuthenticatedAPIUser, server_name: str
        ) -> JSONResponse:
            server = await core.user_server(self.nb_config, user, server_name)
            return core.serialize_v1_server(server, self.nb_config)

        return "/notebooks/servers/<server_name>", ["GET"], _user_server

    def launch_notebook(self) -> BlueprintFactoryResponse:
        """Start a renku session."""

        @authenticate_2(self.authenticator, self.internal_gitlab_authenticator)
        @validate(json=apispec.LaunchNotebookRequestOld)
        async def _launch_notebook(
            request: Request,
            user: AnonymousAPIUser | AuthenticatedAPIUser,
            internal_gitlab_user: APIUser,
            body: apispec.LaunchNotebookRequestOld,
        ) -> JSONResponse:
            server, status_code = await core.launch_notebook(
                self.nb_config,
                user,
                internal_gitlab_user,
                body,
                user_repo=self.user_repo,
                storage_repo=self.storage_repo,
            )
            return core.serialize_v1_server(server, self.nb_config, status_code)

        return "/notebooks/servers", ["POST"], _launch_notebook

    def patch_server(self) -> BlueprintFactoryResponse:
        """Patch a user server by name based on the query param."""

        @authenticate_2(self.authenticator, self.internal_gitlab_authenticator)
        @validate(json=apispec.PatchServerRequest)
        async def _patch_server(
            request: Request,
            user: AnonymousAPIUser | AuthenticatedAPIUser,
            internal_gitlab_user: APIUser,
            server_name: str,
            body: apispec.PatchServerRequest,
        ) -> JSONResponse:
            if isinstance(user, AnonymousAPIUser):
                raise AnonymousUserPatchError()

            manifest = await core.patch_server(self.nb_config, user, internal_gitlab_user, server_name, body)
            return core.serialize_v1_server(manifest, self.nb_config)

        return "/notebooks/servers/<server_name>", ["PATCH"], _patch_server

    def stop_server(self) -> BlueprintFactoryResponse:
        """Stop user server by name."""

        @authenticate(self.authenticator)
        async def _stop_server(
            _: Request, user: AnonymousAPIUser | AuthenticatedAPIUser, server_name: str
        ) -> HTTPResponse:
            try:
                await core.stop_server(self.nb_config, user, server_name)
            except errors.MissingResourceError as err:
                raise exceptions.NotFound(message=err.message) from err
            return HTTPResponse(status=204)

        return "/notebooks/servers/<server_name>", ["DELETE"], _stop_server

    def server_options(self) -> BlueprintFactoryResponse:
        """Return a set of configurable server options."""

        async def _server_options(request: Request) -> JSONResponse:
            return json(ServerOptionsEndpointResponse().dump(core.server_options(self.nb_config)))

        return "/notebooks/server_options", ["GET"], _server_options

    def server_logs(self) -> BlueprintFactoryResponse:
        """Return the logs of the running server."""

        @authenticate(self.authenticator)
        async def _server_logs(
            request: Request, user: AnonymousAPIUser | AuthenticatedAPIUser, server_name: str
        ) -> JSONResponse:
            args: dict[str, str | int] = request.get_args()
            max_lines = int(args.get("max_lines", 250))
            try:
                logs = await core.server_logs(self.nb_config, user, server_name, max_lines)
            except errors.MissingResourceError as err:
                raise exceptions.NotFound(message=err.message) from err
            return json(ServerLogs().dump(logs))

        return "/notebooks/logs/<server_name>", ["GET"], _server_logs

    def check_docker_image(self) -> BlueprintFactoryResponse:
        """Return the availability of the docker image."""

        @authenticate_2(self.authenticator, self.internal_gitlab_authenticator)
        @validate(query=apispec.NotebooksImagesGetParametersQuery)
        async def _check_docker_image(
            request: Request,
            user: AnonymousAPIUser | AuthenticatedAPIUser,
            internal_gitlab_user: APIUser,
            query: apispec.NotebooksImagesGetParametersQuery,
        ) -> HTTPResponse:
            image_url = request.get_args().get("image_url")
            if not isinstance(image_url, str):
                raise ValueError("required string of image url")

            status = 200 if await core.docker_image_exists(self.nb_config, image_url, internal_gitlab_user) else 404
            return HTTPResponse(status=status)

        return "/notebooks/images", ["GET"], _check_docker_image


@dataclass(kw_only=True)
class NotebooksNewBP(CustomBlueprint):
    """Handlers for manipulating notebooks for the new Amalthea operator."""

    authenticator: base_models.Authenticator
    internal_gitlab_authenticator: base_models.Authenticator
    nb_config: NotebooksConfig
    project_repo: ProjectRepository
    project_session_secret_repo: ProjectSessionSecretRepository
    session_repo: SessionRepository
    rp_repo: ResourcePoolRepository
    storage_repo: StorageRepository
    user_repo: UserRepo
    data_connector_repo: DataConnectorRepository
    data_connector_secret_repo: DataConnectorSecretRepository
    metrics: MetricsService
    cluster_repo: ClusterRepository

    def start(self) -> BlueprintFactoryResponse:
        """Start a session with the new operator."""

        @authenticate_2(self.authenticator, self.internal_gitlab_authenticator)
        @validate(json=apispec.SessionPostRequest)
        async def _handler(
            request: Request,
            user: AuthenticatedAPIUser | AnonymousAPIUser,
            internal_gitlab_user: APIUser,
            body: apispec.SessionPostRequest,
        ) -> JSONResponse:
            launcher = await self.session_repo.get_launcher(user, ULID.from_str(body.launcher_id))
            project = await self.project_repo.get_project(user=user, project_id=launcher.project_id)
            # We have to use body.resource_class_id and not launcher.resource_class_id as it may have been overridden by
            # the user when selecting a different resource class from a different resource pool.
            cluster = await self.nb_config.k8s_v2_client.cluster_by_class_id(body.resource_class_id, user)
            try:
                cluster_settings = await self.cluster_repo.select(cluster.id)
            except errors.MissingResourceError:
                cluster_settings = None

            server_name = renku_2_make_server_name(
                user=user, project_id=str(launcher.project_id), launcher_id=body.launcher_id, cluster_id=str(cluster.id)
            )
            existing_session = await self.nb_config.k8s_v2_client.get_session(server_name, user.id)
            if existing_session is not None and existing_session.spec is not None:
                return json(existing_session.as_apispec().model_dump(exclude_none=True, mode="json"))
            environment = launcher.environment
            image = environment.container_image
            image_workdir = await core.docker_image_workdir(
                self.nb_config, environment.container_image, internal_gitlab_user
            )
            default_resource_class = await self.rp_repo.get_default_resource_class()
            if default_resource_class.id is None:
                raise errors.ProgrammingError(message="The default resource class has to have an ID", quiet=True)
            if body.resource_class_id is None:
                resource_pool = await self.rp_repo.get_default_resource_pool()
                resource_class = resource_pool.get_default_resource_class()
                if not resource_class and len(resource_pool.classes) > 0:
                    resource_class = resource_pool.classes[0]
                if not resource_class or not resource_class.id:
                    raise errors.ProgrammingError(message="There cannot find any resource classes in the default pool.")
            else:
                resource_pool = await self.rp_repo.get_resource_pool_from_class(user, body.resource_class_id)
                resource_class = resource_pool.get_resource_class(body.resource_class_id)
                if not resource_class or not resource_class.id:
                    raise errors.MissingResourceError(
                        message=f"The resource class with ID {body.resource_class_id} does not exist."
                    )
            await self.nb_config.crc_validator.validate_class_storage(user, resource_class.id, body.disk_storage)
            work_dir_fallback = PurePosixPath("/home/jovyan")
            work_dir = environment.working_directory or image_workdir or work_dir_fallback
            storage_mount_fallback = work_dir / "work"
            storage_mount = launcher.environment.mount_directory or storage_mount_fallback
            secrets_mount_directory = storage_mount / project.secrets_mount_directory
            session_secrets = await self.project_session_secret_repo.get_all_session_secrets_from_project(
                user=user, project_id=project.id
            )
            data_connectors_stream = self.data_connector_secret_repo.get_data_connectors_with_secrets(user, project.id)
            git_providers = await self.nb_config.git_provider_helper.get_providers(user=user)
            repositories = repositories_from_project(project, git_providers)

            # User secrets
            extra_volume_mounts: list[ExtraVolumeMount] = []
            extra_volumes: list[ExtraVolume] = []
            extra_init_containers: list[InitContainer] = []
            user_secrets_container_patches = user_secrets_container(
                user=user,
                config=self.nb_config,
                secrets_mount_directory=secrets_mount_directory.as_posix(),
                k8s_secret_name=f"{server_name}-secrets",
                session_secrets=session_secrets,
            )
            if user_secrets_container_patches is not None:
                (init_container_session_secret, volumes_session_secret, volume_mounts_session_secret) = (
                    user_secrets_container_patches
                )
                extra_volumes.extend(volumes_session_secret)
                extra_volume_mounts.extend(volume_mounts_session_secret)
                extra_init_containers.append(init_container_session_secret)

            secrets_to_create: list[ExtraSecret] = []
            data_sources, data_secrets, enc_secrets = await get_data_sources(
                nb_config=self.nb_config,
                server_name=server_name,
                user=user,
                data_connectors_stream=data_connectors_stream,
                work_dir=work_dir,
                cloud_storage_overrides=body.cloudstorage or [],
                user_repo=self.user_repo,
            )
            secrets_to_create.extend(data_secrets)
            extra_init_containers_dc, extra_init_volumes_dc = await get_extra_init_containers(
                self.nb_config,
                user,
                repositories,
                git_providers,
                storage_mount,
                work_dir,
                uid=environment.uid,
                gid=environment.gid,
            )
            extra_containers = await get_extra_containers(self.nb_config, user, repositories, git_providers)
            extra_volumes.extend(extra_init_volumes_dc)
            extra_init_containers.extend(extra_init_containers_dc)

            if cluster_settings is not None:
                (
                    base_server_path,
                    base_server_url,
                    base_server_https_url,
                    host,
                    tls_secret,
                    ingress_annotations,
                ) = cluster_settings.get_ingress_parameters(server_name)
            else:
                # Fallback to global, main cluster parameters
                host = self.nb_config.sessions.ingress.host
                base_server_path = self.nb_config.sessions.ingress.base_path(server_name)
                base_server_url = self.nb_config.sessions.ingress.base_url(server_name)
                base_server_https_url = self.nb_config.sessions.ingress.base_url(server_name, force_https=True)
                ingress_annotations = self.nb_config.sessions.ingress.annotations

                if self.nb_config.sessions.ingress.tls_secret is not None:
                    tls_name = self.nb_config.sessions.ingress.tls_secret
                else:
                    tls_name = None
                tls_secret = None if tls_name is None else TlsSecret(adopt=False, name=tls_name)

            ui_path = f"{base_server_path}/{environment.default_url.lstrip('/')}"

            ingress = Ingress(
                host=host,
                ingressClassName=ingress_annotations.get("kubernetes.io/ingress.class"),
                annotations=ingress_annotations,
                tlsSecret=tls_secret,
                pathPrefix=base_server_path,
            )

            annotations: dict[str, str] = {
                "renku.io/project_id": str(launcher.project_id),
                "renku.io/launcher_id": body.launcher_id,
                "renku.io/resource_class_id": str(body.resource_class_id or default_resource_class.id),
            }
            if isinstance(user, AuthenticatedAPIUser):
                auth_secret = await get_auth_secret_authenticated(
                    self.nb_config, user, server_name, base_server_url, base_server_https_url, base_server_path
                )
            else:
                auth_secret = await get_auth_secret_anonymous(self.nb_config, server_name, request)
            if auth_secret.volume:
                extra_volumes.append(auth_secret.volume)

            image_pull_secret_name = None
            if isinstance(user, AuthenticatedAPIUser) and internal_gitlab_user.access_token is not None:
                needs_pull_secret = await requires_image_pull_secret(self.nb_config, image, internal_gitlab_user)

                if needs_pull_secret:
                    image_pull_secret_name = f"{server_name}-image-secret"

                    image_secret = get_gitlab_image_pull_secret(
                        self.nb_config, user, image_pull_secret_name, internal_gitlab_user.access_token
                    )
                    secrets_to_create.append(image_secret)

            secrets_to_create.append(auth_secret)

            # Raise an error if there are invalid environment variables in the request body
            verify_launcher_env_variable_overrides(launcher, body)
            env = [
                SessionEnvItem(name="RENKU_BASE_URL_PATH", value=base_server_path),
                SessionEnvItem(name="RENKU_BASE_URL", value=base_server_url),
                SessionEnvItem(name="RENKU_MOUNT_DIR", value=storage_mount.as_posix()),
                SessionEnvItem(name="RENKU_SESSION", value="1"),
                SessionEnvItem(name="RENKU_SESSION_IP", value="0.0.0.0"),  # nosec B104
                SessionEnvItem(name="RENKU_SESSION_PORT", value=f"{environment.port}"),
                SessionEnvItem(name="RENKU_WORKING_DIR", value=work_dir.as_posix()),
            ]
            launcher_env_variables = get_launcher_env_variables(launcher, body)
            if launcher_env_variables:
                env.extend(launcher_env_variables)

<<<<<<< HEAD
            if cluster_settings is not None:
                storage_class = cluster_settings.get_storage_class()
            else:
                storage_class = self.nb_config.sessions.storage.pvs_storage_class
=======
            storage_class = await cluster.get_storage_class(
                user, self.cluster_repo, self.nb_config.sessions.storage.pvs_storage_class
            )
            service_account_name: str | None = None
            if resource_pool.cluster:
                service_account_name = resource_pool.cluster.service_account_name
>>>>>>> dec877aa
            manifest = AmaltheaSessionV1Alpha1(
                metadata=Metadata(name=server_name, annotations=annotations),
                spec=AmaltheaSessionSpec(
                    imagePullSecrets=[ImagePullSecret(name=image_pull_secret_name, adopt=True)]
                    if image_pull_secret_name
                    else [],
                    codeRepositories=[],
                    hibernated=False,
                    reconcileStrategy=ReconcileStrategy.whenFailedOrHibernated,
                    priorityClassName=resource_class.quota,
                    session=Session(
                        image=image,
                        imagePullPolicy=ImagePullPolicy.Always,
                        urlPath=ui_path,
                        port=environment.port,
                        storage=Storage(
                            className=storage_class,
                            size=SizeStr(str(body.disk_storage) + "G"),
                            mountPath=storage_mount.as_posix(),
                        ),
                        workingDir=work_dir.as_posix(),
                        runAsUser=environment.uid,
                        runAsGroup=environment.gid,
                        resources=resources_from_resource_class(resource_class),
                        extraVolumeMounts=extra_volume_mounts,
                        command=environment.command,
                        args=environment.args,
                        shmSize=ShmSizeStr("1G"),
                        env=env,
                    ),
                    ingress=ingress,
                    extraContainers=extra_containers,
                    initContainers=extra_init_containers,
                    extraVolumes=extra_volumes,
                    culling=get_culling(user, resource_pool, self.nb_config),
                    authentication=Authentication(
                        enabled=True,
                        type=AuthenticationType.oauth2proxy
                        if isinstance(user, AuthenticatedAPIUser)
                        else AuthenticationType.token,
                        secretRef=auth_secret.key_ref("auth"),
                        extraVolumeMounts=[auth_secret.volume_mount] if auth_secret.volume_mount else [],
                    ),
                    dataSources=data_sources,
                    tolerations=tolerations_from_resource_class(
                        resource_class, self.nb_config.sessions.tolerations_model
                    ),
                    affinity=node_affinity_from_resource_class(resource_class, self.nb_config.sessions.affinity_model),
                    serviceAccountName=service_account_name,
                ),
            )
            for s in secrets_to_create:
                await self.nb_config.k8s_v2_client.create_secret(K8sSecret.from_v1_secret(s.secret, cluster.id))
            try:
                manifest = await self.nb_config.k8s_v2_client.create_session(manifest, user)
            except Exception as err:
                for s in secrets_to_create:
                    await self.nb_config.k8s_v2_client.delete_secret(K8sSecret.from_v1_secret(s.secret, cluster.id))
                raise errors.ProgrammingError(message="Could not start the amalthea session") from err
            else:
                try:
                    await request_session_secret_creation(user, self.nb_config, manifest, session_secrets)
                    await request_dc_secret_creation(user, self.nb_config, manifest, enc_secrets)
                except Exception:
                    await self.nb_config.k8s_v2_client.delete_session(server_name, user.id)
                    raise

            await self.metrics.user_requested_session_launch(
                user=user,
                metadata={
                    "cpu": int(resource_class.cpu * 1000),
                    "memory": resource_class.memory,
                    "gpu": resource_class.gpu,
                    "storage": body.disk_storage,
                    "resource_class_id": resource_class.id,
                    "resource_pool_id": resource_pool.id or "",
                    "resource_class_name": f"{resource_pool.name}.{resource_class.name}",
                    "session_id": server_name,
                },
            )
            return json(manifest.as_apispec().model_dump(mode="json", exclude_none=True), 201)

        return "/sessions", ["POST"], _handler

    def get_all(self) -> BlueprintFactoryResponse:
        """Get all sessions for a user."""

        @authenticate(self.authenticator)
        async def _handler(_: Request, user: AuthenticatedAPIUser | AnonymousAPIUser) -> HTTPResponse:
            sessions = await self.nb_config.k8s_v2_client.list_sessions(user.id)
            output: list[dict] = []
            for session in sessions:
                output.append(session.as_apispec().model_dump(exclude_none=True, mode="json"))
            return json(output)

        return "/sessions", ["GET"], _handler

    def get_one(self) -> BlueprintFactoryResponse:
        """Get a specific session for a user."""

        @authenticate(self.authenticator)
        async def _handler(_: Request, user: AuthenticatedAPIUser | AnonymousAPIUser, session_id: str) -> HTTPResponse:
            session = await self.nb_config.k8s_v2_client.get_session(session_id, user.id)
            if session is None:
                raise errors.ValidationError(message=f"The session with ID {session_id} does not exist.", quiet=True)
            return json(session.as_apispec().model_dump(exclude_none=True, mode="json"))

        return "/sessions/<session_id>", ["GET"], _handler

    def delete(self) -> BlueprintFactoryResponse:
        """Fully delete a session with the new operator."""

        @authenticate(self.authenticator)
        async def _handler(_: Request, user: AuthenticatedAPIUser | AnonymousAPIUser, session_id: str) -> HTTPResponse:
            await self.nb_config.k8s_v2_client.delete_session(session_id, user.id)
            await self.metrics.session_stopped(user, metadata={"session_id": session_id})
            return empty()

        return "/sessions/<session_id>", ["DELETE"], _handler

    def patch(self) -> BlueprintFactoryResponse:
        """Patch a session."""

        @authenticate_2(self.authenticator, self.internal_gitlab_authenticator)
        @validate(json=apispec.SessionPatchRequest)
        async def _handler(
            _: Request,
            user: AuthenticatedAPIUser | AnonymousAPIUser,
            internal_gitlab_user: APIUser,
            session_id: str,
            body: apispec.SessionPatchRequest,
        ) -> HTTPResponse:
            new_session = await patch_session(
                body,
                session_id,
                self.nb_config,
                user,
                internal_gitlab_user,
                rp_repo=self.rp_repo,
                project_repo=self.project_repo,
                metrics=self.metrics,
            )
            return json(new_session.as_apispec().model_dump(exclude_none=True, mode="json"))

        return "/sessions/<session_id>", ["PATCH"], _handler

    def logs(self) -> BlueprintFactoryResponse:
        """Get logs from the session."""

        @authenticate(self.authenticator)
        @validate(query=apispec.SessionsSessionIdLogsGetParametersQuery)
        async def _handler(
            _: Request,
            user: AuthenticatedAPIUser | AnonymousAPIUser,
            session_id: str,
            query: apispec.SessionsSessionIdLogsGetParametersQuery,
        ) -> HTTPResponse:
            logs = await self.nb_config.k8s_v2_client.get_session_logs(session_id, user.id, query.max_lines)
            return json(apispec.SessionLogsResponse.model_validate(logs).model_dump(exclude_none=True))

        return "/sessions/<session_id>/logs", ["GET"], _handler

    def check_docker_image(self) -> BlueprintFactoryResponse:
        """Return the availability of the docker image."""

        @authenticate_2(self.authenticator, self.internal_gitlab_authenticator)
        @validate(query=apispec.SessionsImagesGetParametersQuery)
        async def _check_docker_image(
            request: Request,
            user: AnonymousAPIUser | AuthenticatedAPIUser,
            internal_gitlab_user: APIUser,
            query: apispec.SessionsImagesGetParametersQuery,
        ) -> HTTPResponse:
            image_url = request.get_args().get("image_url")
            if not isinstance(image_url, str):
                raise ValueError("required string of image url")

            status = 200 if await core.docker_image_exists(self.nb_config, image_url, internal_gitlab_user) else 404
            return HTTPResponse(status=status)

        return "/sessions/images", ["GET"], _check_docker_image<|MERGE_RESOLUTION|>--- conflicted
+++ resolved
@@ -360,6 +360,8 @@
                     tls_secret,
                     ingress_annotations,
                 ) = cluster_settings.get_ingress_parameters(server_name)
+                storage_class = cluster_settings.get_storage_class()
+                service_account_name = cluster_settings.service_account_name
             else:
                 # Fallback to global, main cluster parameters
                 host = self.nb_config.sessions.ingress.host
@@ -373,6 +375,9 @@
                 else:
                     tls_name = None
                 tls_secret = None if tls_name is None else TlsSecret(adopt=False, name=tls_name)
+
+                storage_class = self.nb_config.sessions.storage.pvs_storage_class
+                service_account_name = None
 
             ui_path = f"{base_server_path}/{environment.default_url.lstrip('/')}"
 
@@ -427,19 +432,6 @@
             if launcher_env_variables:
                 env.extend(launcher_env_variables)
 
-<<<<<<< HEAD
-            if cluster_settings is not None:
-                storage_class = cluster_settings.get_storage_class()
-            else:
-                storage_class = self.nb_config.sessions.storage.pvs_storage_class
-=======
-            storage_class = await cluster.get_storage_class(
-                user, self.cluster_repo, self.nb_config.sessions.storage.pvs_storage_class
-            )
-            service_account_name: str | None = None
-            if resource_pool.cluster:
-                service_account_name = resource_pool.cluster.service_account_name
->>>>>>> dec877aa
             manifest = AmaltheaSessionV1Alpha1(
                 metadata=Metadata(name=server_name, annotations=annotations),
                 spec=AmaltheaSessionSpec(
