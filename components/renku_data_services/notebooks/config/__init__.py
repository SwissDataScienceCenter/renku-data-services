--- conflicted
+++ resolved
@@ -191,18 +191,12 @@
             crc_validator = CRCValidator(rp_repo)
             sessions_config = _SessionConfig.from_env()
             git_config = _GitConfig.from_env(enable_internal_gitlab=enable_internal_gitlab)
-<<<<<<< HEAD
             git_provider_helper = GitProviderHelper(
                 service_url=data_service_url,
                 renku_url=f"http://{sessions_config.ingress.host}",
                 internal_gitlab_url=git_config.url,
                 enable_internal_gitlab=enable_internal_gitlab,
             )
-=======
-            # NOTE: we need to get an async client as a sync client can't be used in an async way
-            # But all the config code is not async, so we need to drop into the running loop, if there is one
-            kr8s_api = KubeConfigEnv().api()
->>>>>>> 57877395
 
         k8s_config = _K8sConfig.from_env()
         k8s_db_cache = K8sDbCache(db_config.async_session_maker)
