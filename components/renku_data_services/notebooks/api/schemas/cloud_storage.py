--- conflicted
+++ resolved
@@ -227,11 +227,6 @@
         """
         if not self.configuration:
             raise ValidationError("Missing configuration for cloud storage")
-<<<<<<< HEAD
-        # TODO Use RCloneValidator.get_real_configuration(...) instead.
-        real_config = dict(self.configuration)
-        if real_config["type"] == "s3" and real_config.get("provider") == "Switch":
-=======
 
         # Transform configuration for polybox or switchDrive
         storage_type = self.configuration.get("type", "")
@@ -261,15 +256,14 @@
             self.configuration["user"] = user_identifier
 
         if self.configuration["type"] == "s3" and self.configuration.get("provider", None) == "Switch":
->>>>>>> f74e77bc
             # Switch is a fake provider we add for users, we need to replace it since rclone itself
             # doesn't know it
-            real_config["provider"] = "Other"
-        elif real_config["type"] == "openbis":
-            real_config["type"] = "sftp"
-            real_config["port"] = "2222"
-            real_config["user"] = "?"
-            real_config["pass"] = real_config.pop("session_token")
+            self.configuration["provider"] = "Other"
+        elif self.configuration["type"] == "openbis":
+            self.configuration["type"] = "sftp"
+            self.configuration["port"] = "2222"
+            self.configuration["user"] = "?"
+            self.configuration["pass"] = self.configuration.pop("session_token")
 
         parser = ConfigParser()
         parser.add_section(name)
@@ -279,7 +273,7 @@
                 return "true" if value else "false"
             return str(value)
 
-        for k, v in real_config.items():
+        for k, v in self.configuration.items():
             parser.set(name, k, _stringify(v))
         stringio = StringIO()
         parser.write(stringio)
