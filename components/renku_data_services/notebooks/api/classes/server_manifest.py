"""Representation of a jupyter server session manifest."""

import contextlib
import json
from typing import Any, Optional, cast

from renku_data_services.errors import errors
from renku_data_services.notebooks.api.classes.cloud_storage.existing import ExistingCloudStorage
from renku_data_services.notebooks.crs import JupyterServerV1Alpha1


class UserServerManifest:
    """Thin wrapper around a jupyter server manifest."""

    def __init__(self, manifest: JupyterServerV1Alpha1, default_image: str, pvs_enabled: bool = True) -> None:
        self.manifest = manifest
        self.default_image = default_image
        self.pvs_enabled = pvs_enabled

    @property
    def name(self) -> str:
        """The name of the server."""
        return self.manifest.metadata.name

    @property
    def image(self) -> str:
        """The image the server is running."""
        if self.manifest.spec is None:
            raise errors.ProgrammingError(message="Unexpected manifest format")
        return self.manifest.spec.jupyterServer.image

    @property
    def using_default_image(self) -> bool:
        """Whether a default image is used or not."""
        return self.image == self.default_image

    @property
    def server_options(self) -> dict[str, str | int | float]:
        """Extract the server options from a manifest."""
        js = self.manifest
        if js.spec is None:
            raise errors.ProgrammingError(message="Unexpected manifest format")
        server_options: dict[str, str | int | float] = {}
        # url
        server_options["defaultUrl"] = js.spec.jupyterServer.defaultUrl
        # disk
        server_options["disk_request"] = js.spec.storage.size
        # NOTE: Amalthea accepts only strings for disk request, but k8s allows bytes as number
        # so try to convert to number if possible
        with contextlib.suppress(ValueError):
            server_options["disk_request"] = float(server_options["disk_request"])
        # cpu, memory, gpu, ephemeral storage
        k8s_res_name_xref = {
            "memory": "mem_request",
            "nvidia.com/gpu": "gpu_request",
            "cpu": "cpu_request",
            "ephemeral-storage": "ephemeral-storage",
        }
        js_resources = js.spec.jupyterServer.resources["requests"]
        for k8s_res_name in k8s_res_name_xref:
            if k8s_res_name in js_resources:
                server_options[k8s_res_name_xref[k8s_res_name]] = js_resources[k8s_res_name]
        # adjust ephemeral storage properly based on whether persistent volumes are used
        if "ephemeral-storage" in server_options:
            server_options["ephemeral-storage"] = (
                server_options["ephemeral-storage"] if self.pvs_enabled else server_options["disk_request"]
            )
        # lfs auto fetch
        for patches in js.spec.patches:
            for patch in cast(dict, patches.patch):
                if patch.get("path") == "/statefulset/spec/template/spec/initContainers/-":
                    for env in patch.get("value", {}).get("env", []):
                        if env.get("name") == "GIT_CLONE_LFS_AUTO_FETCH":
                            server_options["lfs_auto_fetch"] = env.get("value") == "1"
        return server_options

    @property
    def annotations(self) -> dict[str, str]:
        """Extract the manifest annotations."""
        return self.manifest.metadata.annotations

    @property
    def labels(self) -> dict[str, str]:
        """Extract the manifest labels."""
        return self.manifest.metadata.labels

    @property
    def cloudstorage(self) -> list[ExistingCloudStorage]:
        """Get the cloud storage."""
        return ExistingCloudStorage.from_manifest(self.manifest)

    @property
    def server_name(self) -> str:
        """Get the server name."""
        return self.manifest.metadata.name

    @property
    def hibernation(self) -> Optional[dict[str, Any]]:
        """Return hibernation annotation."""
<<<<<<< HEAD
        hibernation = self.manifest.metadata.annotations.get("hibernation")
=======
        hibernation = self.manifest.metadata.annotations.get("renku.io/hibernation")
>>>>>>> 689585b7
        return json.loads(hibernation) if hibernation else None

    @property
    def dirty(self) -> bool:
        """Return True if server is dirty, i.e. if it has unsaved data in the git repository."""
        is_dirty = False
        if self.hibernation:
            dirty_annotation = self.hibernation.get("dirty")
            is_dirty = (isinstance(dirty_annotation, bool) and is_dirty) or (
                isinstance(dirty_annotation, str) and dirty_annotation.lower() == "false"
            )
        return is_dirty

    @property
    def hibernation_commit(self) -> Optional[str]:
        """Return hibernated server commit if any."""
        hibernation = self.hibernation or {}
        return hibernation.get("commit")

    @property
    def hibernation_branch(self) -> Optional[str]:
        """Return hibernated server branch if any."""
        hibernation = self.hibernation or {}
        return hibernation.get("branch")

    @property
    def url(self) -> str:
        """Return the url where the user can access the session."""
        if self.manifest.spec is None:
            raise errors.ProgrammingError(message="Unexpected manifest format")
        host = self.manifest.spec.routing.host
        path = self.manifest.spec.routing.path.rstrip("/")
        token = self.manifest.spec.auth.token or ""
        url = f"https://{host}{path}"
        if token and len(token) > 0:
            url += f"?token={token}"
        return url<|MERGE_RESOLUTION|>--- conflicted
+++ resolved
@@ -97,11 +97,7 @@
     @property
     def hibernation(self) -> Optional[dict[str, Any]]:
         """Return hibernation annotation."""
-<<<<<<< HEAD
-        hibernation = self.manifest.metadata.annotations.get("hibernation")
-=======
         hibernation = self.manifest.metadata.annotations.get("renku.io/hibernation")
->>>>>>> 689585b7
         return json.loads(hibernation) if hibernation else None
 
     @property
