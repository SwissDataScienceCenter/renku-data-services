--- conflicted
+++ resolved
@@ -28,18 +28,15 @@
 )
 from renku_data_services.data_connectors.models import DataConnectorSecret, DataConnectorWithSecrets
 from renku_data_services.errors import errors
-<<<<<<< HEAD
 from renku_data_services.k8s.models import K8sSecret, sanitizer
-from renku_data_services.notebooks import apispec
-=======
 from renku_data_services.notebooks import apispec, core
->>>>>>> 06157f0c
 from renku_data_services.notebooks.api.amalthea_patches import git_proxy, init_containers
 from renku_data_services.notebooks.api.amalthea_patches.init_containers import user_secrets_extras
 from renku_data_services.notebooks.api.classes.image import Image
 from renku_data_services.notebooks.api.classes.repository import GitProvider, Repository
 from renku_data_services.notebooks.api.schemas.cloud_storage import RCloneStorage
 from renku_data_services.notebooks.config import NotebooksConfig
+from renku_data_services.notebooks.cr_amalthea_session import TlsSecret
 from renku_data_services.notebooks.crs import (
     AmaltheaSessionSpec,
     AmaltheaSessionV1Alpha1,
@@ -274,7 +271,6 @@
         )
         if len(dc.secrets) > 0:
             dcs_secrets[str(dc.data_connector.id)] = dc.secrets
-    user_secret_key = None
     if isinstance(user, AuthenticatedAPIUser) and len(dcs_secrets) > 0:
         secret_key = await user_repo.get_or_create_user_secret_key(user)
         user_secret_key = get_encryption_key(secret_key.encode(), user.id.encode()).decode("utf-8")
@@ -560,9 +556,13 @@
     resource_class_id = body.resource_class_id or launcher.resource_class_id
 
     cluster = await nb_config.k8s_v2_client.cluster_by_class_id(resource_class_id, user)
+    try:
+        cluster_settings = await cluster_repo.select(cluster.id)
+    except errors.MissingResourceError:
+        cluster_settings = None
 
     server_name = renku_2_make_server_name(
-        user=user, project_id=str(launcher.project_id), launcher_id=body.launcher_id, cluster_id=cluster.id
+        user=user, project_id=str(launcher.project_id), launcher_id=body.launcher_id, cluster_id=str(cluster.id)
     )
     existing_session = await nb_config.k8s_v2_client.get_session(server_name, user.id)
     if existing_session is not None and existing_session.spec is not None:
@@ -570,7 +570,7 @@
 
     # Fully determine the resource pool and resource class
     if resource_class_id is None:
-        await rp_repo.get_default_resource_class()
+        await rp_repo.get_default_resource_class()  # FIXME: LSA WHY CALL AND NOT DO ANYTHING WITH RESULT?
         resource_pool = await rp_repo.get_default_resource_pool()
         resource_class = resource_pool.get_default_resource_class()
         if not resource_class and len(resource_pool.classes) > 0:
@@ -645,15 +645,32 @@
     session_extras = session_extras.concat(await get_extra_containers(nb_config, user, repositories, git_providers))
 
     # Ingress
-    (
-        base_server_path,
-        base_server_url,
-        base_server_https_url,
-        host,
-        tls_secret,
-        ingress_annotations,
-    ) = await cluster.get_ingress_parameters(user, cluster_repo, nb_config.sessions.ingress, server_name)
+    if cluster_settings is not None:
+        (
+            base_server_path,
+            base_server_url,
+            base_server_https_url,
+            host,
+            tls_secret,
+            ingress_annotations,
+        ) = cluster_settings.get_ingress_parameters(server_name)
+        storage_class = cluster_settings.get_storage_class()
+        service_account_name = cluster_settings.service_account_name
+    else:
+        # Fallback to global, main cluster parameters
+        host = nb_config.sessions.ingress.host
+        base_server_path = nb_config.sessions.ingress.base_path(server_name)
+        base_server_url = nb_config.sessions.ingress.base_url(server_name)
+        base_server_https_url = nb_config.sessions.ingress.base_url(server_name, force_https=True)
+        storage_class = nb_config.sessions.storage.pvs_storage_class
+        service_account_name = None
+        ingress_annotations = nb_config.sessions.ingress.annotations
+
+        tls_name = nb_config.sessions.ingress.tls_secret
+        tls_secret = None if tls_name is None else TlsSecret(adopt=False, name=tls_name)
+
     ui_path = f"{base_server_path}/{environment.default_url.lstrip('/')}"
+
     ingress = Ingress(
         host=host,
         ingressClassName=ingress_annotations.get("kubernetes.io/ingress.class"),
@@ -710,7 +727,6 @@
     if launcher_env_variables:
         env.extend(launcher_env_variables)
 
-    storage_class = await cluster.get_storage_class(user, cluster_repo, nb_config.sessions.storage.pvs_storage_class)
     session = AmaltheaSessionV1Alpha1(
         metadata=Metadata(name=server_name, annotations=annotations),
         spec=AmaltheaSessionSpec(
@@ -758,16 +774,17 @@
             dataSources=session_extras.data_sources,
             tolerations=tolerations_from_resource_class(resource_class, nb_config.sessions.tolerations_model),
             affinity=node_affinity_from_resource_class(resource_class, nb_config.sessions.affinity_model),
+            serviceAccountName=service_account_name,
         ),
     )
     secrets_to_create = session_extras.secrets or []
     for s in secrets_to_create:
-        await nb_config.k8s_v2_client.create_secret(s.secret, cluster)
+        await nb_config.k8s_v2_client.create_secret(K8sSecret.from_v1_secret(s.secret, cluster))
     try:
         session = await nb_config.k8s_v2_client.create_session(session, user)
     except Exception as err:
         for s in secrets_to_create:
-            await nb_config.k8s_v2_client.delete_secret(s.secret.metadata.name, cluster)
+            await nb_config.k8s_v2_client.delete_secret(K8sSecret.from_v1_secret(s.secret, cluster))
         raise errors.ProgrammingError(message="Could not start the amalthea session") from err
     else:
         try:
@@ -947,17 +964,6 @@
             )
             session_extras = session_extras.concat(SessionExtraResources(secrets=[image_secret]))
 
-<<<<<<< HEAD
-            if not image_secret:
-                logger.error(f"Failed to create image pull secret for session ID {session_id} with image {image}")
-                raise errors.ProgrammingError(
-                    message=f"We cannot retrive credentials for your private image {image}. "
-                    "In order to resolve this problem, you can try to log out and back in "
-                    "and/or check that you still have permissions for the image repository."
-                )
-            # Ensure the secret is created in the cluster
-            await nb_config.k8s_v2_client.create_secret(K8sSecret.from_v1_secret(image_secret.secret, cluster))
-=======
     # Construct session patch
     patch.spec.extraContainers = _make_patch_spec_list(
         existing=session.spec.extraContainers or [], updated=session_extras.containers
@@ -973,11 +979,10 @@
     patch.spec.session.extraVolumeMounts = _make_patch_spec_list(
         existing=session.spec.session.extraVolumeMounts or [], updated=session_extras.volume_mounts
     )
->>>>>>> 06157f0c
 
     secrets_to_create = session_extras.secrets or []
     for s in secrets_to_create:
-        await nb_config.k8s_v2_client.create_secret(s.secret, cluster)
+        await nb_config.k8s_v2_client.create_secret(K8sSecret.from_v1_secret(s.secret, cluster))
 
     if image_pull_secret_name:
         patch.spec.imagePullSecrets = [ImagePullSecret(name=image_pull_secret_name, adopt=True)]
