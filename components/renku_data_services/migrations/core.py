"""Core alembic functionality."""

from pathlib import Path

from alembic import command, config


<<<<<<< HEAD
def get_alembic_config(name: str):
    """Returns the Alembic configuration for app `name`."""
    alembic_ini_path = Path(__file__).resolve().parent / "alembic.ini"
    return config.Config(alembic_ini_path, ini_section=name)


def run_migrations_for_app(name: str, revision: str = "heads"):
=======
def run_migrations_for_app(name: str, revision: str = "heads") -> None:
>>>>>>> db1b3701
    """Perform migrations for app `name`.

    From: https://alembic.sqlalchemy.org/en/latest/cookbook.html#programmatic-api-use-connection-sharing-with-asyncio
    """  # noqa: E501
    cfg = get_alembic_config(name)
    command.upgrade(cfg, revision)<|MERGE_RESOLUTION|>--- conflicted
+++ resolved
@@ -5,17 +5,13 @@
 from alembic import command, config
 
 
-<<<<<<< HEAD
 def get_alembic_config(name: str):
     """Returns the Alembic configuration for app `name`."""
     alembic_ini_path = Path(__file__).resolve().parent / "alembic.ini"
     return config.Config(alembic_ini_path, ini_section=name)
 
 
-def run_migrations_for_app(name: str, revision: str = "heads"):
-=======
 def run_migrations_for_app(name: str, revision: str = "heads") -> None:
->>>>>>> db1b3701
     """Perform migrations for app `name`.
 
     From: https://alembic.sqlalchemy.org/en/latest/cookbook.html#programmatic-api-use-connection-sharing-with-asyncio
