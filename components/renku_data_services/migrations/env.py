"""Custom migrations env file to support modular migrations."""
import os

from alembic import context
from sqlalchemy import MetaData, NullPool, create_engine
from sqlalchemy.schema import CreateSchema

from renku_data_services.errors import errors


def include_object_factory(schema: str):
    """Filter only objects for the current database schema to be included."""

    def _include_object(object, name, type_, reflected, compare_to):
        if type_ == "table" and object.schema != schema:
            return False
        else:
            return True

    return _include_object


def run_migrations_offline(target_metadata, sync_sqlalchemy_url: str) -> None:
    """Run migrations in 'offline' mode.

    This configures the context with just a URL
    and not an Engine, though an Engine is acceptable
    here as well.  By skipping the Engine creation
    we don't even need a DBAPI to be available.

    Calls to context.execute() here emit the given string to the
    script output.

    """
<<<<<<< HEAD
    engine = create_engine(sync_sqlalchemy_url, pool_size=2, max_overflow=0, poolclass=NullPool)
    with engine.begin() as connection:
=======
    engine = create_engine(sync_sqlalchemy_url, poolclass=NullPool)
    with engine.connect() as conn:
>>>>>>> 5d5a3a15
        context.configure(
            connection=conn,
            target_metadata=target_metadata,
            literal_binds=True,
            dialect_opts={"paramstyle": "named"},
        )

        with context.begin_transaction():
            context.run_migrations()

    engine.dispose()

<<<<<<< HEAD

=======
>>>>>>> 5d5a3a15
def run_migrations_online(target_metadata, sync_sqlalchemy_url: str) -> None:
    """Run migrations in 'online' mode.

    In this scenario we need to create an Engine
    and associate a connection with the context.

    """
<<<<<<< HEAD
    engine = create_engine(sync_sqlalchemy_url, pool_size=2, max_overflow=0)
    with engine.begin() as connection:
=======
    engine = create_engine(sync_sqlalchemy_url, poolclass=NullPool)
    with engine.connect() as conn:
>>>>>>> 5d5a3a15
        context.configure(
            connection=conn,
            target_metadata=target_metadata,
            version_table_schema=target_metadata.schema,
            include_schemas=True,
            include_object=include_object_factory(target_metadata.schema),
        )

        conn.execute(CreateSchema(target_metadata.schema, if_not_exists=True))

        with context.begin_transaction():
            context.run_migrations()

    engine.dispose()


def run_migrations(metadata: MetaData):
    """Run migrations for a specific base model class."""
    # this is the Alembic Config object, which provides
    # access to the values within the .ini file in use.
    pg_host = os.environ.get("DB_HOST", "localhost")
    pg_user = os.environ.get("DB_USER", "renku")
    pg_port = os.environ.get("DB_PORT", "5432")
    db_name = os.environ.get("DB_NAME", "renku")
    pg_password = os.environ.get("DB_PASSWORD")
    if pg_password is None:
        raise errors.ConfigurationError(
            message="Please provide a database password in the 'DB_PASSWORD' environment variable."
        )
    sync_sqlalchemy_url = f"postgresql+psycopg://{pg_user}:{pg_password}@{pg_host}:{pg_port}/{db_name}"

    if context.is_offline_mode():
        run_migrations_offline(metadata, sync_sqlalchemy_url)
    else:
        run_migrations_online(metadata, sync_sqlalchemy_url)<|MERGE_RESOLUTION|>--- conflicted
+++ resolved
@@ -32,13 +32,8 @@
     script output.
 
     """
-<<<<<<< HEAD
-    engine = create_engine(sync_sqlalchemy_url, pool_size=2, max_overflow=0, poolclass=NullPool)
-    with engine.begin() as connection:
-=======
     engine = create_engine(sync_sqlalchemy_url, poolclass=NullPool)
     with engine.connect() as conn:
->>>>>>> 5d5a3a15
         context.configure(
             connection=conn,
             target_metadata=target_metadata,
@@ -51,10 +46,7 @@
 
     engine.dispose()
 
-<<<<<<< HEAD
 
-=======
->>>>>>> 5d5a3a15
 def run_migrations_online(target_metadata, sync_sqlalchemy_url: str) -> None:
     """Run migrations in 'online' mode.
 
@@ -62,13 +54,8 @@
     and associate a connection with the context.
 
     """
-<<<<<<< HEAD
-    engine = create_engine(sync_sqlalchemy_url, pool_size=2, max_overflow=0)
-    with engine.begin() as connection:
-=======
     engine = create_engine(sync_sqlalchemy_url, poolclass=NullPool)
     with engine.connect() as conn:
->>>>>>> 5d5a3a15
         context.configure(
             connection=conn,
             target_metadata=target_metadata,
