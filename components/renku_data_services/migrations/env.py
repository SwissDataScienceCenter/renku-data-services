--- conflicted
+++ resolved
@@ -38,12 +38,6 @@
     storage.metadata,
     user_preferences.metadata,
     users.metadata,
-<<<<<<< HEAD
-    events.metadata,
-    namespaces.metadata,
-    connected_services.metadata,
-=======
->>>>>>> 36e187be
 ]
 
 run_migrations(all_metadata)