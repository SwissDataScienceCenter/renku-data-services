"""add connected services

Merges the previous branches.

Revision ID: 788840ccdcf4
Revises: 04655faf7248
Create Date: 2024-05-10 08:54:22.031163

"""

import sqlalchemy as sa
from alembic import op
from sqlalchemy.dialects import postgresql

# revision identifiers, used by Alembic.
revision = "788840ccdcf4"
down_revision = ("04655faf7248", "317a28bef017", "85447af3d0dd")
branch_labels = None
depends_on = None


def upgrade() -> None:
    # ### commands auto generated by Alembic - please adjust! ###
    op.create_table(
        "oauth2_clients",
        sa.Column("id", sa.String(length=99), nullable=False),
        sa.Column("client_id", sa.String(length=500), nullable=False),
        sa.Column("display_name", sa.String(length=99), nullable=False),
        sa.Column("created_by_id", sa.String(), nullable=False),
        sa.Column("kind", sa.Enum("gitlab", "github", name="providerkind"), nullable=False),
        sa.Column("scope", sa.String(), nullable=False),
        sa.Column("url", sa.String(), nullable=False),
<<<<<<< HEAD
        sa.Column('client_secret', sa.LargeBinary(), nullable=True),
=======
        sa.Column("client_secret", sa.LargeBinary(), nullable=True),
>>>>>>> 9925c95a
        sa.Column("creation_date", sa.DateTime(timezone=True), server_default=sa.text("now()"), nullable=False),
        sa.Column("updated_at", sa.DateTime(timezone=True), server_default=sa.text("now()"), nullable=False),
        sa.PrimaryKeyConstraint("id"),
        schema="connected_services",
    )
    op.create_table(
        "oauth2_connections",
        sa.Column("id", sa.String(length=26), nullable=False),
        sa.Column("user_id", sa.String(), nullable=False),
        sa.Column("client_id", sa.String(length=99), nullable=False),
        sa.Column(
            "token", sa.JSON().with_variant(postgresql.JSONB(astext_type=sa.Text()), "postgresql"), nullable=True
        ),
        sa.Column("state", sa.String(), nullable=True),
        sa.Column("status", sa.Enum("connected", "pending", name="connectionstatus"), nullable=False),
        sa.Column("creation_date", sa.DateTime(timezone=True), server_default=sa.text("now()"), nullable=False),
        sa.Column("updated_at", sa.DateTime(timezone=True), server_default=sa.text("now()"), nullable=False),
        sa.ForeignKeyConstraint(["client_id"], ["connected_services.oauth2_clients.id"], ondelete="CASCADE"),
        sa.PrimaryKeyConstraint("id"),
        sa.UniqueConstraint("user_id", "client_id", name="_unique_user_id_client_id_uc"),
        schema="connected_services",
    )
    op.create_index(
        op.f("ix_connected_services_oauth2_connections_client_id"),
        "oauth2_connections",
        ["client_id"],
        unique=False,
        schema="connected_services",
    )
    op.create_index(
        op.f("ix_connected_services_oauth2_connections_state"),
        "oauth2_connections",
        ["state"],
        unique=True,
        schema="connected_services",
    )
    # ### end Alembic commands ###


def downgrade() -> None:
    # ### commands auto generated by Alembic - please adjust! ###
    from renku_data_services.connected_services.apispec import ConnectionStatus, ProviderKind

    op.drop_index(
        op.f("ix_connected_services_oauth2_connections_state"),
        table_name="oauth2_connections",
        schema="connected_services",
    )
    op.drop_index(
        op.f("ix_connected_services_oauth2_connections_client_id"),
        table_name="oauth2_connections",
        schema="connected_services",
    )
    op.drop_table("oauth2_connections", schema="connected_services")
    op.drop_table("oauth2_clients", schema="connected_services")
    sa.Enum(ProviderKind).drop(op.get_bind())
    sa.Enum(ConnectionStatus).drop(op.get_bind())
    # ### end Alembic commands ###<|MERGE_RESOLUTION|>--- conflicted
+++ resolved
@@ -30,11 +30,7 @@
         sa.Column("kind", sa.Enum("gitlab", "github", name="providerkind"), nullable=False),
         sa.Column("scope", sa.String(), nullable=False),
         sa.Column("url", sa.String(), nullable=False),
-<<<<<<< HEAD
-        sa.Column('client_secret', sa.LargeBinary(), nullable=True),
-=======
         sa.Column("client_secret", sa.LargeBinary(), nullable=True),
->>>>>>> 9925c95a
         sa.Column("creation_date", sa.DateTime(timezone=True), server_default=sa.text("now()"), nullable=False),
         sa.Column("updated_at", sa.DateTime(timezone=True), server_default=sa.text("now()"), nullable=False),
         sa.PrimaryKeyConstraint("id"),
