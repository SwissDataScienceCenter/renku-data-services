--- conflicted
+++ resolved
@@ -1,15 +1,10 @@
 """Custom migrations env file to support modular migrations."""
 
-<<<<<<< HEAD
-from collections.abc import Sequence
-from typing import Literal
-=======
 import asyncio
 import threading
 from asyncio.events import AbstractEventLoop
 from collections.abc import Coroutine, Sequence
-from typing import Any, TypeVar
->>>>>>> 631b1f4c
+from typing import Any, TypeVar, Literal
 
 from alembic import context
 from sqlalchemy import Connection, MetaData, NullPool, create_engine
@@ -166,7 +161,7 @@
 _T = TypeVar("_T")
 
 
-def _run_event_loop(loop: asyncio.AbstractEventLoop):
+def _run_event_loop(loop: asyncio.AbstractEventLoop) -> None:
     asyncio.set_event_loop(loop)
     loop.run_forever()
 
@@ -192,7 +187,7 @@
         future = asyncio.run_coroutine_threadsafe(coro, cls._loop)
         return future.result()
 
-    def __del__(self):
+    def __del__(self) -> None:
         self._loop.stop()
         self._loop.close()
         self._thread.join()
