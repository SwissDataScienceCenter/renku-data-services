"""Projects authorization adapter."""

import asyncio
from collections.abc import AsyncGenerator, AsyncIterable, Awaitable, Callable
from dataclasses import dataclass, field
from enum import StrEnum
from functools import wraps
from typing import ClassVar, Concatenate, ParamSpec, Protocol, TypeVar, cast

<<<<<<< HEAD
from authzed.api.v1 import AsyncClient
from authzed.api.v1.core_pb2 import ObjectReference, Relationship, RelationshipUpdate, SubjectReference, ZedToken
from authzed.api.v1.permission_service_pb2 import (
    LOOKUP_PERMISSIONSHIP_HAS_PERMISSION,
    CheckBulkPermissionsRequest,
    CheckBulkPermissionsRequestItem,
=======
from authzed.api.v1 import (
    AsyncClient,
>>>>>>> e83533de
    CheckPermissionRequest,
    CheckPermissionResponse,
    Consistency,
    LookupResourcesRequest,
    LookupResourcesResponse,
    LookupSubjectsRequest,
    LookupSubjectsResponse,
    ObjectReference,
    ReadRelationshipsRequest,
    ReadRelationshipsResponse,
    Relationship,
    RelationshipFilter,
    RelationshipUpdate,
    SubjectFilter,
    SubjectReference,
    WriteRelationshipsRequest,
    ZedToken,
)
from authzed.api.v1.permission_service_pb2 import LOOKUP_PERMISSIONSHIP_HAS_PERMISSION
from sanic.log import logger
from sqlalchemy.ext.asyncio import AsyncSession
from ulid import ULID

from renku_data_services import base_models
from renku_data_services.authz.config import AuthzConfig
from renku_data_services.authz.models import (
    Change,
    CheckPermissionItem,
    Member,
    MembershipChange,
    Role,
    Scope,
    Visibility,
)
from renku_data_services.base_models.core import InternalServiceAdmin
from renku_data_services.data_connectors.models import DataConnector, DataConnectorToProjectLink, DataConnectorUpdate
from renku_data_services.errors import errors
from renku_data_services.namespace.models import Group, GroupUpdate, Namespace, NamespaceKind, NamespaceUpdate
from renku_data_services.project.models import Project, ProjectUpdate
from renku_data_services.users.models import UserInfo, UserInfoUpdate

_P = ParamSpec("_P")


class WithAuthz(Protocol):
    """Protocol for a class that has a authorization database client as property."""

    @property
    def authz(self) -> "Authz":
        """Returns the authorization database client."""
        ...


_AuthzChangeFuncResult = TypeVar(
    "_AuthzChangeFuncResult",
    bound=Project
    | ProjectUpdate
    | Group
    | UserInfoUpdate
    | list[UserInfo]
    | UserInfo
    | DataConnector
    | DataConnectorUpdate
    | DataConnectorToProjectLink
    | None,
)
_T = TypeVar("_T")
_WithAuthz = TypeVar("_WithAuthz", bound=WithAuthz)


@dataclass
class _AuthzChange:
    """Used to designate relationships to be created/updated/deleted and how those can be undone.

    Sending the apply and undo relationships to the database must always be the equivalent of
    a no-op.
    """

    apply: WriteRelationshipsRequest = field(default_factory=WriteRelationshipsRequest)
    undo: WriteRelationshipsRequest = field(default_factory=WriteRelationshipsRequest)

    def extend(self, other: "_AuthzChange") -> None:
        self.apply.updates.extend(other.apply.updates)
        self.apply.optional_preconditions.extend(other.apply.optional_preconditions)
        self.undo.updates.extend(other.undo.updates)
        self.undo.optional_preconditions.extend(other.undo.optional_preconditions)


class _Relation(StrEnum):
    """Relations for Authzed."""

    owner: str = "owner"
    editor: str = "editor"
    viewer: str = "viewer"
    public_viewer: str = "public_viewer"
    admin: str = "admin"
    project_platform: str = "project_platform"
    group_platform: str = "group_platform"
    user_namespace_platform: str = "user_namespace_platform"
    project_namespace: str = "project_namespace"
    data_connector_platform: str = "data_connector_platform"
    data_connector_namespace: str = "data_connector_namespace"
    linked_to: str = "linked_to"

    @classmethod
    def from_role(cls, role: Role) -> "_Relation":
        match role:
            case Role.OWNER:
                return cls.owner
            case Role.EDITOR:
                return cls.editor
            case Role.VIEWER:
                return cls.viewer
        raise errors.ProgrammingError(message=f"Cannot map role {role} to any authorization database relation")

    def to_role(self) -> Role:
        match self:
            case _Relation.owner:
                return Role.OWNER
            case _Relation.editor:
                return Role.EDITOR
            case _Relation.viewer:
                return Role.VIEWER
        raise errors.ProgrammingError(message=f"Cannot map relation {self} to any role")


class ResourceType(StrEnum):
    """All possible resources stored in Authzed."""

    project: str = "project"
    user: str = "user"
    anonymous_user: str = "anonymous_user"
    platform: str = "platform"
    group: str = "group"
    user_namespace: str = "user_namespace"
    data_connector: str = "data_connector"


class AuthzOperation(StrEnum):
    """The type of change that requires authorization database update."""

    create: str = "create"
    delete: str = "delete"
    update: str = "update"
    update_or_insert: str = "update_or_insert"
    insert_many: str = "insert_many"
    create_link: str = "create_link"
    delete_link: str = "delete_link"


class _AuthzConverter:
    @staticmethod
    def project(id: ULID) -> ObjectReference:
        return ObjectReference(object_type=ResourceType.project.value, object_id=str(id))

    @staticmethod
    def user(id: str | None) -> ObjectReference:
        if not id:
            return _AuthzConverter.all_users()
        return ObjectReference(object_type=ResourceType.user.value, object_id=id)

    @staticmethod
    def user_subject(id: str | None) -> SubjectReference:
        return SubjectReference(object=_AuthzConverter.user(id))

    @staticmethod
    def platform() -> ObjectReference:
        return ObjectReference(object_type=ResourceType.platform.value, object_id="renku")

    @staticmethod
    def anonymous_users() -> ObjectReference:
        return ObjectReference(object_type=ResourceType.anonymous_user, object_id="*")

    @staticmethod
    def anonymous_user() -> ObjectReference:
        return ObjectReference(object_type=ResourceType.anonymous_user, object_id="anonymous")

    @staticmethod
    def all_users() -> ObjectReference:
        return ObjectReference(object_type=ResourceType.user, object_id="*")

    @staticmethod
    def group(id: ULID) -> ObjectReference:
        return ObjectReference(object_type=ResourceType.group, object_id=str(id))

    @staticmethod
    def user_namespace(id: ULID) -> ObjectReference:
        return ObjectReference(object_type=ResourceType.user_namespace, object_id=str(id))

    @staticmethod
    def data_connector(id: ULID) -> ObjectReference:
        return ObjectReference(object_type=ResourceType.data_connector.value, object_id=str(id))

    @staticmethod
    def to_object(resource_type: ResourceType, resource_id: str | ULID | int) -> ObjectReference:
        match (resource_type, resource_id):
            case (ResourceType.project, sid) if isinstance(sid, ULID):
                return _AuthzConverter.project(sid)
            case (ResourceType.user, sid) if isinstance(sid, str) or sid is None:
                return _AuthzConverter.user(sid)
            case (ResourceType.anonymous_user, _):
                return _AuthzConverter.anonymous_users()
            case (ResourceType.user_namespace, rid) if isinstance(rid, ULID):
                return _AuthzConverter.user_namespace(rid)
            case (ResourceType.group, rid) if isinstance(rid, ULID):
                return _AuthzConverter.group(rid)
            case (ResourceType.data_connector, dcid) if isinstance(dcid, ULID):
                return _AuthzConverter.data_connector(dcid)
            case (ResourceType.platform, _):
                return _AuthzConverter.platform()
        raise errors.ProgrammingError(
            message=f"Unexpected or unknown resource type when checking permissions {resource_type}"
        )


def _is_allowed_on_resource(
    operation: Scope, resource_type: ResourceType
) -> Callable[
    [Callable[Concatenate["Authz", base_models.APIUser, _P], Awaitable[_T]]],
    Callable[Concatenate["Authz", base_models.APIUser, _P], Awaitable[_T]],
]:
    """A decorator that checks if the operation on a specific resource type is allowed or not."""

    def decorator(
        f: Callable[Concatenate["Authz", base_models.APIUser, _P], Awaitable[_T]],
    ) -> Callable[Concatenate["Authz", base_models.APIUser, _P], Awaitable[_T]]:
        @wraps(f)
        async def decorated_function(
            self: "Authz", user: base_models.APIUser, *args: _P.args, **kwargs: _P.kwargs
        ) -> _T:
            if isinstance(user, base_models.InternalServiceAdmin):
                return await f(self, user, *args, **kwargs)
            if not isinstance(user, base_models.APIUser):
                raise errors.ProgrammingError(
                    message="The decorator for checking permissions for authorization database operations "
                    "needs to access the user in the decorated function keyword arguments but it did not find it"
                )
            if len(args) == 0:
                raise errors.ProgrammingError(
                    message="The authorization decorator needs to have at least one positional argument after 'user'"
                )
            potential_resource = args[0]
            resource: Project | Group | Namespace | DataConnector | None = None
            match resource_type:
                case ResourceType.project if isinstance(potential_resource, Project):
                    resource = potential_resource
                case ResourceType.group if isinstance(potential_resource, Group):
                    resource = potential_resource
                case ResourceType.user_namespace if isinstance(potential_resource, Namespace):
                    resource = potential_resource
                case ResourceType.data_connector if isinstance(potential_resource, DataConnector):
                    resource = potential_resource
                case _:
                    raise errors.ProgrammingError(
                        message="The decorator for checking permissions for authorization database operations "
                        "failed to find the expected positional argument in the decorated function "
                        f"for the {resource_type} resource, it found {type(resource)}"
                    )
            allowed, zed_token = await self._has_permission(user, resource_type, resource.id, operation)
            if not allowed:
                raise errors.MissingResourceError(
                    message=f"The user with ID {user.id} cannot perform operation {operation} "
                    f"on resource {resource_type} with ID {resource.id} or the resource does not exist."
                )
            kwargs["zed_token"] = zed_token
            return await f(self, user, *args, **kwargs)

        return decorated_function

    return decorator


_ID = TypeVar("_ID", str, ULID)


def _is_allowed(
    operation: Scope,
) -> Callable[
    [Callable[Concatenate["Authz", base_models.APIUser, ResourceType, _ID, _P], Awaitable[_T]]],
    Callable[Concatenate["Authz", base_models.APIUser, ResourceType, _ID, _P], Awaitable[_T]],
]:
    """A decorator that checks if the operation on a resource is allowed or not."""

    def decorator(
        f: Callable[Concatenate["Authz", base_models.APIUser, ResourceType, _ID, _P], Awaitable[_T]],
    ) -> Callable[Concatenate["Authz", base_models.APIUser, ResourceType, _ID, _P], Awaitable[_T]]:
        @wraps(f)
        async def decorated_function(
            self: "Authz",
            user: base_models.APIUser,
            resource_type: ResourceType,
            resource_id: _ID,
            *args: _P.args,
            **kwargs: _P.kwargs,
        ) -> _T:
            if isinstance(user, base_models.InternalServiceAdmin):
                return await f(self, user, resource_type, resource_id, *args, **kwargs)
            allowed, zed_token = await self._has_permission(user, resource_type, resource_id, operation)
            if not allowed:
                raise errors.MissingResourceError(
                    message=f"The user with ID {user.id} cannot perform operation {operation} on {resource_type.value} "
                    f"with ID {resource_id} or the resource does not exist."
                )
            kwargs["zed_token"] = zed_token
            return await f(self, user, resource_type, resource_id, *args, **kwargs)

        return decorated_function

    return decorator


@dataclass
class Authz:
    """Authorization decisions and updates."""

    authz_config: AuthzConfig
    _platform: ClassVar[ObjectReference] = field(default=_AuthzConverter.platform())
    _client: AsyncClient | None = field(default=None, init=False)

    @property
    def client(self) -> AsyncClient:
        """The authzed DB asynchronous client."""
        if not self._client:
            self._client = self.authz_config.authz_async_client()
        return self._client

    async def _has_permission(
        self, user: base_models.APIUser, resource_type: ResourceType, resource_id: str | ULID | None, scope: Scope
    ) -> tuple[bool, ZedToken | None]:
        """Checks whether the provided user has a specific permission on the specific resource."""
        if not resource_id:
            raise errors.ProgrammingError(
                message=f"Cannot check permissions on a resource of type {resource_type} with missing resource ID."
            )
        if isinstance(user, InternalServiceAdmin):
            return True, None
        res = _AuthzConverter.to_object(resource_type, resource_id)
        sub = SubjectReference(
            object=(
                _AuthzConverter.to_object(ResourceType.user, user.id) if user.id else _AuthzConverter.anonymous_user()
            )
        )
        response: CheckPermissionResponse = await self.client.CheckPermission(
            CheckPermissionRequest(
                consistency=Consistency(fully_consistent=True), resource=res, subject=sub, permission=scope.value
            )
        )
        return response.permissionship == CheckPermissionResponse.PERMISSIONSHIP_HAS_PERMISSION, response.checked_at

    async def has_permission(
        self, user: base_models.APIUser, resource_type: ResourceType, resource_id: str | ULID, scope: Scope
    ) -> bool:
        """Checks whether the provided user has a specific permission on the specific resource."""
        res, _ = await self._has_permission(user, resource_type, resource_id, scope)
        return res

    async def has_permissions(
        self, user: base_models.APIUser, items: list[CheckPermissionItem]
    ) -> list[tuple[CheckPermissionItem, bool]]:
        """Check whether the provided user has the requested permissions.

        This is equivalent to calling has_permission() for each requested item, but done in bulk.
        """
        if isinstance(user, InternalServiceAdmin):
            return [(item, True) for item in items]
        sub = SubjectReference(
            object=_AuthzConverter.to_object(ResourceType.user, user.id)
            if user.id
            else _AuthzConverter.anonymous_user()
        )
        request_items = [
            CheckBulkPermissionsRequestItem(
                resource=_AuthzConverter.to_object(item.resource_type, item.resource_id),
                subject=sub,
                permission=item.scope.value,
            )
            for item in items
        ]
        response = await self.client.CheckBulkPermissions(
            CheckBulkPermissionsRequest(
                consistency=(Consistency(fully_consistent=True)),
                items=request_items,
            )
        )
        return [
            (
                item,
                pair.HasField("item")
                and pair.item.permissionship == CheckPermissionResponse.PERMISSIONSHIP_HAS_PERMISSION,
            )
            for item, pair in zip(items, response.pairs)
        ]

    async def resources_with_permission(
        self, requested_by: base_models.APIUser, user_id: str | None, resource_type: ResourceType, scope: Scope
    ) -> list[str]:
        """Get all the resource IDs (for a specific resource kind) that a specific user has access to.

        The person requesting the information can be the user or someone else. I.e. the admin can request
        what are the resources that a user has access to.
        """
        if not requested_by.is_admin and requested_by.id != user_id:
            raise errors.ForbiddenError(
                message=f"User with ID {requested_by.id} cannot check the permissions of another user with ID {user_id}"
            )
        sub = SubjectReference(
            object=(
                _AuthzConverter.to_object(ResourceType.user, user_id) if user_id else _AuthzConverter.anonymous_user()
            )
        )
        ids: list[str] = []
        responses: AsyncIterable[LookupResourcesResponse] = self.client.LookupResources(
            LookupResourcesRequest(
                consistency=Consistency(fully_consistent=True),
                resource_object_type=resource_type.value,
                permission=scope.value,
                subject=sub,
            )
        )
        async for response in responses:
            if response.permissionship == LOOKUP_PERMISSIONSHIP_HAS_PERMISSION:
                ids.append(response.resource_object_id)
        return ids

    async def resources_with_direct_membership(
        self, user: base_models.APIUser, resource_type: ResourceType
    ) -> list[str]:
        """Get all the resource IDs (for a specific resource kind) that a specific user is a direct member of."""
        resource_ids: list[str] = []
        if user.id is None:
            return resource_ids

        rel_filter = RelationshipFilter(
            resource_type=resource_type.value,
            optional_subject_filter=SubjectFilter(subject_type=ResourceType.user.value, optional_subject_id=user.id),
        )

        responses: AsyncIterable[ReadRelationshipsResponse] = self.client.ReadRelationships(
            ReadRelationshipsRequest(
                consistency=Consistency(fully_consistent=True),
                relationship_filter=rel_filter,
            )
        )

        async for response in responses:
            resource_ids.append(response.relationship.resource.object_id)

        return resource_ids

    @_is_allowed(Scope.READ)  # The scope on the resource that allows the user to perform this check in the first place
    async def users_with_permission(
        self,
        user: base_models.APIUser,
        resource_type: ResourceType,
        resource_id: str,
        scope: Scope,  # The scope that the users should be allowed to exercise on the resource
        *,
        zed_token: ZedToken | None = None,
    ) -> list[str]:
        """Get all user IDs that have a specific permission on a specific resource."""
        consistency = Consistency(at_least_as_fresh=zed_token) if zed_token else Consistency(fully_consistent=True)
        res = _AuthzConverter.to_object(resource_type, resource_id)
        ids: list[str] = []
        responses: AsyncIterable[LookupSubjectsResponse] = self.client.LookupSubjects(
            LookupSubjectsRequest(
                consistency=consistency,
                resource=res,
                permission=scope.value,
                subject_object_type=ResourceType.user.value,
            )
        )
        async for response in responses:
            if response.permissionship == LOOKUP_PERMISSIONSHIP_HAS_PERMISSION:
                ids.append(response.subject.subject_object_id)
        return ids

    async def get_all_members(
        self, resource_type: ResourceType, *, zed_token: ZedToken | None = None
    ) -> AsyncGenerator[Member, None]:
        """Get all users that are members of a specific resource."""
        members = self._get_members_helper(resource_type, resource_id=None, zed_token=zed_token)
        async for member in members:
            if member.user_id and member.user_id != "*":
                yield member

    @_is_allowed(Scope.READ)
    async def members(
        self,
        user: base_models.APIUser,
        resource_type: ResourceType,
        resource_id: ULID,
        role: Role | None = None,
        *,
        zed_token: ZedToken | None = None,
    ) -> list[Member]:
        """Get all users that are members of a specific resource type, if role is None then all roles are retrieved."""
        members = self._get_members_helper(resource_type, str(resource_id), role, zed_token=zed_token)
        return [m async for m in members]

    async def _get_members_helper(
        self,
        resource_type: ResourceType,
        resource_id: str | None,
        role: Role | None = None,
        *,
        zed_token: ZedToken | None = None,
    ) -> AsyncGenerator[Member, None]:
        """Get all users that are members of a resource, if role is None then all roles are retrieved."""
        consistency = Consistency(at_least_as_fresh=zed_token) if zed_token else Consistency(fully_consistent=True)
        sub_filter = SubjectFilter(subject_type=ResourceType.user.value)
        if resource_id is None:
            rel_filter = RelationshipFilter(resource_type=resource_type, optional_subject_filter=sub_filter)
        else:
            rel_filter = RelationshipFilter(
                resource_type=resource_type,
                optional_resource_id=resource_id,
                optional_subject_filter=sub_filter,
            )
        if role:
            relation = _Relation.from_role(role)
            if resource_id is None:
                rel_filter = RelationshipFilter(
                    resource_type=resource_type,
                    optional_relation=relation,
                    optional_subject_filter=sub_filter,
                )
            else:
                rel_filter = RelationshipFilter(
                    resource_type=resource_type,
                    optional_resource_id=resource_id,
                    optional_relation=relation,
                    optional_subject_filter=sub_filter,
                )
        responses: AsyncIterable[ReadRelationshipsResponse] = self.client.ReadRelationships(
            ReadRelationshipsRequest(
                consistency=consistency,
                relationship_filter=rel_filter,
            )
        )

        async for response in responses:
            # Skip "public_viewer" relationships
            if response.relationship.relation == _Relation.public_viewer.value:
                continue
            member_role = _Relation(response.relationship.relation).to_role()
            member = Member(
                user_id=response.relationship.subject.object.object_id,
                role=member_role,
                resource_id=response.relationship.resource.object_id,
            )

            yield member

    @staticmethod
    def authz_change(
        op: AuthzOperation, resource: ResourceType
    ) -> Callable[
        [Callable[Concatenate[_WithAuthz, _P], Awaitable[_AuthzChangeFuncResult]]],
        Callable[Concatenate[_WithAuthz, _P], Awaitable[_AuthzChangeFuncResult]],
    ]:
        """A decorator that updates the authorization database for different types of operations."""

        def _extract_user_from_args(*args: _P.args, **kwargs: _P.kwargs) -> base_models.APIUser:
            if len(args) == 0:
                user_kwarg = kwargs.get("user")
                requested_by_kwarg = kwargs.get("requested_by")
                if isinstance(user_kwarg, base_models.APIUser) and isinstance(requested_by_kwarg, base_models.APIUser):
                    raise errors.ProgrammingError(
                        message="The decorator for authorization database changes found two APIUser parameters in the "
                        "'user' and 'requested_by' keyword arguments but expected only one of them to be present."
                    )
                potential_user = user_kwarg if isinstance(user_kwarg, base_models.APIUser) else requested_by_kwarg
            else:
                potential_user = args[0]
            if not isinstance(potential_user, base_models.APIUser):
                raise errors.ProgrammingError(
                    message="The decorator for authorization database changes could not find APIUser in the function "
                    f"arguments, the type of the argument that was found is {type(potential_user)}."
                )
            return potential_user

        async def _get_authz_change(
            db_repo: _WithAuthz,
            operation: AuthzOperation,
            resource: ResourceType,
            result: _AuthzChangeFuncResult,
            *func_args: _P.args,
            **func_kwargs: _P.kwargs,
        ) -> _AuthzChange:
            authz_change = _AuthzChange()
            match operation, resource:
                case AuthzOperation.create, ResourceType.project if isinstance(result, Project):
                    authz_change = db_repo.authz._add_project(result)
                case AuthzOperation.delete, ResourceType.project if isinstance(result, Project):
                    user = _extract_user_from_args(*func_args, **func_kwargs)
                    authz_change = await db_repo.authz._remove_project(user, result)
                case AuthzOperation.delete, ResourceType.project if result is None:
                    # NOTE: This means that the project does not exist in the first place so nothing was deleted
                    pass
                case AuthzOperation.update, ResourceType.project if isinstance(result, ProjectUpdate):
                    authz_change = _AuthzChange()
                    if result.old.visibility != result.new.visibility:
                        user = _extract_user_from_args(*func_args, **func_kwargs)
                        authz_change.extend(await db_repo.authz._update_project_visibility(user, result.new))
                    if result.old.namespace.id != result.new.namespace.id:
                        user = _extract_user_from_args(*func_args, **func_kwargs)
                        authz_change.extend(await db_repo.authz._update_project_namespace(user, result.new))
                case AuthzOperation.create, ResourceType.group if isinstance(result, Group):
                    authz_change = db_repo.authz._add_group(result)
                case AuthzOperation.delete, ResourceType.group if isinstance(result, Group):
                    user = _extract_user_from_args(*func_args, **func_kwargs)
                    authz_change = await db_repo.authz._remove_group(user, result)
                case AuthzOperation.delete, ResourceType.group if result is None:
                    # NOTE: This means that the group does not exist in the first place so nothing was deleted
                    pass
                case AuthzOperation.update_or_insert, ResourceType.user if isinstance(result, UserInfoUpdate):
                    if result.old is None:
                        authz_change = db_repo.authz._add_user_namespace(result.new.namespace)
                case AuthzOperation.delete, ResourceType.user if isinstance(result, UserInfo):
                    user = _extract_user_from_args(*func_args, **func_kwargs)
                    authz_change = await db_repo.authz._remove_user_namespace(result.id)
                    authz_change.extend(await db_repo.authz._remove_user(user, result))
                case AuthzOperation.delete, ResourceType.user if result is None:
                    # NOTE: This means that the user does not exist in the first place so nothing was deleted
                    pass
                case AuthzOperation.insert_many, ResourceType.user_namespace if isinstance(result, list):
                    for res in result:
                        if not isinstance(res, UserInfo):
                            raise errors.ProgrammingError(
                                message="Expected list of UserInfo when generating authorization "
                                f"database updates for inserting namespaces but found {type(res)}"
                            )
                        authz_change.extend(db_repo.authz._add_user_namespace(res.namespace))
                case AuthzOperation.create, ResourceType.data_connector if isinstance(result, DataConnector):
                    authz_change = db_repo.authz._add_data_connector(result)
                case AuthzOperation.delete, ResourceType.data_connector if result is None:
                    # NOTE: This means that the data connector does not exist in the first place so nothing was deleted
                    pass
                case AuthzOperation.delete, ResourceType.data_connector if isinstance(result, DataConnector):
                    user = _extract_user_from_args(*func_args, **func_kwargs)
                    authz_change = await db_repo.authz._remove_data_connector(user, result)
                case AuthzOperation.update, ResourceType.data_connector if isinstance(result, DataConnectorUpdate):
                    authz_change = _AuthzChange()
                    if result.old.visibility != result.new.visibility:
                        user = _extract_user_from_args(*func_args, **func_kwargs)
                        authz_change.extend(await db_repo.authz._update_data_connector_visibility(user, result.new))
                    if result.old.namespace.id != result.new.namespace.id:
                        user = _extract_user_from_args(*func_args, **func_kwargs)
                        authz_change.extend(await db_repo.authz._update_data_connector_namespace(user, result.new))
                case AuthzOperation.create_link, ResourceType.data_connector if isinstance(
                    result, DataConnectorToProjectLink
                ):
                    user = _extract_user_from_args(*func_args, **func_kwargs)
                    authz_change = await db_repo.authz._add_data_connector_to_project_link(user, result)
                case AuthzOperation.delete_link, ResourceType.data_connector if result is None:
                    # NOTE: This means that the link does not exist in the first place so nothing was deleted
                    pass
                case AuthzOperation.delete_link, ResourceType.data_connector if isinstance(
                    result, DataConnectorToProjectLink
                ):
                    user = _extract_user_from_args(*func_args, **func_kwargs)
                    authz_change = await db_repo.authz._remove_data_connector_to_project_link(user, result)
                case _:
                    resource_id: str | ULID | None = "unknown"
                    if isinstance(result, (Project, Namespace, Group, DataConnector)):
                        resource_id = result.id
                    elif isinstance(result, (ProjectUpdate, NamespaceUpdate, GroupUpdate, DataConnectorUpdate)):
                        resource_id = result.new.id
                    raise errors.ProgrammingError(
                        message=f"Encountered an unknown authorization operation {op} on resource {resource} "
                        f"with ID {resource_id} when updating the authorization database",
                    )
            return authz_change

        def decorator(
            f: Callable[Concatenate[_WithAuthz, _P], Awaitable[_AuthzChangeFuncResult]],
        ) -> Callable[Concatenate[_WithAuthz, _P], Awaitable[_AuthzChangeFuncResult]]:
            @wraps(f)
            async def decorated_function(
                db_repo: _WithAuthz, *args: _P.args, **kwargs: _P.kwargs
            ) -> _AuthzChangeFuncResult:
                # NOTE: db_repo is the "self" of the project postgres DB repository method that this function decorates.
                # I did not call it "self" here to avoid confusion with the self of the Authz class,
                # even though this is a static method.
                session = kwargs.get("session")
                if not isinstance(session, AsyncSession):
                    raise errors.ProgrammingError(
                        message="The authorization change decorator requires a DB session in the function "
                        "keyword arguments"
                    )
                if not session.in_transaction():
                    raise errors.ProgrammingError(
                        message="The authorization database decorator needs a session with an open transaction."
                    )

                authz_change = _AuthzChange()
                try:
                    # NOTE: Here we have to maintain the following order of operations:
                    # 1. Run decorated function
                    # 2. Write resources to the Authzed DB
                    # 3. Commit the open transaction
                    # 4. If something goes wrong abort the transaction and remove things from Authzed DB
                    # See https://authzed.com/docs/spicedb/concepts/relationships#writing-relationships
                    # If this order of operations is changed you can get a case where for a short period of time
                    # resources exists in the postgres DB without any authorization information in the Authzed DB.
                    result = await f(db_repo, *args, **kwargs)
                    authz_change = await _get_authz_change(db_repo, op, resource, result, *args, **kwargs)
                    await db_repo.authz.client.WriteRelationships(authz_change.apply)
                    await session.commit()
                    return result
                except Exception as err:
                    db_rollback_err = None
                    try:
                        # NOTE: If the rollback fails do not stop just continue to make sure the resource
                        # from the Authzed DB is also removed
                        await asyncio.shield(session.rollback())
                    except Exception as _db_rollback_err:
                        db_rollback_err = _db_rollback_err
                    await asyncio.shield(db_repo.authz.client.WriteRelationships(authz_change.undo))
                    if db_rollback_err:
                        raise db_rollback_err from err
                    raise err

            return decorated_function

        return decorator

    def _add_project(self, project: Project) -> _AuthzChange:
        """Create the new project and associated resources and relations in the DB."""
        creator = SubjectReference(object=_AuthzConverter.user(project.created_by))
        project_res = _AuthzConverter.project(project.id)
        creator_is_owner = Relationship(resource=project_res, relation=_Relation.owner.value, subject=creator)
        all_users = SubjectReference(object=_AuthzConverter.all_users())
        all_anon_users = SubjectReference(object=_AuthzConverter.anonymous_users())
        project_namespace = SubjectReference(
            object=(
                _AuthzConverter.user_namespace(project.namespace.id)
                if project.namespace.kind == NamespaceKind.user
                else _AuthzConverter.group(cast(ULID, project.namespace.underlying_resource_id))
            )
        )
        project_in_platform = Relationship(
            resource=project_res,
            relation=_Relation.project_platform.value,
            subject=SubjectReference(object=self._platform),
        )
        project_in_namespace = Relationship(
            resource=project_res,
            relation=_Relation.project_namespace,
            subject=project_namespace,
        )
        relationships = [creator_is_owner, project_in_platform, project_in_namespace]
        if project.visibility == Visibility.PUBLIC:
            all_users_are_viewers = Relationship(
                resource=project_res,
                relation=_Relation.public_viewer.value,
                subject=all_users,
            )
            all_anon_users_are_viewers = Relationship(
                resource=project_res,
                relation=_Relation.public_viewer.value,
                subject=all_anon_users,
            )
            relationships.extend([all_users_are_viewers, all_anon_users_are_viewers])
        apply = WriteRelationshipsRequest(
            updates=[
                RelationshipUpdate(operation=RelationshipUpdate.OPERATION_TOUCH, relationship=i) for i in relationships
            ]
        )
        undo = WriteRelationshipsRequest(
            updates=[
                RelationshipUpdate(operation=RelationshipUpdate.OPERATION_DELETE, relationship=i) for i in relationships
            ]
        )
        return _AuthzChange(apply=apply, undo=undo)

    @_is_allowed_on_resource(Scope.DELETE, ResourceType.project)
    async def _remove_project(
        self, user: base_models.APIUser, project: Project, *, zed_token: ZedToken | None = None
    ) -> _AuthzChange:
        """Remove the relationships associated with the project."""
        consistency = Consistency(at_least_as_fresh=zed_token) if zed_token else Consistency(fully_consistent=True)
        rel_filter = RelationshipFilter(resource_type=ResourceType.project.value, optional_resource_id=str(project.id))
        responses: AsyncIterable[ReadRelationshipsResponse] = self.client.ReadRelationships(
            ReadRelationshipsRequest(consistency=consistency, relationship_filter=rel_filter)
        )
        rels: list[Relationship] = []
        async for response in responses:
            rels.append(response.relationship)
        # Project is also a subject for "linked_to" relations
        rel_filter = RelationshipFilter(
            optional_subject_filter=SubjectFilter(
                subject_type=ResourceType.project.value, optional_subject_id=str(project.id)
            )
        )
        responses: AsyncIterable[ReadRelationshipsResponse] = self.client.ReadRelationships(
            ReadRelationshipsRequest(consistency=consistency, relationship_filter=rel_filter)
        )
        async for response in responses:
            rels.append(response.relationship)
        apply = WriteRelationshipsRequest(
            updates=[RelationshipUpdate(operation=RelationshipUpdate.OPERATION_DELETE, relationship=i) for i in rels]
        )
        undo = WriteRelationshipsRequest(
            updates=[RelationshipUpdate(operation=RelationshipUpdate.OPERATION_TOUCH, relationship=i) for i in rels]
        )
        return _AuthzChange(apply=apply, undo=undo)

    # NOTE changing visibility is the same access level as removal
    @_is_allowed_on_resource(Scope.DELETE, ResourceType.project)
    async def _update_project_visibility(
        self, user: base_models.APIUser, project: Project, *, zed_token: ZedToken | None = None
    ) -> _AuthzChange:
        """Update the visibility of the project in the authorization database."""
        project_id_str = str(project.id)
        consistency = Consistency(at_least_as_fresh=zed_token) if zed_token else Consistency(fully_consistent=True)
        project_res = _AuthzConverter.project(project.id)
        all_users_sub = SubjectReference(object=_AuthzConverter.all_users())
        anon_users_sub = SubjectReference(object=_AuthzConverter.anonymous_users())
        all_users_are_viewers = Relationship(
            resource=project_res,
            relation=_Relation.public_viewer.value,
            subject=all_users_sub,
        )
        anon_users_are_viewers = Relationship(
            resource=project_res,
            relation=_Relation.public_viewer.value,
            subject=anon_users_sub,
        )
        make_public = WriteRelationshipsRequest(
            updates=[
                RelationshipUpdate(operation=RelationshipUpdate.OPERATION_TOUCH, relationship=all_users_are_viewers),
                RelationshipUpdate(operation=RelationshipUpdate.OPERATION_TOUCH, relationship=anon_users_are_viewers),
            ]
        )
        make_private = WriteRelationshipsRequest(
            updates=[
                RelationshipUpdate(operation=RelationshipUpdate.OPERATION_DELETE, relationship=all_users_are_viewers),
                RelationshipUpdate(operation=RelationshipUpdate.OPERATION_DELETE, relationship=anon_users_are_viewers),
            ]
        )
        rel_filter = RelationshipFilter(
            resource_type=ResourceType.project.value,
            optional_resource_id=project_id_str,
            optional_subject_filter=SubjectFilter(
                subject_type=ResourceType.user.value, optional_subject_id=all_users_sub.object.object_id
            ),
        )
        current_relation_users: ReadRelationshipsResponse | None = await anext(
            aiter(self.client.ReadRelationships(ReadRelationshipsRequest(relationship_filter=rel_filter))), None
        )
        rel_filter = RelationshipFilter(
            resource_type=ResourceType.project.value,
            optional_resource_id=project_id_str,
            optional_subject_filter=SubjectFilter(
                subject_type=ResourceType.anonymous_user.value,
                optional_subject_id=anon_users_sub.object.object_id,
            ),
        )
        current_relation_anon_users: ReadRelationshipsResponse | None = await anext(
            aiter(
                self.client.ReadRelationships(
                    ReadRelationshipsRequest(consistency=consistency, relationship_filter=rel_filter)
                )
            ),
            None,
        )
        project_is_public_for_users = (
            current_relation_users is not None
            and current_relation_users.relationship.subject.object.object_type == ResourceType.user.value
            and current_relation_users.relationship.subject.object.object_id == all_users_sub.object.object_id
        )
        project_is_public_for_anon_users = (
            current_relation_anon_users is not None
            and current_relation_anon_users.relationship.subject.object.object_type == ResourceType.anonymous_user.value
            and current_relation_anon_users.relationship.subject.object.object_id == anon_users_sub.object.object_id,
        )
        project_already_public = project_is_public_for_users and project_is_public_for_anon_users
        project_already_private = not project_already_public
        match project.visibility:
            case Visibility.PUBLIC:
                if project_already_public:
                    return _AuthzChange(apply=WriteRelationshipsRequest(), undo=WriteRelationshipsRequest())
                return _AuthzChange(apply=make_public, undo=make_private)
            case Visibility.PRIVATE:
                if project_already_private:
                    return _AuthzChange(apply=WriteRelationshipsRequest(), undo=WriteRelationshipsRequest())
                return _AuthzChange(apply=make_private, undo=make_public)
        raise errors.ProgrammingError(
            message=f"Encountered unknown project visibility {project.visibility} when trying to "
            f"make a visibility change for project with ID {project.id}",
        )

    # NOTE changing namespace is the same access level as removal
    @_is_allowed_on_resource(Scope.DELETE, ResourceType.project)
    async def _update_project_namespace(
        self, user: base_models.APIUser, project: Project, *, zed_token: ZedToken | None = None
    ) -> _AuthzChange:
        """Update the namespace/group of the project in the authorization database."""
        consistency = Consistency(at_least_as_fresh=zed_token) if zed_token else Consistency(fully_consistent=True)
        project_res = _AuthzConverter.project(project.id)
        project_namespace_filter = RelationshipFilter(
            resource_type=ResourceType.project.value,
            optional_resource_id=str(project.id),
            optional_relation=_Relation.project_namespace.value,
        )
        current_namespace: ReadRelationshipsResponse | None = await anext(
            aiter(
                self.client.ReadRelationships(
                    ReadRelationshipsRequest(relationship_filter=project_namespace_filter, consistency=consistency)
                )
            ),
            None,
        )
        if not current_namespace:
            raise errors.ProgrammingError(
                message=f"The project with ID {project.id} whose namespace is being updated "
                "does not currently have a namespace"
            )
        if current_namespace.relationship.subject.object.object_id == project.namespace.id:
            return _AuthzChange()
        new_namespace_sub = (
            SubjectReference(object=_AuthzConverter.group(project.namespace.id))
            if project.namespace.kind == NamespaceKind.group
            else SubjectReference(object=_AuthzConverter.user_namespace(project.namespace.id))
        )
        old_namespace_sub = (
            SubjectReference(
                object=_AuthzConverter.group(ULID.from_str(current_namespace.relationship.subject.object.object_id))
            )
            if current_namespace.relationship.subject.object.object_type == ResourceType.group.value
            else SubjectReference(
                object=_AuthzConverter.user_namespace(
                    ULID.from_str(current_namespace.relationship.subject.object.object_id)
                )
            )
        )
        new_namespace = Relationship(
            resource=project_res,
            relation=_Relation.project_namespace.value,
            subject=new_namespace_sub,
        )
        old_namespace = Relationship(
            resource=project_res,
            relation=_Relation.project_namespace.value,
            subject=old_namespace_sub,
        )
        apply_change = WriteRelationshipsRequest(
            updates=[
                RelationshipUpdate(operation=RelationshipUpdate.OPERATION_TOUCH, relationship=new_namespace),
            ]
        )
        undo_change = WriteRelationshipsRequest(
            updates=[
                RelationshipUpdate(operation=RelationshipUpdate.OPERATION_TOUCH, relationship=old_namespace),
            ]
        )
        return _AuthzChange(apply=apply_change, undo=undo_change)

    async def _get_resource_owners(
        self, resource_type: ResourceType, resource_id: str, consistency: Consistency
    ) -> list[ReadRelationshipsResponse]:
        existing_owners_filter = RelationshipFilter(
            resource_type=resource_type.value,
            optional_resource_id=resource_id,
            optional_subject_filter=SubjectFilter(subject_type=ResourceType.user),
            optional_relation=_Relation.owner.value,
        )
        return [
            i
            async for i in self.client.ReadRelationships(
                ReadRelationshipsRequest(
                    consistency=consistency,
                    relationship_filter=existing_owners_filter,
                )
            )
        ]

    @_is_allowed(Scope.CHANGE_MEMBERSHIP)
    async def upsert_project_members(
        self,
        user: base_models.APIUser,
        resource_type: ResourceType,
        resource_id: ULID,
        members: list[Member],
        *,
        zed_token: ZedToken | None = None,
    ) -> list[MembershipChange]:
        """Updates the project members or inserts them if they do not exist.

        Returns the list that was updated/inserted.
        """
        resource_id_str = str(resource_id)
        consistency = Consistency(at_least_as_fresh=zed_token) if zed_token else Consistency(fully_consistent=True)
        project_res = _AuthzConverter.project(resource_id)
        add_members: list[RelationshipUpdate] = []
        undo: list[RelationshipUpdate] = []
        output: list[MembershipChange] = []
        expected_user_roles = {_Relation.viewer.value, _Relation.owner.value, _Relation.editor.value}
        existing_owners_rels = await self._get_resource_owners(resource_type, resource_id_str, consistency)
        n_existing_owners = len(existing_owners_rels)
        for member in members:
            rel = Relationship(
                resource=project_res,
                relation=_Relation.from_role(member.role).value,
                subject=SubjectReference(object=_AuthzConverter.user(member.user_id)),
            )
            existing_rel_filter = RelationshipFilter(
                resource_type=resource_type.value,
                optional_resource_id=resource_id_str,
                optional_subject_filter=SubjectFilter(
                    subject_type=ResourceType.user, optional_subject_id=member.user_id
                ),
            )
            existing_rels_iter: AsyncIterable[ReadRelationshipsResponse] = self.client.ReadRelationships(
                ReadRelationshipsRequest(consistency=consistency, relationship_filter=existing_rel_filter)
            )
            existing_rels = [i async for i in existing_rels_iter if i.relationship.relation in expected_user_roles]
            if len(existing_rels) > 0:
                # The existing relationships should be deleted if all goes well and added back in if we have to undo
                existing_rel = existing_rels[0]
                if existing_rel.relationship != rel:
                    if existing_rel.relationship.relation == _Relation.owner.value:
                        n_existing_owners -= 1
                    elif rel.relation == _Relation.owner.value:
                        n_existing_owners += 1

                    add_members.extend(
                        [
                            RelationshipUpdate(
                                operation=RelationshipUpdate.OPERATION_TOUCH,
                                relationship=rel,
                            ),
                            # NOTE: The old role for the user still exists and we have to remove it
                            # if not both the old and new role for the same user will be present in the database
                            RelationshipUpdate(
                                operation=RelationshipUpdate.OPERATION_DELETE,
                                relationship=existing_rel.relationship,
                            ),
                        ]
                    )
                    undo.extend(
                        [
                            RelationshipUpdate(
                                operation=RelationshipUpdate.OPERATION_DELETE,
                                relationship=rel,
                            ),
                            RelationshipUpdate(
                                operation=RelationshipUpdate.OPERATION_TOUCH, relationship=existing_rel.relationship
                            ),
                        ]
                    )
                    output.append(MembershipChange(member, Change.UPDATE))
                for rel_to_remove in existing_rels[1:]:
                    # NOTE: This means that the user has more than 1 role on the project - which should not happen
                    # But if this does occur then we simply delete the extra roles of the user here.
                    logger.warning(
                        f"Removing additional unexpected role {rel_to_remove.relationship.relation} "
                        f"of user {member.user_id} on project {resource_id}, "
                        f"kept role {existing_rel.relationship.relation} which will be updated to {rel.relation}."
                    )
                    add_members.append(
                        RelationshipUpdate(
                            operation=RelationshipUpdate.OPERATION_DELETE,
                            relationship=rel_to_remove.relationship,
                        ),
                    )
                    undo.append(
                        RelationshipUpdate(
                            operation=RelationshipUpdate.OPERATION_TOUCH, relationship=rel_to_remove.relationship
                        ),
                    )
                    output.append(MembershipChange(member, Change.REMOVE))
            else:
                if rel.relation == _Relation.owner.value:
                    n_existing_owners += 1
                # The new relationship is added if all goes well and deleted if we have to undo
                add_members.append(
                    RelationshipUpdate(operation=RelationshipUpdate.OPERATION_TOUCH, relationship=rel),
                )
                undo.append(
                    RelationshipUpdate(operation=RelationshipUpdate.OPERATION_DELETE, relationship=rel),
                )
                output.append(MembershipChange(member, Change.ADD))

        if n_existing_owners == 0:
            raise errors.ValidationError(
                message="You are trying to change the role of all the owners of the project, which is not allowed. "
                "Assign at least one user as owner and then retry."
            )

        change = _AuthzChange(
            apply=WriteRelationshipsRequest(updates=add_members), undo=WriteRelationshipsRequest(updates=undo)
        )
        await self.client.WriteRelationships(change.apply)
        return output

    @_is_allowed(Scope.CHANGE_MEMBERSHIP)
    async def remove_project_members(
        self,
        user: base_models.APIUser,
        resource_type: ResourceType,
        resource_id: ULID,
        user_ids: list[str],
        *,
        zed_token: ZedToken | None = None,
    ) -> list[MembershipChange]:
        """Remove the specific members from the project, then return the list of members that were removed."""
        resource_id_str = str(resource_id)
        consistency = Consistency(at_least_as_fresh=zed_token) if zed_token else Consistency(fully_consistent=True)
        add_members: list[RelationshipUpdate] = []
        remove_members: list[RelationshipUpdate] = []
        output: list[MembershipChange] = []
        existing_owners_rels = await self._get_resource_owners(resource_type, resource_id_str, consistency)
        existing_owners: set[str] = {rel.relationship.subject.object.object_id for rel in existing_owners_rels}
        for user_id in user_ids:
            if user_id == "*":
                raise errors.ValidationError(message="Cannot remove a project member with ID '*'")
            existing_rel_filter = RelationshipFilter(
                resource_type=resource_type.value,
                optional_resource_id=resource_id_str,
                optional_subject_filter=SubjectFilter(subject_type=ResourceType.user, optional_subject_id=user_id),
            )
            existing_rels: AsyncIterable[ReadRelationshipsResponse] = self.client.ReadRelationships(
                ReadRelationshipsRequest(consistency=consistency, relationship_filter=existing_rel_filter)
            )
            # NOTE: We have to make sure that when we undo we only put back relationships that existed already.
            # Blindly undoing everything that was passed in may result in adding things that weren't there before.
            async for existing_rel in existing_rels:
                if existing_rel.relationship.relation == _Relation.owner.value and user_id in existing_owners:
                    if len(existing_owners) == 1:
                        raise errors.ValidationError(
                            message="You are trying to remove the single last owner of the project, "
                            "which is not allowed. Assign another user as owner and then retry."
                        )
                    existing_owners.remove(user_id)
                add_members.append(
                    RelationshipUpdate(
                        operation=RelationshipUpdate.OPERATION_TOUCH, relationship=existing_rel.relationship
                    )
                )
                remove_members.append(
                    RelationshipUpdate(
                        operation=RelationshipUpdate.OPERATION_DELETE, relationship=existing_rel.relationship
                    )
                )
                output.append(
                    MembershipChange(
                        Member(
                            Role(existing_rel.relationship.relation),
                            existing_rel.relationship.subject.object.object_id,
                            resource_id,
                        ),
                        Change.REMOVE,
                    ),
                )
        change = _AuthzChange(
            apply=WriteRelationshipsRequest(updates=remove_members), undo=WriteRelationshipsRequest(updates=add_members)
        )
        await self.client.WriteRelationships(change.apply)
        return output

    async def _get_admin_user_ids(self) -> list[str]:
        platform = _AuthzConverter.platform()
        sub_filter = SubjectFilter(subject_type=ResourceType.user.value)
        rel_filter = RelationshipFilter(
            resource_type=platform.object_type,
            optional_resource_id=platform.object_id,
            optional_subject_filter=sub_filter,
        )
        existing_admins: AsyncIterable[ReadRelationshipsResponse] = self.client.ReadRelationships(
            ReadRelationshipsRequest(
                consistency=Consistency(fully_consistent=True),
                relationship_filter=rel_filter,
            )
        )
        return [admin.relationship.subject.object.object_id async for admin in existing_admins]

    def _add_admin(self, user_id: str) -> _AuthzChange:
        """Add a deployment-wide administrator in the authorization database."""
        rel = Relationship(
            resource=_AuthzConverter.platform(),
            relation=_Relation.admin.value,
            subject=_AuthzConverter.user_subject(user_id),
        )
        apply = WriteRelationshipsRequest(
            updates=[RelationshipUpdate(operation=RelationshipUpdate.OPERATION_TOUCH, relationship=rel)]
        )
        undo = WriteRelationshipsRequest(
            updates=[RelationshipUpdate(operation=RelationshipUpdate.OPERATION_DELETE, relationship=rel)]
        )
        return _AuthzChange(apply=apply, undo=undo)

    async def _remove_admin(self, user_id: str) -> _AuthzChange:
        """Add a deployment-wide administrator in the authorization database."""
        existing_admin_ids = await self._get_admin_user_ids()
        rel = Relationship(
            resource=_AuthzConverter.platform(),
            relation=_Relation.admin.value,
            subject=_AuthzConverter.user_subject(user_id),
        )
        apply = WriteRelationshipsRequest(
            updates=[RelationshipUpdate(operation=RelationshipUpdate.OPERATION_DELETE, relationship=rel)]
        )
        undo = WriteRelationshipsRequest()
        if user_id in existing_admin_ids:
            undo = WriteRelationshipsRequest(
                updates=[RelationshipUpdate(operation=RelationshipUpdate.OPERATION_TOUCH, relationship=rel)]
            )
        return _AuthzChange(apply=apply, undo=undo)

    def _add_group(self, group: Group) -> _AuthzChange:
        """Add a group to the authorization database."""
        if not group.id:
            raise errors.ProgrammingError(
                message="Cannot create a group in the authorization database if its ID is missing."
            )
        creator = SubjectReference(object=_AuthzConverter.user(group.created_by))
        group_res = _AuthzConverter.group(group.id)
        creator_is_owner = Relationship(resource=group_res, relation=_Relation.owner.value, subject=creator)
        all_users = SubjectReference(object=_AuthzConverter.all_users())
        all_anon_users = SubjectReference(object=_AuthzConverter.anonymous_users())
        group_in_platform = Relationship(
            resource=group_res,
            relation=_Relation.group_platform.value,
            subject=SubjectReference(object=self._platform),
        )
        all_users_are_public_viewers = Relationship(
            resource=group_res,
            relation=_Relation.public_viewer.value,
            subject=all_users,
        )
        all_anon_users_are_public_viewers = Relationship(
            resource=group_res,
            relation=_Relation.public_viewer.value,
            subject=all_anon_users,
        )
        relationships = [
            creator_is_owner,
            group_in_platform,
            all_users_are_public_viewers,
            all_anon_users_are_public_viewers,
        ]
        apply = WriteRelationshipsRequest(
            updates=[
                RelationshipUpdate(operation=RelationshipUpdate.OPERATION_TOUCH, relationship=i) for i in relationships
            ]
        )
        undo = WriteRelationshipsRequest(
            updates=[
                RelationshipUpdate(operation=RelationshipUpdate.OPERATION_DELETE, relationship=i) for i in relationships
            ]
        )
        return _AuthzChange(apply=apply, undo=undo)

    @_is_allowed_on_resource(Scope.DELETE, ResourceType.group)
    async def _remove_group(
        self, user: base_models.APIUser, group: Group, *, zed_token: ZedToken | None = None
    ) -> _AuthzChange:
        """Remove the group from the authorization database."""
        if not group.id:
            raise errors.ProgrammingError(
                message="Cannot remove a group in the authorization database if the group has no ID"
            )
        consistency = Consistency(at_least_as_fresh=zed_token) if zed_token else Consistency(fully_consistent=True)
        rel_filter = RelationshipFilter(resource_type=ResourceType.group.value, optional_resource_id=str(group.id))
        responses = self.client.ReadRelationships(
            ReadRelationshipsRequest(consistency=consistency, relationship_filter=rel_filter)
        )
        rels: list[Relationship] = []
        async for response in responses:
            rels.append(response.relationship)
        apply = WriteRelationshipsRequest(
            updates=[RelationshipUpdate(operation=RelationshipUpdate.OPERATION_DELETE, relationship=i) for i in rels]
        )
        undo = WriteRelationshipsRequest(
            updates=[RelationshipUpdate(operation=RelationshipUpdate.OPERATION_TOUCH, relationship=i) for i in rels]
        )
        return _AuthzChange(apply=apply, undo=undo)

    @_is_allowed(Scope.CHANGE_MEMBERSHIP)
    async def upsert_group_members(
        self,
        user: base_models.APIUser,
        resource_type: ResourceType,
        resource_id: ULID,
        members: list[Member],
        *,
        zed_token: ZedToken | None = None,
    ) -> list[MembershipChange]:
        """Insert or update group member roles."""
        consistency = Consistency(at_least_as_fresh=zed_token) if zed_token else Consistency(fully_consistent=True)
        group_res = _AuthzConverter.group(resource_id)
        add_members: list[RelationshipUpdate] = []
        undo: list[RelationshipUpdate] = []
        output: list[MembershipChange] = []
        resource_id_str = str(resource_id)
        expected_user_roles = {_Relation.viewer.value, _Relation.owner.value, _Relation.editor.value}
        existing_owners_rels = await self._get_resource_owners(resource_type, resource_id_str, consistency)
        n_existing_owners = len(existing_owners_rels)
        for member in members:
            rel = Relationship(
                resource=group_res,
                relation=_Relation.from_role(member.role).value,
                subject=SubjectReference(object=_AuthzConverter.user(member.user_id)),
            )
            existing_rel_filter = RelationshipFilter(
                resource_type=resource_type.value,
                optional_resource_id=resource_id_str,
                optional_subject_filter=SubjectFilter(
                    subject_type=ResourceType.user, optional_subject_id=member.user_id
                ),
            )
            existing_rels_result: AsyncIterable[ReadRelationshipsResponse] = self.client.ReadRelationships(
                ReadRelationshipsRequest(consistency=consistency, relationship_filter=existing_rel_filter)
            )

            existing_rels = [i async for i in existing_rels_result if i.relationship.relation in expected_user_roles]
            if len(existing_rels) > 0:
                # The existing relationships should be deleted if all goes well and added back in if we have to undo
                existing_rel = existing_rels[0]
                if existing_rel.relationship != rel:
                    if existing_rel.relationship.relation == _Relation.owner.value:
                        n_existing_owners -= 1
                    elif rel.relation == _Relation.owner.value:
                        n_existing_owners += 1

                    add_members.extend(
                        [
                            RelationshipUpdate(
                                operation=RelationshipUpdate.OPERATION_TOUCH,
                                relationship=rel,
                            ),
                            # NOTE: The old role for the user still exists and we have to remove it
                            # if not both the old and new role for the same user will be present in the database
                            RelationshipUpdate(
                                operation=RelationshipUpdate.OPERATION_DELETE,
                                relationship=existing_rel.relationship,
                            ),
                        ]
                    )
                    undo.extend(
                        [
                            RelationshipUpdate(
                                operation=RelationshipUpdate.OPERATION_TOUCH,
                                relationship=existing_rel.relationship,
                            ),
                            RelationshipUpdate(
                                operation=RelationshipUpdate.OPERATION_DELETE,
                                relationship=rel,
                            ),
                        ]
                    )
                    output.append(MembershipChange(member, Change.UPDATE))
                for rel_to_remove in existing_rels[1:]:
                    # NOTE: This means that the user has more than 1 role on the group - which should not happen
                    # But if this does occur then we simply delete the extra roles of the user here.
                    logger.warning(
                        f"Removing additional unexpected role {rel_to_remove.relationship.relation} "
                        f"of user {member.user_id} on group {resource_id}, "
                        f"kept role {existing_rel.relationship.relation} which will be updated to {rel.relation}."
                    )
                    add_members.append(
                        RelationshipUpdate(
                            operation=RelationshipUpdate.OPERATION_DELETE,
                            relationship=rel_to_remove.relationship,
                        ),
                    )
                    undo.append(
                        RelationshipUpdate(
                            operation=RelationshipUpdate.OPERATION_TOUCH, relationship=rel_to_remove.relationship
                        ),
                    )
                    output.append(MembershipChange(member, Change.REMOVE))
            else:
                if rel.relation == _Relation.owner.value:
                    n_existing_owners += 1

                # The new relationship is added if all goes well and deleted if we have to undo
                add_members.append(
                    RelationshipUpdate(operation=RelationshipUpdate.OPERATION_TOUCH, relationship=rel),
                )
                undo.append(
                    RelationshipUpdate(operation=RelationshipUpdate.OPERATION_DELETE, relationship=rel),
                )
                output.append(MembershipChange(member, Change.ADD))

        if n_existing_owners == 0:
            raise errors.ValidationError(
                message="You are trying to change the role of all the owners of the group, which is not allowed. "
                "Assign at least one user as owner and then retry."
            )

        change = _AuthzChange(
            apply=WriteRelationshipsRequest(updates=add_members), undo=WriteRelationshipsRequest(updates=undo)
        )
        await self.client.WriteRelationships(change.apply)
        return output

    @_is_allowed(Scope.CHANGE_MEMBERSHIP)
    async def remove_group_members(
        self,
        user: base_models.APIUser,
        resource_type: ResourceType,
        resource_id: ULID,
        user_ids: list[str],
        *,
        zed_token: ZedToken | None = None,
    ) -> list[MembershipChange]:
        """Remove the specific members from the group, then return the list of members that were removed."""
        consistency = Consistency(at_least_as_fresh=zed_token) if zed_token else Consistency(fully_consistent=True)
        add_members: list[RelationshipUpdate] = []
        remove_members: list[RelationshipUpdate] = []
        output: list[MembershipChange] = []
        existing_owners_rels: list[ReadRelationshipsResponse] | None = None
        resource_id_str = str(resource_id)
        for user_id in user_ids:
            if user_id == "*":
                raise errors.ValidationError(message="Cannot remove a group member with ID '*'")
            existing_rel_filter = RelationshipFilter(
                resource_type=resource_type.value,
                optional_resource_id=resource_id_str,
                optional_subject_filter=SubjectFilter(subject_type=ResourceType.user, optional_subject_id=user_id),
            )
            existing_rels: AsyncIterable[ReadRelationshipsResponse] = self.client.ReadRelationships(
                ReadRelationshipsRequest(consistency=consistency, relationship_filter=existing_rel_filter)
            )
            # NOTE: We have to make sure that when we undo we only put back relationships that existed already.
            # Blindly undoing everything that was passed in may result in adding things that weren't there before.
            async for existing_rel in existing_rels:
                if existing_rel.relationship.relation == _Relation.owner.value:
                    if existing_owners_rels is None:
                        existing_owners_rels = await self._get_resource_owners(
                            resource_type, resource_id_str, consistency
                        )
                    if len(existing_owners_rels) == 1:
                        raise errors.ValidationError(
                            message="You are trying to remove the single last owner of the group, "
                            "which is not allowed. Assign another user as owner and then retry."
                        )
                add_members.append(
                    RelationshipUpdate(
                        operation=RelationshipUpdate.OPERATION_TOUCH, relationship=existing_rel.relationship
                    )
                )
                remove_members.append(
                    RelationshipUpdate(
                        operation=RelationshipUpdate.OPERATION_DELETE, relationship=existing_rel.relationship
                    )
                )
                output.append(
                    MembershipChange(
                        Member(
                            Role(existing_rel.relationship.relation),
                            existing_rel.relationship.subject.object.object_id,
                            resource_id,
                        ),
                        Change.REMOVE,
                    ),
                )
        change = _AuthzChange(
            apply=WriteRelationshipsRequest(updates=remove_members), undo=WriteRelationshipsRequest(updates=add_members)
        )
        await self.client.WriteRelationships(change.apply)
        return output

    def _add_user_namespace(self, namespace: Namespace) -> _AuthzChange:
        """Add a user namespace to the authorization database."""
        if not namespace.id:
            raise errors.ProgrammingError(
                message="Cannot create a user namespace in the authorization database if its ID is missing."
            )
        creator = SubjectReference(object=_AuthzConverter.user(namespace.created_by))
        namespace_res = _AuthzConverter.user_namespace(namespace.id)
        creator_is_owner = Relationship(resource=namespace_res, relation=_Relation.owner.value, subject=creator)
        all_users = SubjectReference(object=_AuthzConverter.all_users())
        all_anon_users = SubjectReference(object=_AuthzConverter.anonymous_users())
        namespace_in_platform = Relationship(
            resource=namespace_res,
            relation=_Relation.user_namespace_platform.value,
            subject=SubjectReference(object=self._platform),
        )
        all_users_are_public_viewers = Relationship(
            resource=namespace_res,
            relation=_Relation.public_viewer.value,
            subject=all_users,
        )
        all_anon_users_are_public_viewers = Relationship(
            resource=namespace_res,
            relation=_Relation.public_viewer.value,
            subject=all_anon_users,
        )
        relationships = [
            creator_is_owner,
            namespace_in_platform,
            all_users_are_public_viewers,
            all_anon_users_are_public_viewers,
        ]
        apply = WriteRelationshipsRequest(
            updates=[
                RelationshipUpdate(operation=RelationshipUpdate.OPERATION_TOUCH, relationship=i) for i in relationships
            ]
        )
        undo = WriteRelationshipsRequest(
            updates=[
                RelationshipUpdate(operation=RelationshipUpdate.OPERATION_DELETE, relationship=i) for i in relationships
            ]
        )
        return _AuthzChange(apply=apply, undo=undo)

    async def _remove_user_namespace(self, user_id: str, zed_token: ZedToken | None = None) -> _AuthzChange:
        """Remove the user namespace from the authorization database."""
        consistency = Consistency(at_least_as_fresh=zed_token) if zed_token else Consistency(fully_consistent=True)
        rel_filter = RelationshipFilter(resource_type=ResourceType.user_namespace.value, optional_resource_id=user_id)
        responses: AsyncIterable[ReadRelationshipsResponse] = self.client.ReadRelationships(
            ReadRelationshipsRequest(consistency=consistency, relationship_filter=rel_filter)
        )
        rels: list[Relationship] = []
        async for response in responses:
            rels.append(response.relationship)
        apply = WriteRelationshipsRequest(
            updates=[RelationshipUpdate(operation=RelationshipUpdate.OPERATION_DELETE, relationship=i) for i in rels]
        )
        undo = WriteRelationshipsRequest(
            updates=[RelationshipUpdate(operation=RelationshipUpdate.OPERATION_TOUCH, relationship=i) for i in rels]
        )
        return _AuthzChange(apply=apply, undo=undo)

    def _add_data_connector(self, data_connector: DataConnector) -> _AuthzChange:
        """Create the new data connector and associated resources and relations in the DB."""
        creator = SubjectReference(object=_AuthzConverter.user(data_connector.created_by))
        data_connector_res = _AuthzConverter.data_connector(data_connector.id)
        creator_is_owner = Relationship(resource=data_connector_res, relation=_Relation.owner.value, subject=creator)
        all_users = SubjectReference(object=_AuthzConverter.all_users())
        all_anon_users = SubjectReference(object=_AuthzConverter.anonymous_users())
        data_connector_namespace = SubjectReference(
            object=_AuthzConverter.user_namespace(data_connector.namespace.id)
            if data_connector.namespace.kind == NamespaceKind.user
            else _AuthzConverter.group(cast(ULID, data_connector.namespace.underlying_resource_id))
        )
        data_connector_in_platform = Relationship(
            resource=data_connector_res,
            relation=_Relation.data_connector_platform,
            subject=SubjectReference(object=self._platform),
        )
        data_connector_in_namespace = Relationship(
            resource=data_connector_res, relation=_Relation.data_connector_namespace, subject=data_connector_namespace
        )
        relationships = [creator_is_owner, data_connector_in_platform, data_connector_in_namespace]
        if data_connector.visibility == Visibility.PUBLIC:
            all_users_are_viewers = Relationship(
                resource=data_connector_res,
                relation=_Relation.public_viewer.value,
                subject=all_users,
            )
            all_anon_users_are_viewers = Relationship(
                resource=data_connector_res,
                relation=_Relation.public_viewer.value,
                subject=all_anon_users,
            )
            relationships.extend([all_users_are_viewers, all_anon_users_are_viewers])
        apply = WriteRelationshipsRequest(
            updates=[
                RelationshipUpdate(operation=RelationshipUpdate.OPERATION_TOUCH, relationship=i) for i in relationships
            ]
        )
        undo = WriteRelationshipsRequest(
            updates=[
                RelationshipUpdate(operation=RelationshipUpdate.OPERATION_DELETE, relationship=i) for i in relationships
            ]
        )
        return _AuthzChange(apply=apply, undo=undo)

    @_is_allowed_on_resource(Scope.DELETE, ResourceType.data_connector)
    async def _remove_data_connector(
        self, user: base_models.APIUser, data_connector: DataConnector, *, zed_token: ZedToken | None = None
    ) -> _AuthzChange:
        """Remove the relationships associated with the data connector."""
        consistency = Consistency(at_least_as_fresh=zed_token) if zed_token else Consistency(fully_consistent=True)
        rel_filter = RelationshipFilter(
            resource_type=ResourceType.data_connector.value, optional_resource_id=str(data_connector.id)
        )
        responses: AsyncIterable[ReadRelationshipsResponse] = self.client.ReadRelationships(
            ReadRelationshipsRequest(consistency=consistency, relationship_filter=rel_filter)
        )
        rels: list[Relationship] = []
        async for response in responses:
            rels.append(response.relationship)
        apply = WriteRelationshipsRequest(
            updates=[RelationshipUpdate(operation=RelationshipUpdate.OPERATION_DELETE, relationship=i) for i in rels]
        )
        undo = WriteRelationshipsRequest(
            updates=[RelationshipUpdate(operation=RelationshipUpdate.OPERATION_TOUCH, relationship=i) for i in rels]
        )
        return _AuthzChange(apply=apply, undo=undo)

    async def _remove_user(
        self,
        requested_by: base_models.APIUser,
        user_to_delete: UserInfo,
    ) -> _AuthzChange:
        """Remove a user from the authorization database."""
        # Compute permission by hand for user deletion
        # NOTE that for user deletion, the permission is "is_admin" on the platform
        has_permission, zed_token = await self._has_permission(requested_by, ResourceType.platform, "*", Scope.IS_ADMIN)
        if not has_permission:
            raise errors.MissingResourceError(
                message=f"The user with ID {requested_by.id} cannot perform operation {Scope.DELETE} "
                f"on {ResourceType.user} with ID {user_to_delete.id} or the resource does not exist."
            )
        consistency = Consistency(at_least_as_fresh=zed_token) if zed_token else Consistency(fully_consistent=True)
        rels: list[Relationship] = []
        rel_filter = RelationshipFilter(
            optional_subject_filter=SubjectFilter(subject_type=ResourceType.user, optional_subject_id=user_to_delete.id)
        )
        responses: AsyncIterable[ReadRelationshipsResponse] = self.client.ReadRelationships(
            ReadRelationshipsRequest(consistency=consistency, relationship_filter=rel_filter)
        )
        async for response in responses:
            rels.append(response.relationship)
        apply = WriteRelationshipsRequest(
            updates=[RelationshipUpdate(operation=RelationshipUpdate.OPERATION_DELETE, relationship=i) for i in rels]
        )
        undo = WriteRelationshipsRequest(
            updates=[RelationshipUpdate(operation=RelationshipUpdate.OPERATION_TOUCH, relationship=i) for i in rels]
        )
        return _AuthzChange(apply=apply, undo=undo)

    # NOTE changing visibility is the same access level as removal
    @_is_allowed_on_resource(Scope.DELETE, ResourceType.data_connector)
    async def _update_data_connector_visibility(
        self, user: base_models.APIUser, data_connector: DataConnector, *, zed_token: ZedToken | None = None
    ) -> _AuthzChange:
        """Update the visibility of the data connector in the authorization database."""
        data_connector_id_str = str(data_connector.id)
        consistency = Consistency(at_least_as_fresh=zed_token) if zed_token else Consistency(fully_consistent=True)
        data_connector_res = _AuthzConverter.data_connector(data_connector.id)
        all_users_sub = SubjectReference(object=_AuthzConverter.all_users())
        anon_users_sub = SubjectReference(object=_AuthzConverter.anonymous_users())
        all_users_are_viewers = Relationship(
            resource=data_connector_res,
            relation=_Relation.public_viewer.value,
            subject=all_users_sub,
        )
        anon_users_are_viewers = Relationship(
            resource=data_connector_res,
            relation=_Relation.public_viewer.value,
            subject=anon_users_sub,
        )
        make_public = WriteRelationshipsRequest(
            updates=[
                RelationshipUpdate(operation=RelationshipUpdate.OPERATION_TOUCH, relationship=all_users_are_viewers),
                RelationshipUpdate(operation=RelationshipUpdate.OPERATION_TOUCH, relationship=anon_users_are_viewers),
            ]
        )
        make_private = WriteRelationshipsRequest(
            updates=[
                RelationshipUpdate(operation=RelationshipUpdate.OPERATION_DELETE, relationship=all_users_are_viewers),
                RelationshipUpdate(operation=RelationshipUpdate.OPERATION_DELETE, relationship=anon_users_are_viewers),
            ]
        )
        rel_filter = RelationshipFilter(
            resource_type=ResourceType.data_connector.value,
            optional_resource_id=data_connector_id_str,
            optional_subject_filter=SubjectFilter(
                subject_type=ResourceType.user.value, optional_subject_id=all_users_sub.object.object_id
            ),
        )
        current_relation_users: ReadRelationshipsResponse | None = await anext(
            aiter(
                self.client.ReadRelationships(
                    ReadRelationshipsRequest(consistency=consistency, relationship_filter=rel_filter)
                )
            ),
            None,
        )
        rel_filter = RelationshipFilter(
            resource_type=ResourceType.project.value,
            optional_resource_id=data_connector_id_str,
            optional_subject_filter=SubjectFilter(
                subject_type=ResourceType.anonymous_user.value,
                optional_subject_id=anon_users_sub.object.object_id,
            ),
        )
        current_relation_anon_users: ReadRelationshipsResponse | None = await anext(
            aiter(
                self.client.ReadRelationships(
                    ReadRelationshipsRequest(consistency=consistency, relationship_filter=rel_filter)
                )
            ),
            None,
        )
        data_connector_is_public_for_users = (
            current_relation_users is not None
            and current_relation_users.relationship.subject.object.object_type == ResourceType.user.value
            and current_relation_users.relationship.subject.object.object_id == all_users_sub.object.object_id
        )
        data_connector_is_public_for_anon_users = (
            current_relation_anon_users is not None
            and current_relation_anon_users.relationship.subject.object.object_type == ResourceType.anonymous_user.value
            and current_relation_anon_users.relationship.subject.object.object_id == anon_users_sub.object.object_id,
        )
        data_connector_already_public = data_connector_is_public_for_users and data_connector_is_public_for_anon_users
        data_connector_already_private = not data_connector_already_public
        match data_connector.visibility:
            case Visibility.PUBLIC:
                if data_connector_already_public:
                    return _AuthzChange(apply=WriteRelationshipsRequest(), undo=WriteRelationshipsRequest())
                return _AuthzChange(apply=make_public, undo=make_private)
            case Visibility.PRIVATE:
                if data_connector_already_private:
                    return _AuthzChange(apply=WriteRelationshipsRequest(), undo=WriteRelationshipsRequest())
                return _AuthzChange(apply=make_private, undo=make_public)
        raise errors.ProgrammingError(
            message=f"Encountered unknown data connector visibility {data_connector.visibility} when trying to "
            f"make a visibility change for data connector with ID {data_connector.id}",
        )

    # NOTE changing namespace is the same access level as removal
    @_is_allowed_on_resource(Scope.DELETE, ResourceType.data_connector)
    async def _update_data_connector_namespace(
        self, user: base_models.APIUser, data_connector: DataConnector, *, zed_token: ZedToken | None = None
    ) -> _AuthzChange:
        """Update the namespace of the data connector in the authorization database."""
        consistency = Consistency(at_least_as_fresh=zed_token) if zed_token else Consistency(fully_consistent=True)
        data_connector_res = _AuthzConverter.data_connector(data_connector.id)
        data_connector_filter = RelationshipFilter(
            resource_type=ResourceType.data_connector.value,
            optional_resource_id=str(data_connector.id),
            optional_relation=_Relation.data_connector_namespace.value,
        )
        current_namespace: ReadRelationshipsResponse | None = await anext(
            aiter(
                self.client.ReadRelationships(
                    ReadRelationshipsRequest(relationship_filter=data_connector_filter, consistency=consistency)
                )
            ),
            None,
        )
        if not current_namespace:
            raise errors.ProgrammingError(
                message=f"The data connector with ID {data_connector.id} whose namespace is being updated "
                "does not currently have a namespace."
            )
        if current_namespace.relationship.subject.object.object_id == data_connector.namespace.id:
            return _AuthzChange()
        new_namespace_sub = (
            SubjectReference(object=_AuthzConverter.group(data_connector.namespace.id))
            if data_connector.namespace.kind == NamespaceKind.group
            else SubjectReference(object=_AuthzConverter.user_namespace(data_connector.namespace.id))
        )
        old_namespace_sub = (
            SubjectReference(
                object=_AuthzConverter.group(ULID.from_str(current_namespace.relationship.subject.object.object_id))
            )
            if current_namespace.relationship.subject.object.object_type == ResourceType.group.value
            else SubjectReference(
                object=_AuthzConverter.user_namespace(
                    ULID.from_str(current_namespace.relationship.subject.object.object_id)
                )
            )
        )
        new_namespace = Relationship(
            resource=data_connector_res,
            relation=_Relation.data_connector_namespace.value,
            subject=new_namespace_sub,
        )
        old_namespace = Relationship(
            resource=data_connector_res,
            relation=_Relation.data_connector_namespace.value,
            subject=old_namespace_sub,
        )
        apply_change = WriteRelationshipsRequest(
            updates=[
                RelationshipUpdate(operation=RelationshipUpdate.OPERATION_TOUCH, relationship=new_namespace),
            ]
        )
        undo_change = WriteRelationshipsRequest(
            updates=[
                RelationshipUpdate(operation=RelationshipUpdate.OPERATION_TOUCH, relationship=old_namespace),
            ]
        )
        return _AuthzChange(apply=apply_change, undo=undo_change)

    async def _add_data_connector_to_project_link(
        self, user: base_models.APIUser, link: DataConnectorToProjectLink
    ) -> _AuthzChange:
        """Links a data connector to a project."""
        # NOTE: we manually check for permissions here since it is not trivially expressed through decorators
        allowed_from = await self.has_permission(
            user, ResourceType.data_connector, link.data_connector_id, Scope.ADD_LINK
        )
        if not allowed_from:
            raise errors.MissingResourceError(
                message=f"The user with ID {user.id} cannot perform operation {Scope.ADD_LINK} "
                f"on {ResourceType.data_connector.value} "
                f"with ID {link.data_connector_id} or the resource does not exist."
            )
        allowed_to = await self.has_permission(user, ResourceType.project, link.project_id, Scope.WRITE)
        if not allowed_to:
            raise errors.MissingResourceError(
                message=f"The user with ID {user.id} cannot perform operation {Scope.WRITE} "
                f"on {ResourceType.project.value} "
                f"with ID {link.project_id} or the resource does not exist."
            )

        data_connector_res = _AuthzConverter.data_connector(link.data_connector_id)
        project_subject = SubjectReference(object=_AuthzConverter.project(link.project_id))
        relationship = Relationship(
            resource=data_connector_res,
            relation=_Relation.linked_to.value,
            subject=project_subject,
        )
        apply = WriteRelationshipsRequest(
            updates=[RelationshipUpdate(operation=RelationshipUpdate.OPERATION_TOUCH, relationship=relationship)]
        )
        undo = WriteRelationshipsRequest(
            updates=[RelationshipUpdate(operation=RelationshipUpdate.OPERATION_DELETE, relationship=relationship)]
        )
        change = _AuthzChange(
            apply=apply,
            undo=undo,
        )
        return change

    async def _remove_data_connector_to_project_link(
        self, user: base_models.APIUser, link: DataConnectorToProjectLink
    ) -> _AuthzChange:
        """Remove the relationships associated with the link from a data connector to a project."""
        # NOTE: we manually check for permissions here since it is not trivially expressed through decorators
        allowed_from = await self.has_permission(
            user, ResourceType.data_connector, link.data_connector_id, Scope.DELETE
        )
        allowed_to, zed_token = await self._has_permission(user, ResourceType.project, link.project_id, Scope.WRITE)
        allowed = allowed_from or allowed_to
        if not allowed:
            raise errors.MissingResourceError(
                message=f"The user with ID {user.id} cannot perform operation {AuthzOperation.delete_link}"
                f"on the data connector to project link with ID {link.id} or the resource does not exist."
            )
        consistency = Consistency(at_least_as_fresh=zed_token) if zed_token else Consistency(fully_consistent=True)
        rel_filter = RelationshipFilter(
            resource_type=ResourceType.data_connector.value,
            optional_resource_id=str(link.data_connector_id),
            optional_relation=_Relation.linked_to.value,
            optional_subject_filter=SubjectFilter(
                subject_type=ResourceType.project.value, optional_subject_id=str(link.project_id)
            ),
        )
        responses: AsyncIterable[ReadRelationshipsResponse] = self.client.ReadRelationships(
            ReadRelationshipsRequest(consistency=consistency, relationship_filter=rel_filter)
        )
        rels: list[Relationship] = []
        async for response in responses:
            rels.append(response.relationship)
        apply = WriteRelationshipsRequest(
            updates=[RelationshipUpdate(operation=RelationshipUpdate.OPERATION_DELETE, relationship=i) for i in rels]
        )
        undo = WriteRelationshipsRequest(
            updates=[RelationshipUpdate(operation=RelationshipUpdate.OPERATION_TOUCH, relationship=i) for i in rels]
        )
        return _AuthzChange(apply=apply, undo=undo)<|MERGE_RESOLUTION|>--- conflicted
+++ resolved
@@ -7,17 +7,10 @@
 from functools import wraps
 from typing import ClassVar, Concatenate, ParamSpec, Protocol, TypeVar, cast
 
-<<<<<<< HEAD
-from authzed.api.v1 import AsyncClient
-from authzed.api.v1.core_pb2 import ObjectReference, Relationship, RelationshipUpdate, SubjectReference, ZedToken
-from authzed.api.v1.permission_service_pb2 import (
-    LOOKUP_PERMISSIONSHIP_HAS_PERMISSION,
+from authzed.api.v1 import (
+    AsyncClient,
     CheckBulkPermissionsRequest,
     CheckBulkPermissionsRequestItem,
-=======
-from authzed.api.v1 import (
-    AsyncClient,
->>>>>>> e83533de
     CheckPermissionRequest,
     CheckPermissionResponse,
     Consistency,
