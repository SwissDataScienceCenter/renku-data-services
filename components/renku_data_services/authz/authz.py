"""Projects authorization adapter."""

import asyncio
from collections.abc import AsyncIterable, Awaitable, Callable
from dataclasses import dataclass, field
from enum import StrEnum
from functools import wraps
from typing import ClassVar, Concatenate, ParamSpec, Protocol, TypeVar

from authzed.api.v1 import AsyncClient
from authzed.api.v1.core_pb2 import ObjectReference, Relationship, RelationshipUpdate, SubjectReference, ZedToken
from authzed.api.v1.permission_service_pb2 import (
    LOOKUP_PERMISSIONSHIP_HAS_PERMISSION,
    CheckPermissionRequest,
    CheckPermissionResponse,
    Consistency,
    LookupResourcesRequest,
    LookupResourcesResponse,
    LookupSubjectsRequest,
    LookupSubjectsResponse,
    ReadRelationshipsRequest,
    ReadRelationshipsResponse,
    RelationshipFilter,
    SubjectFilter,
    WriteRelationshipsRequest,
)
from sanic.log import logger
from sqlalchemy.ext.asyncio import AsyncSession

from renku_data_services import base_models
from renku_data_services.authz.config import AuthzConfig
from renku_data_services.authz.models import Change, Member, MembershipChange, Role, Scope, Visibility
from renku_data_services.base_models.core import InternalServiceAdmin
from renku_data_services.errors import errors
from renku_data_services.namespace.models import Group, GroupUpdate, Namespace, NamespaceKind, NamespaceUpdate
from renku_data_services.project.models import Project, ProjectUpdate
from renku_data_services.users.models import UserWithNamespace, UserWithNamespaceUpdate

_P = ParamSpec("_P")


class WithAuthz(Protocol):
    """Protocol for a class that has a authorization database client as property."""

    @property
    def authz(self) -> "Authz":
        """Returns the authorization database client."""
        ...


_AuthzChangeFuncResult = TypeVar(
    "_AuthzChangeFuncResult",
    bound=Project | ProjectUpdate | Group | UserWithNamespaceUpdate | list[UserWithNamespace] | None,
)
_T = TypeVar("_T")
_WithAuthz = TypeVar("_WithAuthz", bound=WithAuthz)


@dataclass
class _AuthzChange:
    """Used to designate relationships to be created/updated/deleted and how those can be undone.

    Sending the apply and undo relationships to the database must always be the equivalent of
    a no-op.
    """

    apply: WriteRelationshipsRequest = field(default_factory=WriteRelationshipsRequest)
    undo: WriteRelationshipsRequest = field(default_factory=WriteRelationshipsRequest)

    def extend(self, other: "_AuthzChange") -> None:
        self.apply.updates.extend(other.apply.updates)
        self.apply.optional_preconditions.extend(other.apply.optional_preconditions)
        self.undo.updates.extend(other.undo.updates)
        self.undo.optional_preconditions.extend(other.undo.optional_preconditions)


class _Relation(StrEnum):
    """Relations for Authzed."""

    owner: str = "owner"
    editor: str = "editor"
    viewer: str = "viewer"
    public_viewer: str = "public_viewer"
    admin: str = "admin"
    project_platform: str = "project_platform"
    group_platform: str = "group_platform"
    user_namespace_platform: str = "user_namespace_platform"
    project_namespace: str = "project_namespace"

    @classmethod
    def from_role(cls, role: Role) -> "_Relation":
        match role:
            case Role.OWNER:
                return cls.owner
            case Role.EDITOR:
                return cls.editor
            case Role.VIEWER:
                return cls.viewer
        raise errors.ProgrammingError(message=f"Cannot map role {role} to any authorization database relation")

    def to_role(self) -> Role:
        match self:
            case _Relation.owner:
                return Role.OWNER
            case _Relation.editor:
                return Role.EDITOR
            case _Relation.viewer:
                return Role.VIEWER
        raise errors.ProgrammingError(message=f"Cannot map relation {self} to any role")


class ResourceType(StrEnum):
    """All possible resources stored in Authzed."""

    project: str = "project"
    user: str = "user"
    anonymous_user: str = "anonymous_user"
    platform: str = "platform"
    group: str = "group"
    user_namespace: str = "user_namespace"


class AuthzOperation(StrEnum):
    """The type of change that requires authorization database update."""

    create: str = "create"
    delete: str = "delete"
    update: str = "update"
    update_or_insert: str = "update_or_insert"
    insert_many: str = "insert_many"


class _AuthzConverter:
    @staticmethod
    def project(id: str) -> ObjectReference:
        return ObjectReference(object_type=ResourceType.project.value, object_id=id)

    @staticmethod
    def user(id: str | None) -> ObjectReference:
        if not id:
            return _AuthzConverter.all_users()
        return ObjectReference(object_type=ResourceType.user.value, object_id=id)

    @staticmethod
    def user_subject(id: str | None) -> SubjectReference:
        return SubjectReference(object=_AuthzConverter.user(id))

    @staticmethod
    def platform() -> ObjectReference:
        return ObjectReference(object_type=ResourceType.platform.value, object_id="renku")

    @staticmethod
    def anonymous_users() -> ObjectReference:
        return ObjectReference(object_type=ResourceType.anonymous_user, object_id="*")

    @staticmethod
    def anonymous_user() -> ObjectReference:
        return ObjectReference(object_type=ResourceType.anonymous_user, object_id="anonymous")

    @staticmethod
    def all_users() -> ObjectReference:
        return ObjectReference(object_type=ResourceType.user, object_id="*")

    @staticmethod
    def group(id: str) -> ObjectReference:
        return ObjectReference(object_type=ResourceType.group, object_id=id)

    @staticmethod
    def user_namespace(id: str) -> ObjectReference:
        return ObjectReference(object_type=ResourceType.user_namespace, object_id=id)

    @staticmethod
    def to_object(resource_type: ResourceType, resource_id: str | int) -> ObjectReference:
        match (resource_type, resource_id):
            case (ResourceType.project, sid) if isinstance(sid, str):
                return _AuthzConverter.project(sid)
            case (ResourceType.user, sid) if isinstance(sid, str) or sid is None:
                return _AuthzConverter.user(sid)
            case (ResourceType.anonymous_user, _):
                return _AuthzConverter.anonymous_users()
            case (ResourceType.user_namespace, rid) if isinstance(rid, str):
                return _AuthzConverter.user_namespace(rid)
            case (ResourceType.group, rid) if isinstance(rid, str):
                return _AuthzConverter.group(rid)
        raise errors.ProgrammingError(
            message=f"Unexpected or unknown resource type when checking permissions {resource_type}"
        )


def _is_allowed_on_resource(
    operation: Scope, resource_type: ResourceType
) -> Callable[
    [Callable[Concatenate["Authz", base_models.APIUser, _P], Awaitable[_T]]],
    Callable[Concatenate["Authz", base_models.APIUser, _P], Awaitable[_T]],
]:
    """A decorator that checks if the operation on a specific resource type is allowed or not."""

    def decorator(
        f: Callable[Concatenate["Authz", base_models.APIUser, _P], Awaitable[_T]],
    ) -> Callable[Concatenate["Authz", base_models.APIUser, _P], Awaitable[_T]]:
        @wraps(f)
        async def decorated_function(
            self: "Authz", user: base_models.APIUser, *args: _P.args, **kwargs: _P.kwargs
        ) -> _T:
            if isinstance(user, base_models.InternalServiceAdmin):
                return await f(self, user, *args, **kwargs)
            if not isinstance(user, base_models.APIUser):
                raise errors.ProgrammingError(
                    message="The decorator for checking permissions for authorization database operations "
                    "needs to access the user in the decorated function keyword arguments but it did not find it"
                )
            if len(args) == 0:
                raise errors.ProgrammingError(
                    message="The authorization decorator needs to have at least one positional argument after 'user'"
                )
            potential_resource = args[0]
            resource: Project | Group | Namespace | None = None
            match resource_type:
                case ResourceType.project if isinstance(potential_resource, Project):
                    resource = potential_resource
                case ResourceType.group if isinstance(potential_resource, Group):
                    resource = potential_resource
                case ResourceType.user_namespace if isinstance(potential_resource, Namespace):
                    resource = potential_resource
                case _:
                    raise errors.ProgrammingError(
                        message="The decorator for checking permissions for authorization database operations "
                        "failed to find the expected positional argument in the decorated function "
                        f"for the {resource_type} resource, it found {type(resource)}"
                    )
            allowed, zed_token = await self._has_permission(user, resource_type, resource.id, operation)
            if not allowed:
                raise errors.MissingResourceError(
                    message=f"The user with ID {user.id} cannot perform operation {operation} "
                    f"on resource {resource_type} with ID {resource.id} or the resource does not exist."
                )
            kwargs["zed_token"] = zed_token
            return await f(self, user, *args, **kwargs)

        return decorated_function

    return decorator


def _is_allowed(
    operation: Scope,
) -> Callable[
    [Callable[Concatenate["Authz", base_models.APIUser, ResourceType, str, _P], Awaitable[_T]]],
    Callable[Concatenate["Authz", base_models.APIUser, ResourceType, str, _P], Awaitable[_T]],
]:
    """A decorator that checks if the operation on a resource is allowed or not."""

    def decorator(
        f: Callable[Concatenate["Authz", base_models.APIUser, ResourceType, str, _P], Awaitable[_T]],
    ) -> Callable[Concatenate["Authz", base_models.APIUser, ResourceType, str, _P], Awaitable[_T]]:
        @wraps(f)
        async def decorated_function(
            self: "Authz",
            user: base_models.APIUser,
            resource_type: ResourceType,
            resource_id: str,
            *args: _P.args,
            **kwargs: _P.kwargs,
        ) -> _T:
            if isinstance(user, base_models.InternalServiceAdmin):
                return await f(self, user, resource_type, resource_id, *args, **kwargs)
            allowed, zed_token = await self._has_permission(user, resource_type, resource_id, operation)
            if not allowed:
                raise errors.MissingResourceError(
                    message=f"The user with ID {user.id} cannot perform operation {operation} on {resource_type.value} "
                    f"with ID {resource_id} or the resource does not exist."
                )
            kwargs["zed_token"] = zed_token
            return await f(self, user, resource_type, resource_id, *args, **kwargs)

        return decorated_function

    return decorator


@dataclass
class Authz:
    """Authorization decisions and updates."""

    authz_config: AuthzConfig
    _platform: ClassVar[ObjectReference] = field(default=_AuthzConverter.platform())
    _client: AsyncClient | None = field(default=None, init=False)

    @property
    def client(self) -> AsyncClient:
        """The authzed DB asynchronous client."""
        if not self._client:
            self._client = self.authz_config.authz_async_client()
        return self._client

    async def _has_permission(
        self, user: base_models.APIUser, resource_type: ResourceType, resource_id: str | None, scope: Scope
    ) -> tuple[bool, ZedToken | None]:
        """Checks whether the provided user has a specific permission on the specific resource."""
        if not resource_id:
            raise errors.ProgrammingError(
                message=f"Cannot check permissions on a resource of type {resource_type} with missing resource ID."
            )
        if isinstance(user, InternalServiceAdmin):
            return True, None
        res = _AuthzConverter.to_object(resource_type, resource_id)
        sub = SubjectReference(
            object=(
                _AuthzConverter.to_object(ResourceType.user, user.id) if user.id else _AuthzConverter.anonymous_user()
            )
        )
        response: CheckPermissionResponse = await self.client.CheckPermission(
            CheckPermissionRequest(
                consistency=Consistency(fully_consistent=True), resource=res, subject=sub, permission=scope.value
            )
        )
        return response.permissionship == CheckPermissionResponse.PERMISSIONSHIP_HAS_PERMISSION, response.checked_at

    async def has_permission(
        self, user: base_models.APIUser, resource_type: ResourceType, resource_id: str, scope: Scope
    ) -> bool:
        """Checks whether the provided user has a specific permission on the specific resource."""
        res, _ = await self._has_permission(user, resource_type, resource_id, scope)
        return res

    async def resources_with_permission(
        self, requested_by: base_models.APIUser, user_id: str | None, resource_type: ResourceType, scope: Scope
    ) -> list[str]:
        """Get all the resource IDs (for a specific resource kind) that a specific user has access to.

        The person requesting the information can be the user or someone else. I.e. the admin can request
        what are the resources that a user has access to.
        """
        if not requested_by.is_admin and requested_by.id != user_id:
            raise errors.Unauthorized(
                message=f"User with ID {requested_by.id} cannot check the permissions of another user with ID {user_id}"
            )
        sub = SubjectReference(
            object=(
                _AuthzConverter.to_object(ResourceType.user, user_id) if user_id else _AuthzConverter.anonymous_user()
            )
        )
        ids: list[str] = []
        responses: AsyncIterable[LookupResourcesResponse] = self.client.LookupResources(
            LookupResourcesRequest(
                consistency=Consistency(fully_consistent=True),
                resource_object_type=resource_type.value,
                permission=scope.value,
                subject=sub,
            )
        )
        async for response in responses:
            if response.permissionship == LOOKUP_PERMISSIONSHIP_HAS_PERMISSION:
                ids.append(response.resource_object_id)
        return ids

    @_is_allowed(Scope.READ)  # The scope on the resource that allows the user to perform this check in the first place
    async def users_with_permission(
        self,
        user: base_models.APIUser,
        resource_type: ResourceType,
        resource_id: str,
        scope: Scope,  # The scope that the users should be allowed to exercise on the resource
        *,
        zed_token: ZedToken | None = None,
    ) -> list[str]:
        """Get all user IDs that have a specific permission on a specific resource."""
        consistency = Consistency(at_least_as_fresh=zed_token) if zed_token else Consistency(fully_consistent=True)
        res = _AuthzConverter.to_object(resource_type, resource_id)
        ids: list[str] = []
        responses: AsyncIterable[LookupSubjectsResponse] = self.client.LookupSubjects(
            LookupSubjectsRequest(
                consistency=consistency,
                resource=res,
                permission=scope.value,
                subject_object_type=ResourceType.user.value,
            )
        )
        async for response in responses:
            if response.permissionship == LOOKUP_PERMISSIONSHIP_HAS_PERMISSION:
                ids.append(response.subject.subject_object_id)
        return ids

    @_is_allowed(Scope.READ)
    async def members(
        self,
        user: base_models.APIUser,
        resource_type: ResourceType,
        resource_id: str,
        role: Role | None = None,
        *,
        zed_token: ZedToken | None = None,
    ) -> list[Member]:
        """Get all users that are members of a resource, if role is None then all roles are retrieved."""
        consistency = Consistency(at_least_as_fresh=zed_token) if zed_token else Consistency(fully_consistent=True)
        sub_filter = SubjectFilter(subject_type=ResourceType.user.value)
        rel_filter = RelationshipFilter(
            resource_type=resource_type,
            optional_resource_id=resource_id,
            optional_subject_filter=sub_filter,
        )
        if role:
            relation = _Relation.from_role(role)
            rel_filter = RelationshipFilter(
                resource_type=resource_type,
                optional_resource_id=resource_id,
                optional_relation=relation,
                optional_subject_filter=sub_filter,
            )
        responses: AsyncIterable[ReadRelationshipsResponse] = self.client.ReadRelationships(
            ReadRelationshipsRequest(
                consistency=consistency,
                relationship_filter=rel_filter,
            )
        )
        members: list[Member] = []
        async for response in responses:
            # Skip "public_viewer" relationships
            if response.relationship.relation == _Relation.public_viewer.value:
                continue
            member_role = _Relation(response.relationship.relation).to_role()
            members.append(
                Member(
                    user_id=response.relationship.subject.object.object_id, role=member_role, resource_id=resource_id
                )
            )
        return members

    @staticmethod
    def authz_change(
        op: AuthzOperation, resource: ResourceType
    ) -> Callable[
        [Callable[Concatenate[_WithAuthz, _P], Awaitable[_AuthzChangeFuncResult]]],
        Callable[Concatenate[_WithAuthz, _P], Awaitable[_AuthzChangeFuncResult]],
    ]:
        """A decorator that updates the authorization database for different types of operations."""

        def _extract_user_from_args(*args: _P.args, **kwargs: _P.kwargs) -> base_models.APIUser:
            if len(args) == 0:
                user_kwarg = kwargs.get("user")
                requested_by_kwarg = kwargs.get("requested_by")
                if isinstance(user_kwarg, base_models.APIUser) and isinstance(requested_by_kwarg, base_models.APIUser):
                    raise errors.ProgrammingError(
                        message="The decorator for authorization database changes found two APIUser parameters in the "
                        "'user' and 'requested_by' keyword arguments but expected only one of them to be present."
                    )
                potential_user = user_kwarg if isinstance(user_kwarg, base_models.APIUser) else requested_by_kwarg
            else:
                potential_user = args[0]
            if not isinstance(potential_user, base_models.APIUser):
                raise errors.ProgrammingError(
                    message="The decorator for authorization database changes could not find APIUser in the function "
                    f"arguments, the type of the argument that was found is {type(potential_user)}."
                )
            return potential_user

        async def _get_authz_change(
            db_repo: _WithAuthz,
            operation: AuthzOperation,
            resource: ResourceType,
            result: _AuthzChangeFuncResult,
            *func_args: _P.args,
            **func_kwargs: _P.kwargs,
        ) -> _AuthzChange:
            authz_change = _AuthzChange()
            match operation, resource:
                case AuthzOperation.create, ResourceType.project if isinstance(result, Project):
                    authz_change = db_repo.authz._add_project(result)
                case AuthzOperation.delete, ResourceType.project if isinstance(result, Project):
                    user = _extract_user_from_args(*func_args, **func_kwargs)
                    authz_change = await db_repo.authz._remove_project(user, result)
                case AuthzOperation.delete, ResourceType.project if result is None:
                    # NOTE: This means that the project does not exist in the first place so nothing was deleted
                    pass
                case AuthzOperation.update, ResourceType.project if isinstance(result, ProjectUpdate):
                    authz_change = _AuthzChange()
                    if result.old.visibility != result.new.visibility:
                        user = _extract_user_from_args(*func_args, **func_kwargs)
                        authz_change.extend(await db_repo.authz._update_project_visibility(user, result.new))
                    if result.old.namespace.id != result.new.namespace.id:
                        user = _extract_user_from_args(*func_args, **func_kwargs)
                        authz_change.extend(await db_repo.authz._update_project_namespace(user, result.new))
                case AuthzOperation.create, ResourceType.group if isinstance(result, Group):
                    authz_change = db_repo.authz._add_group(result)
                case AuthzOperation.delete, ResourceType.group if isinstance(result, Group):
                    user = _extract_user_from_args(*func_args, **func_kwargs)
                    authz_change = await db_repo.authz._remove_group(user, result)
                case AuthzOperation.delete, ResourceType.group if result is None:
                    # NOTE: This means that the group does not exist in the first place so nothing was deleted
                    pass
                case AuthzOperation.update_or_insert, ResourceType.user if isinstance(result, UserWithNamespaceUpdate):
                    if result.old is None:
                        authz_change = db_repo.authz._add_user_namespace(result.new.namespace)
                case AuthzOperation.insert_many, ResourceType.user_namespace if isinstance(result, list):
                    for res in result:
                        if not isinstance(res, UserWithNamespace):
                            raise errors.ProgrammingError(
                                message="Expected list of UserWithNamespace when generating authorization "
                                f"database updates for inserting namespaces but found {type(res)}"
                            )
                        authz_change.extend(db_repo.authz._add_user_namespace(res.namespace))
                case _:
                    resource_id: str | None = "unknown"
                    if isinstance(result, (Project, Namespace, Group)):
                        resource_id = result.id
                    elif isinstance(result, (ProjectUpdate, NamespaceUpdate, GroupUpdate)):
                        resource_id = result.new.id
                    raise errors.ProgrammingError(
                        message=f"Encountered an unknown authorization operation {op} on resource {resource} "
                        f"with ID {resource_id} when updating the authorization database",
                    )
            return authz_change

        def decorator(
            f: Callable[Concatenate[_WithAuthz, _P], Awaitable[_AuthzChangeFuncResult]],
        ) -> Callable[Concatenate[_WithAuthz, _P], Awaitable[_AuthzChangeFuncResult]]:
            @wraps(f)
            async def decorated_function(
                db_repo: _WithAuthz, *args: _P.args, **kwargs: _P.kwargs
            ) -> _AuthzChangeFuncResult:
                # NOTE: db_repo is the "self" of the project postgres DB repository method that this function decorates.
                # I did not call it "self" here to avoid confusion with the self of the Authz class,
                # even though this is a static method.
                session = kwargs.get("session")
                if not isinstance(session, AsyncSession):
                    raise errors.ProgrammingError(
                        message="The authorization change decorator requires a DB session in the function "
                        "keyword arguments"
                    )
                if not session.in_transaction():
                    raise errors.ProgrammingError(
                        message="The authorization database decorator needs a session with an open transaction."
                    )

                authz_change = _AuthzChange()
                try:
                    # NOTE: Here we have to maintain the following order of operations:
                    # 1. Run decorated function
                    # 2. Write resources to the Authzed DB
                    # 3. Commit the open transaction
                    # 4. If something goes wrong abort the transaction and remove things from Authzed DB
                    # See https://authzed.com/docs/spicedb/concepts/relationships#writing-relationships
                    # If this order of operations is changed you can get a case where for a short period of time
                    # resources exists in the postgres DB without any authorization information in the Authzed DB.
                    result = await f(db_repo, *args, **kwargs)
                    authz_change = await _get_authz_change(db_repo, op, resource, result, *args, **kwargs)
                    await db_repo.authz.client.WriteRelationships(authz_change.apply)
                    await session.commit()
                    return result
                except Exception as err:
                    db_rollback_err = None
                    try:
                        # NOTE: If the rollback fails do not stop just continue to make sure the resource
                        # from the Authzed DB is also removed
                        await asyncio.shield(session.rollback())
                    except Exception as _db_rollback_err:
                        db_rollback_err = _db_rollback_err
                    await asyncio.shield(db_repo.authz.client.WriteRelationships(authz_change.undo))
                    if db_rollback_err:
                        raise db_rollback_err from err
                    raise err

            return decorated_function

        return decorator

    def _add_project(self, project: Project) -> _AuthzChange:
        """Create the new project and associated resources and relations in the DB."""
        creator = SubjectReference(object=_AuthzConverter.user(project.created_by))
        project_res = _AuthzConverter.project(project.id)
        creator_is_owner = Relationship(resource=project_res, relation=_Relation.owner.value, subject=creator)
        all_users = SubjectReference(object=_AuthzConverter.all_users())
        all_anon_users = SubjectReference(object=_AuthzConverter.anonymous_users())
        project_namespace = SubjectReference(
            object=(
                _AuthzConverter.user_namespace(project.namespace.id)
                if project.namespace.kind == NamespaceKind.user
                else _AuthzConverter.group(project.namespace.underlying_resource_id)
            )
        )
        project_in_platform = Relationship(
            resource=project_res,
            relation=_Relation.project_platform.value,
            subject=SubjectReference(object=self._platform),
        )
        project_in_namespace = Relationship(
            resource=project_res,
            relation=_Relation.project_namespace,
            subject=project_namespace,
        )
        relationships = [creator_is_owner, project_in_platform, project_in_namespace]
        if project.visibility == Visibility.PUBLIC:
            all_users_are_viewers = Relationship(
                resource=project_res,
                relation=_Relation.viewer.value,
                subject=all_users,
            )
            all_anon_users_are_viewers = Relationship(
                resource=project_res,
                relation=_Relation.viewer.value,
                subject=all_anon_users,
            )
            relationships.extend([all_users_are_viewers, all_anon_users_are_viewers])
        apply = WriteRelationshipsRequest(
            updates=[
                RelationshipUpdate(operation=RelationshipUpdate.OPERATION_TOUCH, relationship=i) for i in relationships
            ]
        )
        undo = WriteRelationshipsRequest(
            updates=[
                RelationshipUpdate(operation=RelationshipUpdate.OPERATION_DELETE, relationship=i) for i in relationships
            ]
        )
        return _AuthzChange(apply=apply, undo=undo)

    @_is_allowed_on_resource(Scope.DELETE, ResourceType.project)
    async def _remove_project(
        self, user: base_models.APIUser, project: Project, *, zed_token: ZedToken | None = None
    ) -> _AuthzChange:
        """Remove the relationships associated with the project."""
        consistency = Consistency(at_least_as_fresh=zed_token) if zed_token else Consistency(fully_consistent=True)
        rel_filter = RelationshipFilter(resource_type=ResourceType.project.value, optional_resource_id=project.id)
        responses: AsyncIterable[ReadRelationshipsResponse] = self.client.ReadRelationships(
            ReadRelationshipsRequest(consistency=consistency, relationship_filter=rel_filter)
        )
        rels: list[Relationship] = []
        async for response in responses:
            rels.append(response.relationship)
        apply = WriteRelationshipsRequest(
            updates=[RelationshipUpdate(operation=RelationshipUpdate.OPERATION_DELETE, relationship=i) for i in rels]
        )
        undo = WriteRelationshipsRequest(
            updates=[RelationshipUpdate(operation=RelationshipUpdate.OPERATION_TOUCH, relationship=i) for i in rels]
        )
        return _AuthzChange(apply=apply, undo=undo)

    # NOTE changing visibility is the same access level as removal
    @_is_allowed_on_resource(Scope.DELETE, ResourceType.project)
    async def _update_project_visibility(
        self, user: base_models.APIUser, project: Project, *, zed_token: ZedToken | None = None
    ) -> _AuthzChange:
        """Update the visibility of the project in the authorization database."""
        consistency = Consistency(at_least_as_fresh=zed_token) if zed_token else Consistency(fully_consistent=True)
        project_res = _AuthzConverter.project(project.id)
        all_users_sub = SubjectReference(object=_AuthzConverter.all_users())
        anon_users_sub = SubjectReference(object=_AuthzConverter.anonymous_users())
        all_users_are_viewers = Relationship(
            resource=project_res,
            relation=_Relation.viewer.value,
            subject=all_users_sub,
        )
        anon_users_are_viewers = Relationship(
            resource=project_res,
            relation=_Relation.viewer.value,
            subject=anon_users_sub,
        )
        make_public = WriteRelationshipsRequest(
            updates=[
                RelationshipUpdate(operation=RelationshipUpdate.OPERATION_TOUCH, relationship=all_users_are_viewers),
                RelationshipUpdate(operation=RelationshipUpdate.OPERATION_TOUCH, relationship=anon_users_are_viewers),
            ]
        )
        make_private = WriteRelationshipsRequest(
            updates=[
                RelationshipUpdate(operation=RelationshipUpdate.OPERATION_DELETE, relationship=all_users_are_viewers),
                RelationshipUpdate(operation=RelationshipUpdate.OPERATION_DELETE, relationship=anon_users_are_viewers),
            ]
        )
        rel_filter = RelationshipFilter(
            resource_type=ResourceType.project.value,
            optional_resource_id=project.id,
            optional_subject_filter=SubjectFilter(
                subject_type=ResourceType.user.value, optional_subject_id=all_users_sub.object.object_id
            ),
        )
        current_relation_users: ReadRelationshipsResponse | None = await anext(
            aiter(self.client.ReadRelationships(ReadRelationshipsRequest(relationship_filter=rel_filter))), None
        )
        rel_filter = RelationshipFilter(
            resource_type=ResourceType.project.value,
            optional_resource_id=project.id,
            optional_subject_filter=SubjectFilter(
                subject_type=ResourceType.anonymous_user.value,
                optional_subject_id=anon_users_sub.object.object_id,
            ),
        )
        current_relation_anon_users: ReadRelationshipsResponse | None = await anext(
            aiter(
                self.client.ReadRelationships(
                    ReadRelationshipsRequest(consistency=consistency, relationship_filter=rel_filter)
                )
            ),
            None,
        )
        project_is_public_for_users = (
            current_relation_users is not None
            and current_relation_users.relationship.subject.object.object_type == ResourceType.user.value
            and current_relation_users.relationship.subject.object.object_id == all_users_sub.object.object_id
        )
        project_is_public_for_anon_users = (
            current_relation_anon_users is not None
            and current_relation_anon_users.relationship.subject.object.object_type == ResourceType.anonymous_user.value
            and current_relation_anon_users.relationship.subject.object.object_id == anon_users_sub.object.object_id,
        )
        project_already_public = project_is_public_for_users and project_is_public_for_anon_users
        project_already_private = not project_already_public
        match project.visibility:
            case Visibility.PUBLIC:
                if project_already_public:
                    return _AuthzChange(apply=WriteRelationshipsRequest(), undo=WriteRelationshipsRequest())
                return _AuthzChange(apply=make_public, undo=make_private)
            case Visibility.PRIVATE:
                if project_already_private:
                    return _AuthzChange(apply=WriteRelationshipsRequest(), undo=WriteRelationshipsRequest())
                return _AuthzChange(apply=make_private, undo=make_public)
        raise errors.ProgrammingError(
            message=f"Encountered unknown project visibility {project.visibility} when trying to "
            f"make a visibility change for project with ID {project.id}",
        )

    # NOTE changing namespace is the same access level as removal
    @_is_allowed_on_resource(Scope.DELETE, ResourceType.project)
    async def _update_project_namespace(
        self, user: base_models.APIUser, project: Project, *, zed_token: ZedToken | None = None
    ) -> _AuthzChange:
        """Update the namespace/group of the project in the authorization database."""
        consistency = Consistency(at_least_as_fresh=zed_token) if zed_token else Consistency(fully_consistent=True)
        project_res = _AuthzConverter.project(project.id)
        project_namespace_filter = RelationshipFilter(
            resource_type=ResourceType.project.value,
            optional_resource_id=project.id,
            optional_relation=_Relation.project_namespace.value,
        )
        current_namespace: ReadRelationshipsResponse | None = await anext(
            aiter(
                self.client.ReadRelationships(
                    ReadRelationshipsRequest(relationship_filter=project_namespace_filter, consistency=consistency)
                )
            ),
            None,
        )
        if not current_namespace:
            raise errors.ProgrammingError(
                message=f"The project with ID {project.id} whose namespace is being updated "
                "does not currently have a namespace"
            )
        if current_namespace.relationship.subject.object.object_id == project.namespace.id:
            return _AuthzChange()
        new_namespace_sub = (
            SubjectReference(object=_AuthzConverter.group(project.namespace.id))
            if project.namespace.kind == NamespaceKind.group
            else SubjectReference(object=_AuthzConverter.user_namespace(project.namespace.id))
        )
        old_namespace_sub = (
            SubjectReference(object=_AuthzConverter.group(current_namespace.relationship.subject.object.object_id))
            if current_namespace.relationship.subject.object.object_type == ResourceType.group.value
            else SubjectReference(
                object=_AuthzConverter.user_namespace(current_namespace.relationship.subject.object.object_id)
            )
        )
        new_namespace = Relationship(
            resource=project_res,
            relation=_Relation.project_namespace.value,
            subject=new_namespace_sub,
        )
        old_namespace = Relationship(
            resource=project_res,
            relation=_Relation.project_namespace.value,
            subject=old_namespace_sub,
        )
        apply_change = WriteRelationshipsRequest(
            updates=[
                RelationshipUpdate(operation=RelationshipUpdate.OPERATION_TOUCH, relationship=new_namespace),
            ]
        )
        undo_change = WriteRelationshipsRequest(
            updates=[
                RelationshipUpdate(operation=RelationshipUpdate.OPERATION_TOUCH, relationship=old_namespace),
            ]
        )
        return _AuthzChange(apply=apply_change, undo=undo_change)

    async def _get_resource_owners(
        self, resource_type: ResourceType, resource_id: str, consistency: Consistency
    ) -> list[ReadRelationshipsResponse]:
        existing_owners_filter = RelationshipFilter(
            resource_type=resource_type.value,
            optional_resource_id=resource_id,
            optional_subject_filter=SubjectFilter(subject_type=ResourceType.user),
            optional_relation=_Relation.owner.value,
        )
        return [
            i
            async for i in self.client.ReadRelationships(
                ReadRelationshipsRequest(
                    consistency=consistency,
                    relationship_filter=existing_owners_filter,
                )
            )
        ]

    @_is_allowed(Scope.CHANGE_MEMBERSHIP)
    async def upsert_project_members(
        self,
        user: base_models.APIUser,
        resource_type: ResourceType,
        resource_id: str,
        members: list[Member],
        *,
        zed_token: ZedToken | None = None,
    ) -> list[MembershipChange]:
        """Updates the project members or inserts them if they do not exist.

        Returns the list that was updated/inserted.
        """
        consistency = Consistency(at_least_as_fresh=zed_token) if zed_token else Consistency(fully_consistent=True)
        project_res = _AuthzConverter.project(resource_id)
        add_members: list[RelationshipUpdate] = []
        undo: list[RelationshipUpdate] = []
        output: list[MembershipChange] = []
        expected_user_roles = {_Relation.viewer.value, _Relation.owner.value, _Relation.editor.value}
        existing_owners_rels = await self._get_resource_owners(resource_type, resource_id, consistency)
        n_existing_owners = len(existing_owners_rels)
        for member in members:
            rel = Relationship(
                resource=project_res,
                relation=_Relation.from_role(member.role).value,
                subject=SubjectReference(object=_AuthzConverter.user(member.user_id)),
            )
            existing_rel_filter = RelationshipFilter(
                resource_type=resource_type.value,
                optional_resource_id=resource_id,
                optional_subject_filter=SubjectFilter(
                    subject_type=ResourceType.user, optional_subject_id=member.user_id
                ),
            )
            existing_rels_iter: AsyncIterable[ReadRelationshipsResponse] = self.client.ReadRelationships(
                ReadRelationshipsRequest(consistency=consistency, relationship_filter=existing_rel_filter)
            )
            existing_rels = [i async for i in existing_rels_iter if i.relationship.relation in expected_user_roles]
            if len(existing_rels) > 0:
                # The existing relationships should be deleted if all goes well and added back in if we have to undo
                existing_rel = existing_rels[0]
                if existing_rel.relationship != rel:
                    if existing_rel.relationship.relation == _Relation.owner.value:
                        n_existing_owners -= 1
                    elif rel.relation == _Relation.owner.value:
                        n_existing_owners += 1

                    add_members.extend(
                        [
                            RelationshipUpdate(
                                operation=RelationshipUpdate.OPERATION_TOUCH,
                                relationship=rel,
                            ),
                            # NOTE: The old role for the user still exists and we have to remove it
                            # if not both the old and new role for the same user will be present in the database
                            RelationshipUpdate(
                                operation=RelationshipUpdate.OPERATION_DELETE,
                                relationship=existing_rel.relationship,
                            ),
                        ]
                    )
                    undo.extend(
                        [
                            RelationshipUpdate(
                                operation=RelationshipUpdate.OPERATION_DELETE,
                                relationship=rel,
                            ),
                            RelationshipUpdate(
                                operation=RelationshipUpdate.OPERATION_TOUCH, relationship=existing_rel.relationship
                            ),
                        ]
                    )
                    output.append(MembershipChange(member, Change.UPDATE))
                for rel_to_remove in existing_rels[1:]:
                    # NOTE: This means that the user has more than 1 role on the project - which should not happen
                    # But if this does occur then we simply delete the extra roles of the user here.
                    logger.warning(
                        f"Removing additional unexpected role {rel_to_remove.relationship.relation} "
                        f"of user {member.user_id} on project {resource_id}, "
                        f"kept role {existing_rel.relationship.relation} which will be updated to {rel.relation}."
                    )
                    add_members.append(
                        RelationshipUpdate(
                            operation=RelationshipUpdate.OPERATION_DELETE,
                            relationship=rel_to_remove.relationship,
                        ),
                    )
                    undo.append(
                        RelationshipUpdate(
                            operation=RelationshipUpdate.OPERATION_TOUCH, relationship=rel_to_remove.relationship
                        ),
                    )
                    output.append(MembershipChange(member, Change.REMOVE))
            else:
                if rel.relation == _Relation.owner.value:
                    n_existing_owners += 1
                # The new relationship is added if all goes well and deleted if we have to undo
                add_members.append(
                    RelationshipUpdate(operation=RelationshipUpdate.OPERATION_TOUCH, relationship=rel),
                )
                undo.append(
                    RelationshipUpdate(operation=RelationshipUpdate.OPERATION_DELETE, relationship=rel),
                )
                output.append(MembershipChange(member, Change.ADD))

        if n_existing_owners == 0:
            raise errors.Unauthorized(
                message="You are trying to change the role of the all owners of the project, which is not allowed. "
                "Assign at least one user as owner and then retry."
            )

        change = _AuthzChange(
            apply=WriteRelationshipsRequest(updates=add_members), undo=WriteRelationshipsRequest(updates=undo)
        )
        await self.client.WriteRelationships(change.apply)
        return output

    @_is_allowed(Scope.CHANGE_MEMBERSHIP)
    async def remove_project_members(
        self,
        user: base_models.APIUser,
        resource_type: ResourceType,
        resource_id: str,
        user_ids: list[str],
        *,
        zed_token: ZedToken | None = None,
    ) -> list[MembershipChange]:
        """Remove the specific members from the project, then return the list of members that were removed."""
        consistency = Consistency(at_least_as_fresh=zed_token) if zed_token else Consistency(fully_consistent=True)
        add_members: list[RelationshipUpdate] = []
        remove_members: list[RelationshipUpdate] = []
        output: list[MembershipChange] = []
        existing_owners_rels = await self._get_resource_owners(resource_type, resource_id, consistency)
        existing_owners: set[str] = {rel.relationship.subject.object.object_id for rel in existing_owners_rels}
        for user_id in user_ids:
            if user_id == "*":
                raise errors.ValidationError(message="Cannot remove a project member with ID '*'")
            existing_rel_filter = RelationshipFilter(
                resource_type=resource_type.value,
                optional_resource_id=resource_id,
                optional_subject_filter=SubjectFilter(subject_type=ResourceType.user, optional_subject_id=user_id),
            )
            existing_rels: AsyncIterable[ReadRelationshipsResponse] = self.client.ReadRelationships(
                ReadRelationshipsRequest(consistency=consistency, relationship_filter=existing_rel_filter)
            )
            # NOTE: We have to make sure that when we undo we only put back relationships that existed already.
            # Blindly undoing everything that was passed in may result in adding things that weren't there before.
            async for existing_rel in existing_rels:
                if existing_rel.relationship.relation == _Relation.owner.value and user_id in existing_owners:
                    if len(existing_owners) == 1:
                        raise errors.Unauthorized(
                            message="You are trying to remove the single last owner of the project, "
                            "which is not allowed. Assign another user as owner and then retry."
                        )
                    existing_owners.remove(user_id)
                add_members.append(
                    RelationshipUpdate(
                        operation=RelationshipUpdate.OPERATION_TOUCH, relationship=existing_rel.relationship
                    )
                )
                remove_members.append(
                    RelationshipUpdate(
                        operation=RelationshipUpdate.OPERATION_DELETE, relationship=existing_rel.relationship
                    )
                )
                output.append(
                    MembershipChange(
                        Member(
                            Role(existing_rel.relationship.relation),
                            existing_rel.relationship.subject.object.object_id,
                            resource_id,
                        ),
                        Change.REMOVE,
                    ),
                )
        change = _AuthzChange(
            apply=WriteRelationshipsRequest(updates=remove_members), undo=WriteRelationshipsRequest(updates=add_members)
        )
        await self.client.WriteRelationships(change.apply)
        return output

    async def _get_admin_user_ids(self) -> list[str]:
        platform = _AuthzConverter.platform()
        sub_filter = SubjectFilter(subject_type=ResourceType.user.value)
        rel_filter = RelationshipFilter(
            resource_type=platform.object_type,
            optional_resource_id=platform.object_id,
            optional_subject_filter=sub_filter,
        )
        existing_admins: AsyncIterable[ReadRelationshipsResponse] = self.client.ReadRelationships(
            ReadRelationshipsRequest(
                consistency=Consistency(fully_consistent=True),
                relationship_filter=rel_filter,
            )
        )
        return [admin.relationship.subject.object.object_id async for admin in existing_admins]

    def _add_admin(self, user_id: str) -> _AuthzChange:
        """Add a deployment-wide administrator in the authorization database."""
        rel = Relationship(
            resource=_AuthzConverter.platform(),
            relation=_Relation.admin.value,
            subject=_AuthzConverter.user_subject(user_id),
        )
        apply = WriteRelationshipsRequest(
            updates=[RelationshipUpdate(operation=RelationshipUpdate.OPERATION_TOUCH, relationship=rel)]
        )
        undo = WriteRelationshipsRequest(
            updates=[RelationshipUpdate(operation=RelationshipUpdate.OPERATION_DELETE, relationship=rel)]
        )
        return _AuthzChange(apply=apply, undo=undo)

    async def _remove_admin(self, user_id: str) -> _AuthzChange:
        """Add a deployment-wide administrator in the authorization database."""
        existing_admin_ids = await self._get_admin_user_ids()
        rel = Relationship(
            resource=_AuthzConverter.platform(),
            relation=_Relation.admin.value,
            subject=_AuthzConverter.user_subject(user_id),
        )
        apply = WriteRelationshipsRequest(
            updates=[RelationshipUpdate(operation=RelationshipUpdate.OPERATION_DELETE, relationship=rel)]
        )
        undo = WriteRelationshipsRequest()
        if user_id in existing_admin_ids:
            undo = WriteRelationshipsRequest(
                updates=[RelationshipUpdate(operation=RelationshipUpdate.OPERATION_TOUCH, relationship=rel)]
            )
        return _AuthzChange(apply=apply, undo=undo)

    def _add_group(self, group: Group) -> _AuthzChange:
        """Add a group to the authorization database."""
        if not group.id:
            raise errors.ProgrammingError(
                message="Cannot create a group in the authorization database if its ID is missing."
            )
        creator = SubjectReference(object=_AuthzConverter.user(group.created_by))
        group_res = _AuthzConverter.group(group.id)
        creator_is_owner = Relationship(resource=group_res, relation=_Relation.owner.value, subject=creator)
        all_users = SubjectReference(object=_AuthzConverter.all_users())
        all_anon_users = SubjectReference(object=_AuthzConverter.anonymous_users())
        group_in_platform = Relationship(
            resource=group_res,
            relation=_Relation.group_platform.value,
            subject=SubjectReference(object=self._platform),
        )
<<<<<<< HEAD
        all_users_are_viewers = Relationship(
            resource=group_res,
            relation=_Relation.viewer.value,
            subject=all_users,
        )
        all_anon_users_are_viewers = Relationship(
            resource=group_res,
            relation=_Relation.viewer.value,
            subject=all_anon_users,
        )
        relationships = [creator_is_owner, group_in_platform, all_users_are_viewers, all_anon_users_are_viewers]
=======
        all_users_are_public_viewers = Relationship(
            resource=group_res,
            relation=_Relation.public_viewer.value,
            subject=all_users,
        )
        all_anon_users_are_public_viewers = Relationship(
            resource=group_res,
            relation=_Relation.public_viewer.value,
            subject=all_anon_users,
        )
        relationships = [
            creator_is_owner,
            group_in_platform,
            all_users_are_public_viewers,
            all_anon_users_are_public_viewers,
        ]
>>>>>>> 6c74a30b
        apply = WriteRelationshipsRequest(
            updates=[
                RelationshipUpdate(operation=RelationshipUpdate.OPERATION_TOUCH, relationship=i) for i in relationships
            ]
        )
        undo = WriteRelationshipsRequest(
            updates=[
                RelationshipUpdate(operation=RelationshipUpdate.OPERATION_DELETE, relationship=i) for i in relationships
            ]
        )
        return _AuthzChange(apply=apply, undo=undo)

    @_is_allowed_on_resource(Scope.DELETE, ResourceType.group)
    async def _remove_group(
        self, user: base_models.APIUser, group: Group, *, zed_token: ZedToken | None = None
    ) -> _AuthzChange:
        """Remove the group from the authorization database."""
        if not group.id:
            raise errors.ProgrammingError(
                message="Cannot remove a group in the authorization database if the group has no ID"
            )
        consistency = Consistency(at_least_as_fresh=zed_token) if zed_token else Consistency(fully_consistent=True)
        rel_filter = RelationshipFilter(resource_type=ResourceType.group.value, optional_resource_id=group.id)
        responses = self.client.ReadRelationships(
            ReadRelationshipsRequest(consistency=consistency, relationship_filter=rel_filter)
        )
        rels: list[Relationship] = []
        async for response in responses:
            rels.append(response.relationship)
        apply = WriteRelationshipsRequest(
            updates=[RelationshipUpdate(operation=RelationshipUpdate.OPERATION_DELETE, relationship=i) for i in rels]
        )
        undo = WriteRelationshipsRequest(
            updates=[RelationshipUpdate(operation=RelationshipUpdate.OPERATION_TOUCH, relationship=i) for i in rels]
        )
        return _AuthzChange(apply=apply, undo=undo)

    @_is_allowed(Scope.CHANGE_MEMBERSHIP)
    async def upsert_group_members(
        self,
        user: base_models.APIUser,
        resource_type: ResourceType,
        resource_id: str,
        members: list[Member],
        *,
        zed_token: ZedToken | None = None,
    ) -> list[MembershipChange]:
        """Insert or update group member roles."""
        consistency = Consistency(at_least_as_fresh=zed_token) if zed_token else Consistency(fully_consistent=True)
        group_res = _AuthzConverter.group(resource_id)
        add_members: list[RelationshipUpdate] = []
        undo: list[RelationshipUpdate] = []
        output: list[MembershipChange] = []
        expected_user_roles = {_Relation.viewer.value, _Relation.owner.value, _Relation.editor.value}
        existing_owners_rels = await self._get_resource_owners(resource_type, resource_id, consistency)
        n_existing_owners = len(existing_owners_rels)
        for member in members:
            rel = Relationship(
                resource=group_res,
                relation=_Relation.from_role(member.role).value,
                subject=SubjectReference(object=_AuthzConverter.user(member.user_id)),
            )
            existing_rel_filter = RelationshipFilter(
                resource_type=resource_type.value,
                optional_resource_id=resource_id,
                optional_subject_filter=SubjectFilter(
                    subject_type=ResourceType.user, optional_subject_id=member.user_id
                ),
            )
            existing_rels_result: AsyncIterable[ReadRelationshipsResponse] = self.client.ReadRelationships(
                ReadRelationshipsRequest(consistency=consistency, relationship_filter=existing_rel_filter)
            )

            existing_rels = [i async for i in existing_rels_result if i.relationship.relation in expected_user_roles]
            if len(existing_rels) > 0:
                # The existing relationships should be deleted if all goes well and added back in if we have to undo
                existing_rel = existing_rels[0]
                if existing_rel.relationship != rel:
                    if existing_rel.relationship.relation == _Relation.owner.value:
                        n_existing_owners -= 1
                    elif rel.relation == _Relation.owner.value:
                        n_existing_owners += 1

                    add_members.extend(
                        [
                            RelationshipUpdate(
                                operation=RelationshipUpdate.OPERATION_TOUCH,
                                relationship=rel,
                            ),
                            # NOTE: The old role for the user still exists and we have to remove it
                            # if not both the old and new role for the same user will be present in the database
                            RelationshipUpdate(
                                operation=RelationshipUpdate.OPERATION_DELETE,
                                relationship=existing_rel.relationship,
                            ),
                        ]
                    )
                    undo.extend(
                        [
                            RelationshipUpdate(
                                operation=RelationshipUpdate.OPERATION_TOUCH,
                                relationship=existing_rel.relationship,
                            ),
                            RelationshipUpdate(
                                operation=RelationshipUpdate.OPERATION_DELETE,
                                relationship=rel,
                            ),
                        ]
                    )
                    output.append(MembershipChange(member, Change.UPDATE))
                for rel_to_remove in existing_rels[1:]:
                    # NOTE: This means that the user has more than 1 role on the group - which should not happen
                    # But if this does occur then we simply delete the extra roles of the user here.
                    logger.warning(
                        f"Removing additional unexpected role {rel_to_remove.relationship.relation} "
                        f"of user {member.user_id} on group {resource_id}, "
                        f"kept role {existing_rel.relationship.relation} which will be updated to {rel.relation}."
                    )
                    add_members.append(
                        RelationshipUpdate(
                            operation=RelationshipUpdate.OPERATION_DELETE,
                            relationship=rel_to_remove.relationship,
                        ),
                    )
                    undo.append(
                        RelationshipUpdate(
                            operation=RelationshipUpdate.OPERATION_TOUCH, relationship=rel_to_remove.relationship
                        ),
                    )
                    output.append(MembershipChange(member, Change.REMOVE))
            else:
                if rel.relation == _Relation.owner.value:
                    n_existing_owners += 1

                # The new relationship is added if all goes well and deleted if we have to undo
                add_members.append(
                    RelationshipUpdate(operation=RelationshipUpdate.OPERATION_TOUCH, relationship=rel),
                )
                undo.append(
                    RelationshipUpdate(operation=RelationshipUpdate.OPERATION_DELETE, relationship=rel),
                )
                output.append(MembershipChange(member, Change.ADD))

        if n_existing_owners == 0:
            raise errors.Unauthorized(
                message="You are trying to change the role of the all owners of the group, which is not allowed. "
                "Assign at least one user as owner and then retry."
            )

        change = _AuthzChange(
            apply=WriteRelationshipsRequest(updates=add_members), undo=WriteRelationshipsRequest(updates=undo)
        )
        await self.client.WriteRelationships(change.apply)
        return output

    @_is_allowed(Scope.CHANGE_MEMBERSHIP)
    async def remove_group_members(
        self,
        user: base_models.APIUser,
        resource_type: ResourceType,
        resource_id: str,
        user_ids: list[str],
        *,
        zed_token: ZedToken | None = None,
    ) -> list[MembershipChange]:
        """Remove the specific members from the group, then return the list of members that were removed."""
        consistency = Consistency(at_least_as_fresh=zed_token) if zed_token else Consistency(fully_consistent=True)
        add_members: list[RelationshipUpdate] = []
        remove_members: list[RelationshipUpdate] = []
        output: list[MembershipChange] = []
        existing_owners_rels: list[ReadRelationshipsResponse] | None = None
        for user_id in user_ids:
            if user_id == "*":
                raise errors.ValidationError(message="Cannot remove a group member with ID '*'")
            existing_rel_filter = RelationshipFilter(
                resource_type=resource_type.value,
                optional_resource_id=resource_id,
                optional_subject_filter=SubjectFilter(subject_type=ResourceType.user, optional_subject_id=user_id),
            )
            existing_rels: AsyncIterable[ReadRelationshipsResponse] = self.client.ReadRelationships(
                ReadRelationshipsRequest(consistency=consistency, relationship_filter=existing_rel_filter)
            )
            # NOTE: We have to make sure that when we undo we only put back relationships that existed already.
            # Blindly undoing everything that was passed in may result in adding things that weren't there before.
            async for existing_rel in existing_rels:
                if existing_rel.relationship.relation == _Relation.owner.value:
                    if existing_owners_rels is None:
                        existing_owners_rels = await self._get_resource_owners(resource_type, resource_id, consistency)
                    if len(existing_owners_rels) == 1:
                        raise errors.Unauthorized(
                            message="You are trying to remove the single last owner of the group, "
                            "which is not allowed. Assign another user as owner and then retry."
                        )
                add_members.append(
                    RelationshipUpdate(
                        operation=RelationshipUpdate.OPERATION_TOUCH, relationship=existing_rel.relationship
                    )
                )
                remove_members.append(
                    RelationshipUpdate(
                        operation=RelationshipUpdate.OPERATION_DELETE, relationship=existing_rel.relationship
                    )
                )
                output.append(
                    MembershipChange(
                        Member(
                            Role(existing_rel.relationship.relation),
                            existing_rel.relationship.subject.object.object_id,
                            resource_id,
                        ),
                        Change.REMOVE,
                    ),
                )
        change = _AuthzChange(
            apply=WriteRelationshipsRequest(updates=remove_members), undo=WriteRelationshipsRequest(updates=add_members)
        )
        await self.client.WriteRelationships(change.apply)
        return output

    def _add_user_namespace(self, namespace: Namespace) -> _AuthzChange:
        """Add a user namespace to the authorization database."""
        if not namespace.id:
            raise errors.ProgrammingError(
                message="Cannot create a user namespace in the authorization database if its ID is missing."
            )
        creator = SubjectReference(object=_AuthzConverter.user(namespace.created_by))
        namespace_res = _AuthzConverter.user_namespace(namespace.id)
        creator_is_owner = Relationship(resource=namespace_res, relation=_Relation.owner.value, subject=creator)
        all_users = SubjectReference(object=_AuthzConverter.all_users())
        all_anon_users = SubjectReference(object=_AuthzConverter.anonymous_users())
        namespace_in_platform = Relationship(
            resource=namespace_res,
            relation=_Relation.user_namespace_platform.value,
            subject=SubjectReference(object=self._platform),
        )
        all_users_are_public_viewers = Relationship(
            resource=namespace_res,
            relation=_Relation.public_viewer.value,
            subject=all_users,
        )
        all_anon_users_are_public_viewers = Relationship(
            resource=namespace_res,
            relation=_Relation.public_viewer.value,
            subject=all_anon_users,
        )
        relationships = [
            creator_is_owner,
            namespace_in_platform,
            all_users_are_public_viewers,
            all_anon_users_are_public_viewers,
        ]
        apply = WriteRelationshipsRequest(
            updates=[
                RelationshipUpdate(operation=RelationshipUpdate.OPERATION_TOUCH, relationship=i) for i in relationships
            ]
        )
        undo = WriteRelationshipsRequest(
            updates=[
                RelationshipUpdate(operation=RelationshipUpdate.OPERATION_DELETE, relationship=i) for i in relationships
            ]
        )
        return _AuthzChange(apply=apply, undo=undo)

    async def _remove_user_namespace(self, user_id: str, zed_token: ZedToken | None = None) -> _AuthzChange:
        """Remove the user namespace from the authorization database."""
        consistency = Consistency(at_least_as_fresh=zed_token) if zed_token else Consistency(fully_consistent=True)
        rel_filter = RelationshipFilter(resource_type=ResourceType.user_namespace.value, optional_resource_id=user_id)
        responses: AsyncIterable[ReadRelationshipsResponse] = self.client.ReadRelationships(
            ReadRelationshipsRequest(consistency=consistency, relationship_filter=rel_filter)
        )
        rels: list[Relationship] = []
        async for response in responses:
            rels.append(response.relationship)
        apply = WriteRelationshipsRequest(
            updates=[RelationshipUpdate(operation=RelationshipUpdate.OPERATION_DELETE, relationship=i) for i in rels]
        )
        undo = WriteRelationshipsRequest(
            updates=[RelationshipUpdate(operation=RelationshipUpdate.OPERATION_TOUCH, relationship=i) for i in rels]
        )
        return _AuthzChange(apply=apply, undo=undo)<|MERGE_RESOLUTION|>--- conflicted
+++ resolved
@@ -1046,19 +1046,6 @@
             relation=_Relation.group_platform.value,
             subject=SubjectReference(object=self._platform),
         )
-<<<<<<< HEAD
-        all_users_are_viewers = Relationship(
-            resource=group_res,
-            relation=_Relation.viewer.value,
-            subject=all_users,
-        )
-        all_anon_users_are_viewers = Relationship(
-            resource=group_res,
-            relation=_Relation.viewer.value,
-            subject=all_anon_users,
-        )
-        relationships = [creator_is_owner, group_in_platform, all_users_are_viewers, all_anon_users_are_viewers]
-=======
         all_users_are_public_viewers = Relationship(
             resource=group_res,
             relation=_Relation.public_viewer.value,
@@ -1075,7 +1062,6 @@
             all_users_are_public_viewers,
             all_anon_users_are_public_viewers,
         ]
->>>>>>> 6c74a30b
         apply = WriteRelationshipsRequest(
             updates=[
                 RelationshipUpdate(operation=RelationshipUpdate.OPERATION_TOUCH, relationship=i) for i in relationships
