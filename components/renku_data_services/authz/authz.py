"""Projects authorization adapter."""

import asyncio
from collections.abc import AsyncGenerator, AsyncIterable, Awaitable, Callable
from dataclasses import dataclass, field
from enum import StrEnum
from functools import wraps
from typing import ClassVar, Concatenate, ParamSpec, Protocol, TypeVar, cast

from authzed.api.v1 import AsyncClient
from authzed.api.v1.core_pb2 import ObjectReference, Relationship, RelationshipUpdate, SubjectReference, ZedToken
from authzed.api.v1.permission_service_pb2 import (
    LOOKUP_PERMISSIONSHIP_HAS_PERMISSION,
    CheckPermissionRequest,
    CheckPermissionResponse,
    Consistency,
    LookupResourcesRequest,
    LookupResourcesResponse,
    LookupSubjectsRequest,
    LookupSubjectsResponse,
    ReadRelationshipsRequest,
    ReadRelationshipsResponse,
    RelationshipFilter,
    SubjectFilter,
    WriteRelationshipsRequest,
)
from sanic.log import logger
from sqlalchemy.ext.asyncio import AsyncSession
from ulid import ULID

from renku_data_services import base_models
from renku_data_services.authz.config import AuthzConfig
from renku_data_services.authz.models import Change, Member, MembershipChange, Role, Scope, Visibility
from renku_data_services.base_models.core import InternalServiceAdmin
from renku_data_services.data_connectors.models import DataConnector, DataConnectorToProjectLink, DataConnectorUpdate
from renku_data_services.errors import errors
from renku_data_services.namespace.models import Group, GroupUpdate, Namespace, NamespaceKind, NamespaceUpdate
from renku_data_services.project.models import Project, ProjectUpdate
from renku_data_services.users.models import UserInfo, UserInfoUpdate

_P = ParamSpec("_P")


class WithAuthz(Protocol):
    """Protocol for a class that has a authorization database client as property."""

    @property
    def authz(self) -> "Authz":
        """Returns the authorization database client."""
        ...


_AuthzChangeFuncResult = TypeVar(
    "_AuthzChangeFuncResult",
    bound=Project
    | ProjectUpdate
    | Group
    | UserInfoUpdate
    | list[UserInfo]
    | DataConnector
    | DataConnectorUpdate
    | DataConnectorToProjectLink
    | None,
)
_T = TypeVar("_T")
_WithAuthz = TypeVar("_WithAuthz", bound=WithAuthz)


@dataclass
class _AuthzChange:
    """Used to designate relationships to be created/updated/deleted and how those can be undone.

    Sending the apply and undo relationships to the database must always be the equivalent of
    a no-op.
    """

    apply: WriteRelationshipsRequest = field(default_factory=WriteRelationshipsRequest)
    undo: WriteRelationshipsRequest = field(default_factory=WriteRelationshipsRequest)

    def extend(self, other: "_AuthzChange") -> None:
        self.apply.updates.extend(other.apply.updates)
        self.apply.optional_preconditions.extend(other.apply.optional_preconditions)
        self.undo.updates.extend(other.undo.updates)
        self.undo.optional_preconditions.extend(other.undo.optional_preconditions)


class _Relation(StrEnum):
    """Relations for Authzed."""

    owner: str = "owner"
    editor: str = "editor"
    viewer: str = "viewer"
    public_viewer: str = "public_viewer"
    admin: str = "admin"
    project_platform: str = "project_platform"
    group_platform: str = "group_platform"
    user_namespace_platform: str = "user_namespace_platform"
    project_namespace: str = "project_namespace"
    data_connector_platform: str = "data_connector_platform"
    data_connector_namespace: str = "data_connector_namespace"
    linked_to: str = "linked_to"

    @classmethod
    def from_role(cls, role: Role) -> "_Relation":
        match role:
            case Role.OWNER:
                return cls.owner
            case Role.EDITOR:
                return cls.editor
            case Role.VIEWER:
                return cls.viewer
        raise errors.ProgrammingError(message=f"Cannot map role {role} to any authorization database relation")

    def to_role(self) -> Role:
        match self:
            case _Relation.owner:
                return Role.OWNER
            case _Relation.editor:
                return Role.EDITOR
            case _Relation.viewer:
                return Role.VIEWER
        raise errors.ProgrammingError(message=f"Cannot map relation {self} to any role")


class ResourceType(StrEnum):
    """All possible resources stored in Authzed."""

    project: str = "project"
    user: str = "user"
    anonymous_user: str = "anonymous_user"
    platform: str = "platform"
    group: str = "group"
    user_namespace: str = "user_namespace"
    data_connector: str = "data_connector"


class AuthzOperation(StrEnum):
    """The type of change that requires authorization database update."""

    create: str = "create"
    delete: str = "delete"
    update: str = "update"
    update_or_insert: str = "update_or_insert"
    insert_many: str = "insert_many"
    create_link: str = "create_link"
    delete_link: str = "delete_link"


class _AuthzConverter:
    @staticmethod
    def project(id: ULID) -> ObjectReference:
        return ObjectReference(object_type=ResourceType.project.value, object_id=str(id))

    @staticmethod
    def user(id: str | None) -> ObjectReference:
        if not id:
            return _AuthzConverter.all_users()
        return ObjectReference(object_type=ResourceType.user.value, object_id=id)

    @staticmethod
    def user_subject(id: str | None) -> SubjectReference:
        return SubjectReference(object=_AuthzConverter.user(id))

    @staticmethod
    def platform() -> ObjectReference:
        return ObjectReference(object_type=ResourceType.platform.value, object_id="renku")

    @staticmethod
    def anonymous_users() -> ObjectReference:
        return ObjectReference(object_type=ResourceType.anonymous_user, object_id="*")

    @staticmethod
    def anonymous_user() -> ObjectReference:
        return ObjectReference(object_type=ResourceType.anonymous_user, object_id="anonymous")

    @staticmethod
    def all_users() -> ObjectReference:
        return ObjectReference(object_type=ResourceType.user, object_id="*")

    @staticmethod
    def group(id: ULID) -> ObjectReference:
        return ObjectReference(object_type=ResourceType.group, object_id=str(id))

    @staticmethod
    def user_namespace(id: ULID) -> ObjectReference:
        return ObjectReference(object_type=ResourceType.user_namespace, object_id=str(id))

    @staticmethod
    def data_connector(id: ULID) -> ObjectReference:
        return ObjectReference(object_type=ResourceType.data_connector.value, object_id=str(id))

    @staticmethod
    def to_object(resource_type: ResourceType, resource_id: str | ULID | int) -> ObjectReference:
        match (resource_type, resource_id):
            case (ResourceType.project, sid) if isinstance(sid, ULID):
                return _AuthzConverter.project(sid)
            case (ResourceType.user, sid) if isinstance(sid, str) or sid is None:
                return _AuthzConverter.user(sid)
            case (ResourceType.anonymous_user, _):
                return _AuthzConverter.anonymous_users()
            case (ResourceType.user_namespace, rid) if isinstance(rid, ULID):
                return _AuthzConverter.user_namespace(rid)
            case (ResourceType.group, rid) if isinstance(rid, ULID):
                return _AuthzConverter.group(rid)
            case (ResourceType.data_connector, dcid) if isinstance(dcid, ULID):
                return _AuthzConverter.data_connector(dcid)
        raise errors.ProgrammingError(
            message=f"Unexpected or unknown resource type when checking permissions {resource_type}"
        )


def _is_allowed_on_resource(
    operation: Scope, resource_type: ResourceType
) -> Callable[
    [Callable[Concatenate["Authz", base_models.APIUser, _P], Awaitable[_T]]],
    Callable[Concatenate["Authz", base_models.APIUser, _P], Awaitable[_T]],
]:
    """A decorator that checks if the operation on a specific resource type is allowed or not."""

    def decorator(
        f: Callable[Concatenate["Authz", base_models.APIUser, _P], Awaitable[_T]],
    ) -> Callable[Concatenate["Authz", base_models.APIUser, _P], Awaitable[_T]]:
        @wraps(f)
        async def decorated_function(
            self: "Authz", user: base_models.APIUser, *args: _P.args, **kwargs: _P.kwargs
        ) -> _T:
            if isinstance(user, base_models.InternalServiceAdmin):
                return await f(self, user, *args, **kwargs)
            if not isinstance(user, base_models.APIUser):
                raise errors.ProgrammingError(
                    message="The decorator for checking permissions for authorization database operations "
                    "needs to access the user in the decorated function keyword arguments but it did not find it"
                )
            if len(args) == 0:
                raise errors.ProgrammingError(
                    message="The authorization decorator needs to have at least one positional argument after 'user'"
                )
            potential_resource = args[0]
            resource: Project | Group | Namespace | DataConnector | None = None
            match resource_type:
                case ResourceType.project if isinstance(potential_resource, Project):
                    resource = potential_resource
                case ResourceType.group if isinstance(potential_resource, Group):
                    resource = potential_resource
                case ResourceType.user_namespace if isinstance(potential_resource, Namespace):
                    resource = potential_resource
                case ResourceType.data_connector if isinstance(potential_resource, DataConnector):
                    resource = potential_resource
                case _:
                    raise errors.ProgrammingError(
                        message="The decorator for checking permissions for authorization database operations "
                        "failed to find the expected positional argument in the decorated function "
                        f"for the {resource_type} resource, it found {type(resource)}"
                    )
            allowed, zed_token = await self._has_permission(user, resource_type, resource.id, operation)
            if not allowed:
                raise errors.MissingResourceError(
                    message=f"The user with ID {user.id} cannot perform operation {operation} "
                    f"on resource {resource_type} with ID {resource.id} or the resource does not exist."
                )
            kwargs["zed_token"] = zed_token
            return await f(self, user, *args, **kwargs)

        return decorated_function

    return decorator


_ID = TypeVar("_ID", str, ULID)


def _is_allowed(
    operation: Scope,
) -> Callable[
    [Callable[Concatenate["Authz", base_models.APIUser, ResourceType, _ID, _P], Awaitable[_T]]],
    Callable[Concatenate["Authz", base_models.APIUser, ResourceType, _ID, _P], Awaitable[_T]],
]:
    """A decorator that checks if the operation on a resource is allowed or not."""

    def decorator(
        f: Callable[Concatenate["Authz", base_models.APIUser, ResourceType, _ID, _P], Awaitable[_T]],
    ) -> Callable[Concatenate["Authz", base_models.APIUser, ResourceType, _ID, _P], Awaitable[_T]]:
        @wraps(f)
        async def decorated_function(
            self: "Authz",
            user: base_models.APIUser,
            resource_type: ResourceType,
            resource_id: _ID,
            *args: _P.args,
            **kwargs: _P.kwargs,
        ) -> _T:
            if isinstance(user, base_models.InternalServiceAdmin):
                return await f(self, user, resource_type, resource_id, *args, **kwargs)
            allowed, zed_token = await self._has_permission(user, resource_type, resource_id, operation)
            if not allowed:
                raise errors.MissingResourceError(
                    message=f"The user with ID {user.id} cannot perform operation {operation} on {resource_type.value} "
                    f"with ID {resource_id} or the resource does not exist."
                )
            kwargs["zed_token"] = zed_token
            return await f(self, user, resource_type, resource_id, *args, **kwargs)

        return decorated_function

    return decorator


@dataclass
class Authz:
    """Authorization decisions and updates."""

    authz_config: AuthzConfig
    _platform: ClassVar[ObjectReference] = field(default=_AuthzConverter.platform())
    _client: AsyncClient | None = field(default=None, init=False)

    @property
    def client(self) -> AsyncClient:
        """The authzed DB asynchronous client."""
        if not self._client:
            self._client = self.authz_config.authz_async_client()
        return self._client

    async def _has_permission(
        self, user: base_models.APIUser, resource_type: ResourceType, resource_id: str | ULID | None, scope: Scope
    ) -> tuple[bool, ZedToken | None]:
        """Checks whether the provided user has a specific permission on the specific resource."""
        if not resource_id:
            raise errors.ProgrammingError(
                message=f"Cannot check permissions on a resource of type {resource_type} with missing resource ID."
            )
        if isinstance(user, InternalServiceAdmin):
            return True, None
        res = _AuthzConverter.to_object(resource_type, resource_id)
        sub = SubjectReference(
            object=(
                _AuthzConverter.to_object(ResourceType.user, user.id) if user.id else _AuthzConverter.anonymous_user()
            )
        )
        response: CheckPermissionResponse = await self.client.CheckPermission(
            CheckPermissionRequest(
                consistency=Consistency(fully_consistent=True), resource=res, subject=sub, permission=scope.value
            )
        )
        return response.permissionship == CheckPermissionResponse.PERMISSIONSHIP_HAS_PERMISSION, response.checked_at

    async def has_permission(
        self, user: base_models.APIUser, resource_type: ResourceType, resource_id: str | ULID, scope: Scope
    ) -> bool:
        """Checks whether the provided user has a specific permission on the specific resource."""
        res, _ = await self._has_permission(user, resource_type, resource_id, scope)
        return res

    async def resources_with_permission(
        self, requested_by: base_models.APIUser, user_id: str | None, resource_type: ResourceType, scope: Scope
    ) -> list[str]:
        """Get all the resource IDs (for a specific resource kind) that a specific user has access to.

        The person requesting the information can be the user or someone else. I.e. the admin can request
        what are the resources that a user has access to.
        """
        if not requested_by.is_admin and requested_by.id != user_id:
            raise errors.ForbiddenError(
                message=f"User with ID {requested_by.id} cannot check the permissions of another user with ID {user_id}"
            )
        sub = SubjectReference(
            object=(
                _AuthzConverter.to_object(ResourceType.user, user_id) if user_id else _AuthzConverter.anonymous_user()
            )
        )
        ids: list[str] = []
        responses: AsyncIterable[LookupResourcesResponse] = self.client.LookupResources(
            LookupResourcesRequest(
                consistency=Consistency(fully_consistent=True),
                resource_object_type=resource_type.value,
                permission=scope.value,
                subject=sub,
            )
        )
        async for response in responses:
            if response.permissionship == LOOKUP_PERMISSIONSHIP_HAS_PERMISSION:
                ids.append(response.resource_object_id)
        return ids

    async def resources_with_direct_membership(
        self, user: base_models.APIUser, resource_type: ResourceType
    ) -> list[str]:
        """Get all the resource IDs (for a specific resource kind) that a specific user is a direct member of."""
        resource_ids: list[str] = []
        if user.id is None:
            return resource_ids

        rel_filter = RelationshipFilter(
            resource_type=resource_type.value,
            optional_subject_filter=SubjectFilter(subject_type=ResourceType.user.value, optional_subject_id=user.id),
        )

        responses: AsyncIterable[ReadRelationshipsResponse] = self.client.ReadRelationships(
            ReadRelationshipsRequest(
                consistency=Consistency(fully_consistent=True),
                relationship_filter=rel_filter,
            )
        )

        async for response in responses:
            resource_ids.append(response.relationship.resource.object_id)

        return resource_ids

    @_is_allowed(Scope.READ)  # The scope on the resource that allows the user to perform this check in the first place
    async def users_with_permission(
        self,
        user: base_models.APIUser,
        resource_type: ResourceType,
        resource_id: str,
        scope: Scope,  # The scope that the users should be allowed to exercise on the resource
        *,
        zed_token: ZedToken | None = None,
    ) -> list[str]:
        """Get all user IDs that have a specific permission on a specific resource."""
        consistency = Consistency(at_least_as_fresh=zed_token) if zed_token else Consistency(fully_consistent=True)
        res = _AuthzConverter.to_object(resource_type, resource_id)
        ids: list[str] = []
        responses: AsyncIterable[LookupSubjectsResponse] = self.client.LookupSubjects(
            LookupSubjectsRequest(
                consistency=consistency,
                resource=res,
                permission=scope.value,
                subject_object_type=ResourceType.user.value,
            )
        )
        async for response in responses:
            if response.permissionship == LOOKUP_PERMISSIONSHIP_HAS_PERMISSION:
                ids.append(response.subject.subject_object_id)
        return ids

    async def get_all_members(
        self, resource_type: ResourceType, *, zed_token: ZedToken | None = None
    ) -> AsyncGenerator[Member, None]:
        """Get all users that are members of a specific resource."""
        members = self._get_members_helper(resource_type, resource_id=None, zed_token=zed_token)
        async for member in members:
            if member.user_id and member.user_id != "*":
                yield member

    @_is_allowed(Scope.READ)
    async def members(
        self,
        user: base_models.APIUser,
        resource_type: ResourceType,
        resource_id: ULID,
        role: Role | None = None,
        *,
        zed_token: ZedToken | None = None,
    ) -> list[Member]:
        """Get all users that are members of a specific resource type, if role is None then all roles are retrieved."""
        members = self._get_members_helper(resource_type, str(resource_id), role, zed_token=zed_token)
        return [m async for m in members]

    async def _get_members_helper(
        self,
        resource_type: ResourceType,
        resource_id: str | None,
        role: Role | None = None,
        *,
        zed_token: ZedToken | None = None,
    ) -> AsyncGenerator[Member, None]:
        """Get all users that are members of a resource, if role is None then all roles are retrieved."""
        consistency = Consistency(at_least_as_fresh=zed_token) if zed_token else Consistency(fully_consistent=True)
        sub_filter = SubjectFilter(subject_type=ResourceType.user.value)
        if resource_id is None:
            rel_filter = RelationshipFilter(resource_type=resource_type, optional_subject_filter=sub_filter)
        else:
            rel_filter = RelationshipFilter(
                resource_type=resource_type,
                optional_resource_id=resource_id,
                optional_subject_filter=sub_filter,
            )
        if role:
            relation = _Relation.from_role(role)
            if resource_id is None:
                rel_filter = RelationshipFilter(
                    resource_type=resource_type,
                    optional_relation=relation,
                    optional_subject_filter=sub_filter,
                )
            else:
                rel_filter = RelationshipFilter(
                    resource_type=resource_type,
                    optional_resource_id=resource_id,
                    optional_relation=relation,
                    optional_subject_filter=sub_filter,
                )
        responses: AsyncIterable[ReadRelationshipsResponse] = self.client.ReadRelationships(
            ReadRelationshipsRequest(
                consistency=consistency,
                relationship_filter=rel_filter,
            )
        )

        async for response in responses:
            # Skip "public_viewer" relationships
            if response.relationship.relation == _Relation.public_viewer.value:
                continue
            member_role = _Relation(response.relationship.relation).to_role()
            member = Member(
                user_id=response.relationship.subject.object.object_id,
                role=member_role,
                resource_id=response.relationship.resource.object_id,
            )

            yield member

    @staticmethod
    def authz_change(
        op: AuthzOperation, resource: ResourceType
    ) -> Callable[
        [Callable[Concatenate[_WithAuthz, _P], Awaitable[_AuthzChangeFuncResult]]],
        Callable[Concatenate[_WithAuthz, _P], Awaitable[_AuthzChangeFuncResult]],
    ]:
        """A decorator that updates the authorization database for different types of operations."""

        def _extract_user_from_args(*args: _P.args, **kwargs: _P.kwargs) -> base_models.APIUser:
            if len(args) == 0:
                user_kwarg = kwargs.get("user")
                requested_by_kwarg = kwargs.get("requested_by")
                if isinstance(user_kwarg, base_models.APIUser) and isinstance(requested_by_kwarg, base_models.APIUser):
                    raise errors.ProgrammingError(
                        message="The decorator for authorization database changes found two APIUser parameters in the "
                        "'user' and 'requested_by' keyword arguments but expected only one of them to be present."
                    )
                potential_user = user_kwarg if isinstance(user_kwarg, base_models.APIUser) else requested_by_kwarg
            else:
                potential_user = args[0]
            if not isinstance(potential_user, base_models.APIUser):
                raise errors.ProgrammingError(
                    message="The decorator for authorization database changes could not find APIUser in the function "
                    f"arguments, the type of the argument that was found is {type(potential_user)}."
                )
            return potential_user

        async def _get_authz_change(
            db_repo: _WithAuthz,
            operation: AuthzOperation,
            resource: ResourceType,
            result: _AuthzChangeFuncResult,
            *func_args: _P.args,
            **func_kwargs: _P.kwargs,
        ) -> _AuthzChange:
            authz_change = _AuthzChange()
            match operation, resource:
                case AuthzOperation.create, ResourceType.project if isinstance(result, Project):
                    authz_change = db_repo.authz._add_project(result)
                case AuthzOperation.delete, ResourceType.project if isinstance(result, Project):
                    user = _extract_user_from_args(*func_args, **func_kwargs)
                    authz_change = await db_repo.authz._remove_project(user, result)
                case AuthzOperation.delete, ResourceType.project if result is None:
                    # NOTE: This means that the project does not exist in the first place so nothing was deleted
                    pass
                case AuthzOperation.update, ResourceType.project if isinstance(result, ProjectUpdate):
                    authz_change = _AuthzChange()
                    if result.old.visibility != result.new.visibility:
                        user = _extract_user_from_args(*func_args, **func_kwargs)
                        authz_change.extend(await db_repo.authz._update_project_visibility(user, result.new))
                    if result.old.namespace.id != result.new.namespace.id:
                        user = _extract_user_from_args(*func_args, **func_kwargs)
                        authz_change.extend(await db_repo.authz._update_project_namespace(user, result.new))
                case AuthzOperation.create, ResourceType.group if isinstance(result, Group):
                    authz_change = db_repo.authz._add_group(result)
                case AuthzOperation.delete, ResourceType.group if isinstance(result, Group):
                    user = _extract_user_from_args(*func_args, **func_kwargs)
                    authz_change = await db_repo.authz._remove_group(user, result)
                case AuthzOperation.delete, ResourceType.group if result is None:
                    # NOTE: This means that the group does not exist in the first place so nothing was deleted
                    pass
                case AuthzOperation.update_or_insert, ResourceType.user if isinstance(result, UserInfoUpdate):
                    if result.old is None:
                        authz_change = db_repo.authz._add_user_namespace(result.new.namespace)
                case AuthzOperation.insert_many, ResourceType.user_namespace if isinstance(result, list):
                    for res in result:
                        if not isinstance(res, UserInfo):
                            raise errors.ProgrammingError(
                                message="Expected list of UserInfo when generating authorization "
                                f"database updates for inserting namespaces but found {type(res)}"
                            )
                        authz_change.extend(db_repo.authz._add_user_namespace(res.namespace))
                case AuthzOperation.create, ResourceType.data_connector if isinstance(result, DataConnector):
                    authz_change = db_repo.authz._add_data_connector(result)
                case AuthzOperation.delete, ResourceType.data_connector if result is None:
                    # NOTE: This means that the data connector does not exist in the first place so nothing was deleted
                    pass
                case AuthzOperation.delete, ResourceType.data_connector if isinstance(result, DataConnector):
                    user = _extract_user_from_args(*func_args, **func_kwargs)
                    authz_change = await db_repo.authz._remove_data_connector(user, result)
                case AuthzOperation.update, ResourceType.data_connector if isinstance(result, DataConnectorUpdate):
                    authz_change = _AuthzChange()
                    if result.old.visibility != result.new.visibility:
                        user = _extract_user_from_args(*func_args, **func_kwargs)
                        authz_change.extend(await db_repo.authz._update_data_connector_visibility(user, result.new))
                    if result.old.namespace.id != result.new.namespace.id:
                        user = _extract_user_from_args(*func_args, **func_kwargs)
                        authz_change.extend(await db_repo.authz._update_data_connector_namespace(user, result.new))
                case AuthzOperation.create_link, ResourceType.data_connector if isinstance(
                    result, DataConnectorToProjectLink
                ):
                    user = _extract_user_from_args(*func_args, **func_kwargs)
                    authz_change = await db_repo.authz._add_data_connector_to_project_link(user, result)
                case AuthzOperation.delete_link, ResourceType.data_connector if result is None:
                    # NOTE: This means that the link does not exist in the first place so nothing was deleted
                    pass
                case AuthzOperation.delete_link, ResourceType.data_connector if isinstance(
                    result, DataConnectorToProjectLink
                ):
                    user = _extract_user_from_args(*func_args, **func_kwargs)
<<<<<<< HEAD
                    authz_change = await db_repo.authz._add_data_connector_to_project_link(user, result)
=======
                    authz_change = await db_repo.authz._remove_data_connector_to_project_link(user, result)
>>>>>>> f3a5f98e
                case _:
                    resource_id: str | ULID | None = "unknown"
                    if isinstance(result, (Project, Namespace, Group, DataConnector)):
                        resource_id = result.id
                    elif isinstance(result, (ProjectUpdate, NamespaceUpdate, GroupUpdate, DataConnectorUpdate)):
                        resource_id = result.new.id
                    raise errors.ProgrammingError(
                        message=f"Encountered an unknown authorization operation {op} on resource {resource} "
                        f"with ID {resource_id} when updating the authorization database",
                    )
            return authz_change

        def decorator(
            f: Callable[Concatenate[_WithAuthz, _P], Awaitable[_AuthzChangeFuncResult]],
        ) -> Callable[Concatenate[_WithAuthz, _P], Awaitable[_AuthzChangeFuncResult]]:
            @wraps(f)
            async def decorated_function(
                db_repo: _WithAuthz, *args: _P.args, **kwargs: _P.kwargs
            ) -> _AuthzChangeFuncResult:
                # NOTE: db_repo is the "self" of the project postgres DB repository method that this function decorates.
                # I did not call it "self" here to avoid confusion with the self of the Authz class,
                # even though this is a static method.
                session = kwargs.get("session")
                if not isinstance(session, AsyncSession):
                    raise errors.ProgrammingError(
                        message="The authorization change decorator requires a DB session in the function "
                        "keyword arguments"
                    )
                if not session.in_transaction():
                    raise errors.ProgrammingError(
                        message="The authorization database decorator needs a session with an open transaction."
                    )

                authz_change = _AuthzChange()
                try:
                    # NOTE: Here we have to maintain the following order of operations:
                    # 1. Run decorated function
                    # 2. Write resources to the Authzed DB
                    # 3. Commit the open transaction
                    # 4. If something goes wrong abort the transaction and remove things from Authzed DB
                    # See https://authzed.com/docs/spicedb/concepts/relationships#writing-relationships
                    # If this order of operations is changed you can get a case where for a short period of time
                    # resources exists in the postgres DB without any authorization information in the Authzed DB.
                    result = await f(db_repo, *args, **kwargs)
                    authz_change = await _get_authz_change(db_repo, op, resource, result, *args, **kwargs)
                    await db_repo.authz.client.WriteRelationships(authz_change.apply)
                    await session.commit()
                    return result
                except Exception as err:
                    db_rollback_err = None
                    try:
                        # NOTE: If the rollback fails do not stop just continue to make sure the resource
                        # from the Authzed DB is also removed
                        await asyncio.shield(session.rollback())
                    except Exception as _db_rollback_err:
                        db_rollback_err = _db_rollback_err
                    await asyncio.shield(db_repo.authz.client.WriteRelationships(authz_change.undo))
                    if db_rollback_err:
                        raise db_rollback_err from err
                    raise err

            return decorated_function

        return decorator

    def _add_project(self, project: Project) -> _AuthzChange:
        """Create the new project and associated resources and relations in the DB."""
        creator = SubjectReference(object=_AuthzConverter.user(project.created_by))
        project_res = _AuthzConverter.project(project.id)
        creator_is_owner = Relationship(resource=project_res, relation=_Relation.owner.value, subject=creator)
        all_users = SubjectReference(object=_AuthzConverter.all_users())
        all_anon_users = SubjectReference(object=_AuthzConverter.anonymous_users())
        project_namespace = SubjectReference(
            object=(
                _AuthzConverter.user_namespace(project.namespace.id)
                if project.namespace.kind == NamespaceKind.user
                else _AuthzConverter.group(cast(ULID, project.namespace.underlying_resource_id))
            )
        )
        project_in_platform = Relationship(
            resource=project_res,
            relation=_Relation.project_platform.value,
            subject=SubjectReference(object=self._platform),
        )
        project_in_namespace = Relationship(
            resource=project_res,
            relation=_Relation.project_namespace,
            subject=project_namespace,
        )
        relationships = [creator_is_owner, project_in_platform, project_in_namespace]
        if project.visibility == Visibility.PUBLIC:
            all_users_are_viewers = Relationship(
                resource=project_res,
                relation=_Relation.public_viewer.value,
                subject=all_users,
            )
            all_anon_users_are_viewers = Relationship(
                resource=project_res,
                relation=_Relation.public_viewer.value,
                subject=all_anon_users,
            )
            relationships.extend([all_users_are_viewers, all_anon_users_are_viewers])
        apply = WriteRelationshipsRequest(
            updates=[
                RelationshipUpdate(operation=RelationshipUpdate.OPERATION_TOUCH, relationship=i) for i in relationships
            ]
        )
        undo = WriteRelationshipsRequest(
            updates=[
                RelationshipUpdate(operation=RelationshipUpdate.OPERATION_DELETE, relationship=i) for i in relationships
            ]
        )
        return _AuthzChange(apply=apply, undo=undo)

    @_is_allowed_on_resource(Scope.DELETE, ResourceType.project)
    async def _remove_project(
        self, user: base_models.APIUser, project: Project, *, zed_token: ZedToken | None = None
    ) -> _AuthzChange:
        """Remove the relationships associated with the project."""
        consistency = Consistency(at_least_as_fresh=zed_token) if zed_token else Consistency(fully_consistent=True)
        rel_filter = RelationshipFilter(resource_type=ResourceType.project.value, optional_resource_id=str(project.id))
        responses: AsyncIterable[ReadRelationshipsResponse] = self.client.ReadRelationships(
            ReadRelationshipsRequest(consistency=consistency, relationship_filter=rel_filter)
        )
        rels: list[Relationship] = []
        async for response in responses:
            rels.append(response.relationship)
        # Project is also a subject for "linked_to" relations
        rel_filter = RelationshipFilter(
            optional_subject_filter=SubjectFilter(
                subject_type=ResourceType.project.value, optional_subject_id=str(project.id)
            )
        )
        responses: AsyncIterable[ReadRelationshipsResponse] = self.client.ReadRelationships(
            ReadRelationshipsRequest(consistency=consistency, relationship_filter=rel_filter)
        )
        async for response in responses:
            rels.append(response.relationship)
        apply = WriteRelationshipsRequest(
            updates=[RelationshipUpdate(operation=RelationshipUpdate.OPERATION_DELETE, relationship=i) for i in rels]
        )
        undo = WriteRelationshipsRequest(
            updates=[RelationshipUpdate(operation=RelationshipUpdate.OPERATION_TOUCH, relationship=i) for i in rels]
        )
        return _AuthzChange(apply=apply, undo=undo)

    # NOTE changing visibility is the same access level as removal
    @_is_allowed_on_resource(Scope.DELETE, ResourceType.project)
    async def _update_project_visibility(
        self, user: base_models.APIUser, project: Project, *, zed_token: ZedToken | None = None
    ) -> _AuthzChange:
        """Update the visibility of the project in the authorization database."""
        project_id_str = str(project.id)
        consistency = Consistency(at_least_as_fresh=zed_token) if zed_token else Consistency(fully_consistent=True)
        project_res = _AuthzConverter.project(project.id)
        all_users_sub = SubjectReference(object=_AuthzConverter.all_users())
        anon_users_sub = SubjectReference(object=_AuthzConverter.anonymous_users())
        all_users_are_viewers = Relationship(
            resource=project_res,
            relation=_Relation.public_viewer.value,
            subject=all_users_sub,
        )
        anon_users_are_viewers = Relationship(
            resource=project_res,
            relation=_Relation.public_viewer.value,
            subject=anon_users_sub,
        )
        make_public = WriteRelationshipsRequest(
            updates=[
                RelationshipUpdate(operation=RelationshipUpdate.OPERATION_TOUCH, relationship=all_users_are_viewers),
                RelationshipUpdate(operation=RelationshipUpdate.OPERATION_TOUCH, relationship=anon_users_are_viewers),
            ]
        )
        make_private = WriteRelationshipsRequest(
            updates=[
                RelationshipUpdate(operation=RelationshipUpdate.OPERATION_DELETE, relationship=all_users_are_viewers),
                RelationshipUpdate(operation=RelationshipUpdate.OPERATION_DELETE, relationship=anon_users_are_viewers),
            ]
        )
        rel_filter = RelationshipFilter(
            resource_type=ResourceType.project.value,
            optional_resource_id=project_id_str,
            optional_subject_filter=SubjectFilter(
                subject_type=ResourceType.user.value, optional_subject_id=all_users_sub.object.object_id
            ),
        )
        current_relation_users: ReadRelationshipsResponse | None = await anext(
            aiter(self.client.ReadRelationships(ReadRelationshipsRequest(relationship_filter=rel_filter))), None
        )
        rel_filter = RelationshipFilter(
            resource_type=ResourceType.project.value,
            optional_resource_id=project_id_str,
            optional_subject_filter=SubjectFilter(
                subject_type=ResourceType.anonymous_user.value,
                optional_subject_id=anon_users_sub.object.object_id,
            ),
        )
        current_relation_anon_users: ReadRelationshipsResponse | None = await anext(
            aiter(
                self.client.ReadRelationships(
                    ReadRelationshipsRequest(consistency=consistency, relationship_filter=rel_filter)
                )
            ),
            None,
        )
        project_is_public_for_users = (
            current_relation_users is not None
            and current_relation_users.relationship.subject.object.object_type == ResourceType.user.value
            and current_relation_users.relationship.subject.object.object_id == all_users_sub.object.object_id
        )
        project_is_public_for_anon_users = (
            current_relation_anon_users is not None
            and current_relation_anon_users.relationship.subject.object.object_type == ResourceType.anonymous_user.value
            and current_relation_anon_users.relationship.subject.object.object_id == anon_users_sub.object.object_id,
        )
        project_already_public = project_is_public_for_users and project_is_public_for_anon_users
        project_already_private = not project_already_public
        match project.visibility:
            case Visibility.PUBLIC:
                if project_already_public:
                    return _AuthzChange(apply=WriteRelationshipsRequest(), undo=WriteRelationshipsRequest())
                return _AuthzChange(apply=make_public, undo=make_private)
            case Visibility.PRIVATE:
                if project_already_private:
                    return _AuthzChange(apply=WriteRelationshipsRequest(), undo=WriteRelationshipsRequest())
                return _AuthzChange(apply=make_private, undo=make_public)
        raise errors.ProgrammingError(
            message=f"Encountered unknown project visibility {project.visibility} when trying to "
            f"make a visibility change for project with ID {project.id}",
        )

    # NOTE changing namespace is the same access level as removal
    @_is_allowed_on_resource(Scope.DELETE, ResourceType.project)
    async def _update_project_namespace(
        self, user: base_models.APIUser, project: Project, *, zed_token: ZedToken | None = None
    ) -> _AuthzChange:
        """Update the namespace/group of the project in the authorization database."""
        consistency = Consistency(at_least_as_fresh=zed_token) if zed_token else Consistency(fully_consistent=True)
        project_res = _AuthzConverter.project(project.id)
        project_namespace_filter = RelationshipFilter(
            resource_type=ResourceType.project.value,
            optional_resource_id=str(project.id),
            optional_relation=_Relation.project_namespace.value,
        )
        current_namespace: ReadRelationshipsResponse | None = await anext(
            aiter(
                self.client.ReadRelationships(
                    ReadRelationshipsRequest(relationship_filter=project_namespace_filter, consistency=consistency)
                )
            ),
            None,
        )
        if not current_namespace:
            raise errors.ProgrammingError(
                message=f"The project with ID {project.id} whose namespace is being updated "
                "does not currently have a namespace"
            )
        if current_namespace.relationship.subject.object.object_id == project.namespace.id:
            return _AuthzChange()
        new_namespace_sub = (
            SubjectReference(object=_AuthzConverter.group(project.namespace.id))
            if project.namespace.kind == NamespaceKind.group
            else SubjectReference(object=_AuthzConverter.user_namespace(project.namespace.id))
        )
        old_namespace_sub = (
            SubjectReference(
                object=_AuthzConverter.group(ULID.from_str(current_namespace.relationship.subject.object.object_id))
            )
            if current_namespace.relationship.subject.object.object_type == ResourceType.group.value
            else SubjectReference(
                object=_AuthzConverter.user_namespace(
                    ULID.from_str(current_namespace.relationship.subject.object.object_id)
                )
            )
        )
        new_namespace = Relationship(
            resource=project_res,
            relation=_Relation.project_namespace.value,
            subject=new_namespace_sub,
        )
        old_namespace = Relationship(
            resource=project_res,
            relation=_Relation.project_namespace.value,
            subject=old_namespace_sub,
        )
        apply_change = WriteRelationshipsRequest(
            updates=[
                RelationshipUpdate(operation=RelationshipUpdate.OPERATION_TOUCH, relationship=new_namespace),
            ]
        )
        undo_change = WriteRelationshipsRequest(
            updates=[
                RelationshipUpdate(operation=RelationshipUpdate.OPERATION_TOUCH, relationship=old_namespace),
            ]
        )
        return _AuthzChange(apply=apply_change, undo=undo_change)

    async def _get_resource_owners(
        self, resource_type: ResourceType, resource_id: str, consistency: Consistency
    ) -> list[ReadRelationshipsResponse]:
        existing_owners_filter = RelationshipFilter(
            resource_type=resource_type.value,
            optional_resource_id=resource_id,
            optional_subject_filter=SubjectFilter(subject_type=ResourceType.user),
            optional_relation=_Relation.owner.value,
        )
        return [
            i
            async for i in self.client.ReadRelationships(
                ReadRelationshipsRequest(
                    consistency=consistency,
                    relationship_filter=existing_owners_filter,
                )
            )
        ]

    @_is_allowed(Scope.CHANGE_MEMBERSHIP)
    async def upsert_project_members(
        self,
        user: base_models.APIUser,
        resource_type: ResourceType,
        resource_id: ULID,
        members: list[Member],
        *,
        zed_token: ZedToken | None = None,
    ) -> list[MembershipChange]:
        """Updates the project members or inserts them if they do not exist.

        Returns the list that was updated/inserted.
        """
        resource_id_str = str(resource_id)
        consistency = Consistency(at_least_as_fresh=zed_token) if zed_token else Consistency(fully_consistent=True)
        project_res = _AuthzConverter.project(resource_id)
        add_members: list[RelationshipUpdate] = []
        undo: list[RelationshipUpdate] = []
        output: list[MembershipChange] = []
        expected_user_roles = {_Relation.viewer.value, _Relation.owner.value, _Relation.editor.value}
        existing_owners_rels = await self._get_resource_owners(resource_type, resource_id_str, consistency)
        n_existing_owners = len(existing_owners_rels)
        for member in members:
            rel = Relationship(
                resource=project_res,
                relation=_Relation.from_role(member.role).value,
                subject=SubjectReference(object=_AuthzConverter.user(member.user_id)),
            )
            existing_rel_filter = RelationshipFilter(
                resource_type=resource_type.value,
                optional_resource_id=resource_id_str,
                optional_subject_filter=SubjectFilter(
                    subject_type=ResourceType.user, optional_subject_id=member.user_id
                ),
            )
            existing_rels_iter: AsyncIterable[ReadRelationshipsResponse] = self.client.ReadRelationships(
                ReadRelationshipsRequest(consistency=consistency, relationship_filter=existing_rel_filter)
            )
            existing_rels = [i async for i in existing_rels_iter if i.relationship.relation in expected_user_roles]
            if len(existing_rels) > 0:
                # The existing relationships should be deleted if all goes well and added back in if we have to undo
                existing_rel = existing_rels[0]
                if existing_rel.relationship != rel:
                    if existing_rel.relationship.relation == _Relation.owner.value:
                        n_existing_owners -= 1
                    elif rel.relation == _Relation.owner.value:
                        n_existing_owners += 1

                    add_members.extend(
                        [
                            RelationshipUpdate(
                                operation=RelationshipUpdate.OPERATION_TOUCH,
                                relationship=rel,
                            ),
                            # NOTE: The old role for the user still exists and we have to remove it
                            # if not both the old and new role for the same user will be present in the database
                            RelationshipUpdate(
                                operation=RelationshipUpdate.OPERATION_DELETE,
                                relationship=existing_rel.relationship,
                            ),
                        ]
                    )
                    undo.extend(
                        [
                            RelationshipUpdate(
                                operation=RelationshipUpdate.OPERATION_DELETE,
                                relationship=rel,
                            ),
                            RelationshipUpdate(
                                operation=RelationshipUpdate.OPERATION_TOUCH, relationship=existing_rel.relationship
                            ),
                        ]
                    )
                    output.append(MembershipChange(member, Change.UPDATE))
                for rel_to_remove in existing_rels[1:]:
                    # NOTE: This means that the user has more than 1 role on the project - which should not happen
                    # But if this does occur then we simply delete the extra roles of the user here.
                    logger.warning(
                        f"Removing additional unexpected role {rel_to_remove.relationship.relation} "
                        f"of user {member.user_id} on project {resource_id}, "
                        f"kept role {existing_rel.relationship.relation} which will be updated to {rel.relation}."
                    )
                    add_members.append(
                        RelationshipUpdate(
                            operation=RelationshipUpdate.OPERATION_DELETE,
                            relationship=rel_to_remove.relationship,
                        ),
                    )
                    undo.append(
                        RelationshipUpdate(
                            operation=RelationshipUpdate.OPERATION_TOUCH, relationship=rel_to_remove.relationship
                        ),
                    )
                    output.append(MembershipChange(member, Change.REMOVE))
            else:
                if rel.relation == _Relation.owner.value:
                    n_existing_owners += 1
                # The new relationship is added if all goes well and deleted if we have to undo
                add_members.append(
                    RelationshipUpdate(operation=RelationshipUpdate.OPERATION_TOUCH, relationship=rel),
                )
                undo.append(
                    RelationshipUpdate(operation=RelationshipUpdate.OPERATION_DELETE, relationship=rel),
                )
                output.append(MembershipChange(member, Change.ADD))

        if n_existing_owners == 0:
            raise errors.ValidationError(
                message="You are trying to change the role of all the owners of the project, which is not allowed. "
                "Assign at least one user as owner and then retry."
            )

        change = _AuthzChange(
            apply=WriteRelationshipsRequest(updates=add_members), undo=WriteRelationshipsRequest(updates=undo)
        )
        await self.client.WriteRelationships(change.apply)
        return output

    @_is_allowed(Scope.CHANGE_MEMBERSHIP)
    async def remove_project_members(
        self,
        user: base_models.APIUser,
        resource_type: ResourceType,
        resource_id: ULID,
        user_ids: list[str],
        *,
        zed_token: ZedToken | None = None,
    ) -> list[MembershipChange]:
        """Remove the specific members from the project, then return the list of members that were removed."""
        resource_id_str = str(resource_id)
        consistency = Consistency(at_least_as_fresh=zed_token) if zed_token else Consistency(fully_consistent=True)
        add_members: list[RelationshipUpdate] = []
        remove_members: list[RelationshipUpdate] = []
        output: list[MembershipChange] = []
        existing_owners_rels = await self._get_resource_owners(resource_type, resource_id_str, consistency)
        existing_owners: set[str] = {rel.relationship.subject.object.object_id for rel in existing_owners_rels}
        for user_id in user_ids:
            if user_id == "*":
                raise errors.ValidationError(message="Cannot remove a project member with ID '*'")
            existing_rel_filter = RelationshipFilter(
                resource_type=resource_type.value,
                optional_resource_id=resource_id_str,
                optional_subject_filter=SubjectFilter(subject_type=ResourceType.user, optional_subject_id=user_id),
            )
            existing_rels: AsyncIterable[ReadRelationshipsResponse] = self.client.ReadRelationships(
                ReadRelationshipsRequest(consistency=consistency, relationship_filter=existing_rel_filter)
            )
            # NOTE: We have to make sure that when we undo we only put back relationships that existed already.
            # Blindly undoing everything that was passed in may result in adding things that weren't there before.
            async for existing_rel in existing_rels:
                if existing_rel.relationship.relation == _Relation.owner.value and user_id in existing_owners:
                    if len(existing_owners) == 1:
                        raise errors.ValidationError(
                            message="You are trying to remove the single last owner of the project, "
                            "which is not allowed. Assign another user as owner and then retry."
                        )
                    existing_owners.remove(user_id)
                add_members.append(
                    RelationshipUpdate(
                        operation=RelationshipUpdate.OPERATION_TOUCH, relationship=existing_rel.relationship
                    )
                )
                remove_members.append(
                    RelationshipUpdate(
                        operation=RelationshipUpdate.OPERATION_DELETE, relationship=existing_rel.relationship
                    )
                )
                output.append(
                    MembershipChange(
                        Member(
                            Role(existing_rel.relationship.relation),
                            existing_rel.relationship.subject.object.object_id,
                            resource_id,
                        ),
                        Change.REMOVE,
                    ),
                )
        change = _AuthzChange(
            apply=WriteRelationshipsRequest(updates=remove_members), undo=WriteRelationshipsRequest(updates=add_members)
        )
        await self.client.WriteRelationships(change.apply)
        return output

    async def _get_admin_user_ids(self) -> list[str]:
        platform = _AuthzConverter.platform()
        sub_filter = SubjectFilter(subject_type=ResourceType.user.value)
        rel_filter = RelationshipFilter(
            resource_type=platform.object_type,
            optional_resource_id=platform.object_id,
            optional_subject_filter=sub_filter,
        )
        existing_admins: AsyncIterable[ReadRelationshipsResponse] = self.client.ReadRelationships(
            ReadRelationshipsRequest(
                consistency=Consistency(fully_consistent=True),
                relationship_filter=rel_filter,
            )
        )
        return [admin.relationship.subject.object.object_id async for admin in existing_admins]

    def _add_admin(self, user_id: str) -> _AuthzChange:
        """Add a deployment-wide administrator in the authorization database."""
        rel = Relationship(
            resource=_AuthzConverter.platform(),
            relation=_Relation.admin.value,
            subject=_AuthzConverter.user_subject(user_id),
        )
        apply = WriteRelationshipsRequest(
            updates=[RelationshipUpdate(operation=RelationshipUpdate.OPERATION_TOUCH, relationship=rel)]
        )
        undo = WriteRelationshipsRequest(
            updates=[RelationshipUpdate(operation=RelationshipUpdate.OPERATION_DELETE, relationship=rel)]
        )
        return _AuthzChange(apply=apply, undo=undo)

    async def _remove_admin(self, user_id: str) -> _AuthzChange:
        """Add a deployment-wide administrator in the authorization database."""
        existing_admin_ids = await self._get_admin_user_ids()
        rel = Relationship(
            resource=_AuthzConverter.platform(),
            relation=_Relation.admin.value,
            subject=_AuthzConverter.user_subject(user_id),
        )
        apply = WriteRelationshipsRequest(
            updates=[RelationshipUpdate(operation=RelationshipUpdate.OPERATION_DELETE, relationship=rel)]
        )
        undo = WriteRelationshipsRequest()
        if user_id in existing_admin_ids:
            undo = WriteRelationshipsRequest(
                updates=[RelationshipUpdate(operation=RelationshipUpdate.OPERATION_TOUCH, relationship=rel)]
            )
        return _AuthzChange(apply=apply, undo=undo)

    def _add_group(self, group: Group) -> _AuthzChange:
        """Add a group to the authorization database."""
        if not group.id:
            raise errors.ProgrammingError(
                message="Cannot create a group in the authorization database if its ID is missing."
            )
        creator = SubjectReference(object=_AuthzConverter.user(group.created_by))
        group_res = _AuthzConverter.group(group.id)
        creator_is_owner = Relationship(resource=group_res, relation=_Relation.owner.value, subject=creator)
        all_users = SubjectReference(object=_AuthzConverter.all_users())
        all_anon_users = SubjectReference(object=_AuthzConverter.anonymous_users())
        group_in_platform = Relationship(
            resource=group_res,
            relation=_Relation.group_platform.value,
            subject=SubjectReference(object=self._platform),
        )
        all_users_are_public_viewers = Relationship(
            resource=group_res,
            relation=_Relation.public_viewer.value,
            subject=all_users,
        )
        all_anon_users_are_public_viewers = Relationship(
            resource=group_res,
            relation=_Relation.public_viewer.value,
            subject=all_anon_users,
        )
        relationships = [
            creator_is_owner,
            group_in_platform,
            all_users_are_public_viewers,
            all_anon_users_are_public_viewers,
        ]
        apply = WriteRelationshipsRequest(
            updates=[
                RelationshipUpdate(operation=RelationshipUpdate.OPERATION_TOUCH, relationship=i) for i in relationships
            ]
        )
        undo = WriteRelationshipsRequest(
            updates=[
                RelationshipUpdate(operation=RelationshipUpdate.OPERATION_DELETE, relationship=i) for i in relationships
            ]
        )
        return _AuthzChange(apply=apply, undo=undo)

    @_is_allowed_on_resource(Scope.DELETE, ResourceType.group)
    async def _remove_group(
        self, user: base_models.APIUser, group: Group, *, zed_token: ZedToken | None = None
    ) -> _AuthzChange:
        """Remove the group from the authorization database."""
        if not group.id:
            raise errors.ProgrammingError(
                message="Cannot remove a group in the authorization database if the group has no ID"
            )
        consistency = Consistency(at_least_as_fresh=zed_token) if zed_token else Consistency(fully_consistent=True)
        rel_filter = RelationshipFilter(resource_type=ResourceType.group.value, optional_resource_id=str(group.id))
        responses = self.client.ReadRelationships(
            ReadRelationshipsRequest(consistency=consistency, relationship_filter=rel_filter)
        )
        rels: list[Relationship] = []
        async for response in responses:
            rels.append(response.relationship)
        apply = WriteRelationshipsRequest(
            updates=[RelationshipUpdate(operation=RelationshipUpdate.OPERATION_DELETE, relationship=i) for i in rels]
        )
        undo = WriteRelationshipsRequest(
            updates=[RelationshipUpdate(operation=RelationshipUpdate.OPERATION_TOUCH, relationship=i) for i in rels]
        )
        return _AuthzChange(apply=apply, undo=undo)

    @_is_allowed(Scope.CHANGE_MEMBERSHIP)
    async def upsert_group_members(
        self,
        user: base_models.APIUser,
        resource_type: ResourceType,
        resource_id: ULID,
        members: list[Member],
        *,
        zed_token: ZedToken | None = None,
    ) -> list[MembershipChange]:
        """Insert or update group member roles."""
        consistency = Consistency(at_least_as_fresh=zed_token) if zed_token else Consistency(fully_consistent=True)
        group_res = _AuthzConverter.group(resource_id)
        add_members: list[RelationshipUpdate] = []
        undo: list[RelationshipUpdate] = []
        output: list[MembershipChange] = []
        resource_id_str = str(resource_id)
        expected_user_roles = {_Relation.viewer.value, _Relation.owner.value, _Relation.editor.value}
        existing_owners_rels = await self._get_resource_owners(resource_type, resource_id_str, consistency)
        n_existing_owners = len(existing_owners_rels)
        for member in members:
            rel = Relationship(
                resource=group_res,
                relation=_Relation.from_role(member.role).value,
                subject=SubjectReference(object=_AuthzConverter.user(member.user_id)),
            )
            existing_rel_filter = RelationshipFilter(
                resource_type=resource_type.value,
                optional_resource_id=resource_id_str,
                optional_subject_filter=SubjectFilter(
                    subject_type=ResourceType.user, optional_subject_id=member.user_id
                ),
            )
            existing_rels_result: AsyncIterable[ReadRelationshipsResponse] = self.client.ReadRelationships(
                ReadRelationshipsRequest(consistency=consistency, relationship_filter=existing_rel_filter)
            )

            existing_rels = [i async for i in existing_rels_result if i.relationship.relation in expected_user_roles]
            if len(existing_rels) > 0:
                # The existing relationships should be deleted if all goes well and added back in if we have to undo
                existing_rel = existing_rels[0]
                if existing_rel.relationship != rel:
                    if existing_rel.relationship.relation == _Relation.owner.value:
                        n_existing_owners -= 1
                    elif rel.relation == _Relation.owner.value:
                        n_existing_owners += 1

                    add_members.extend(
                        [
                            RelationshipUpdate(
                                operation=RelationshipUpdate.OPERATION_TOUCH,
                                relationship=rel,
                            ),
                            # NOTE: The old role for the user still exists and we have to remove it
                            # if not both the old and new role for the same user will be present in the database
                            RelationshipUpdate(
                                operation=RelationshipUpdate.OPERATION_DELETE,
                                relationship=existing_rel.relationship,
                            ),
                        ]
                    )
                    undo.extend(
                        [
                            RelationshipUpdate(
                                operation=RelationshipUpdate.OPERATION_TOUCH,
                                relationship=existing_rel.relationship,
                            ),
                            RelationshipUpdate(
                                operation=RelationshipUpdate.OPERATION_DELETE,
                                relationship=rel,
                            ),
                        ]
                    )
                    output.append(MembershipChange(member, Change.UPDATE))
                for rel_to_remove in existing_rels[1:]:
                    # NOTE: This means that the user has more than 1 role on the group - which should not happen
                    # But if this does occur then we simply delete the extra roles of the user here.
                    logger.warning(
                        f"Removing additional unexpected role {rel_to_remove.relationship.relation} "
                        f"of user {member.user_id} on group {resource_id}, "
                        f"kept role {existing_rel.relationship.relation} which will be updated to {rel.relation}."
                    )
                    add_members.append(
                        RelationshipUpdate(
                            operation=RelationshipUpdate.OPERATION_DELETE,
                            relationship=rel_to_remove.relationship,
                        ),
                    )
                    undo.append(
                        RelationshipUpdate(
                            operation=RelationshipUpdate.OPERATION_TOUCH, relationship=rel_to_remove.relationship
                        ),
                    )
                    output.append(MembershipChange(member, Change.REMOVE))
            else:
                if rel.relation == _Relation.owner.value:
                    n_existing_owners += 1

                # The new relationship is added if all goes well and deleted if we have to undo
                add_members.append(
                    RelationshipUpdate(operation=RelationshipUpdate.OPERATION_TOUCH, relationship=rel),
                )
                undo.append(
                    RelationshipUpdate(operation=RelationshipUpdate.OPERATION_DELETE, relationship=rel),
                )
                output.append(MembershipChange(member, Change.ADD))

        if n_existing_owners == 0:
            raise errors.ValidationError(
                message="You are trying to change the role of all the owners of the group, which is not allowed. "
                "Assign at least one user as owner and then retry."
            )

        change = _AuthzChange(
            apply=WriteRelationshipsRequest(updates=add_members), undo=WriteRelationshipsRequest(updates=undo)
        )
        await self.client.WriteRelationships(change.apply)
        return output

    @_is_allowed(Scope.CHANGE_MEMBERSHIP)
    async def remove_group_members(
        self,
        user: base_models.APIUser,
        resource_type: ResourceType,
        resource_id: ULID,
        user_ids: list[str],
        *,
        zed_token: ZedToken | None = None,
    ) -> list[MembershipChange]:
        """Remove the specific members from the group, then return the list of members that were removed."""
        consistency = Consistency(at_least_as_fresh=zed_token) if zed_token else Consistency(fully_consistent=True)
        add_members: list[RelationshipUpdate] = []
        remove_members: list[RelationshipUpdate] = []
        output: list[MembershipChange] = []
        existing_owners_rels: list[ReadRelationshipsResponse] | None = None
        resource_id_str = str(resource_id)
        for user_id in user_ids:
            if user_id == "*":
                raise errors.ValidationError(message="Cannot remove a group member with ID '*'")
            existing_rel_filter = RelationshipFilter(
                resource_type=resource_type.value,
                optional_resource_id=resource_id_str,
                optional_subject_filter=SubjectFilter(subject_type=ResourceType.user, optional_subject_id=user_id),
            )
            existing_rels: AsyncIterable[ReadRelationshipsResponse] = self.client.ReadRelationships(
                ReadRelationshipsRequest(consistency=consistency, relationship_filter=existing_rel_filter)
            )
            # NOTE: We have to make sure that when we undo we only put back relationships that existed already.
            # Blindly undoing everything that was passed in may result in adding things that weren't there before.
            async for existing_rel in existing_rels:
                if existing_rel.relationship.relation == _Relation.owner.value:
                    if existing_owners_rels is None:
                        existing_owners_rels = await self._get_resource_owners(
                            resource_type, resource_id_str, consistency
                        )
                    if len(existing_owners_rels) == 1:
                        raise errors.ValidationError(
                            message="You are trying to remove the single last owner of the group, "
                            "which is not allowed. Assign another user as owner and then retry."
                        )
                add_members.append(
                    RelationshipUpdate(
                        operation=RelationshipUpdate.OPERATION_TOUCH, relationship=existing_rel.relationship
                    )
                )
                remove_members.append(
                    RelationshipUpdate(
                        operation=RelationshipUpdate.OPERATION_DELETE, relationship=existing_rel.relationship
                    )
                )
                output.append(
                    MembershipChange(
                        Member(
                            Role(existing_rel.relationship.relation),
                            existing_rel.relationship.subject.object.object_id,
                            resource_id,
                        ),
                        Change.REMOVE,
                    ),
                )
        change = _AuthzChange(
            apply=WriteRelationshipsRequest(updates=remove_members), undo=WriteRelationshipsRequest(updates=add_members)
        )
        await self.client.WriteRelationships(change.apply)
        return output

    def _add_user_namespace(self, namespace: Namespace) -> _AuthzChange:
        """Add a user namespace to the authorization database."""
        if not namespace.id:
            raise errors.ProgrammingError(
                message="Cannot create a user namespace in the authorization database if its ID is missing."
            )
        creator = SubjectReference(object=_AuthzConverter.user(namespace.created_by))
        namespace_res = _AuthzConverter.user_namespace(namespace.id)
        creator_is_owner = Relationship(resource=namespace_res, relation=_Relation.owner.value, subject=creator)
        all_users = SubjectReference(object=_AuthzConverter.all_users())
        all_anon_users = SubjectReference(object=_AuthzConverter.anonymous_users())
        namespace_in_platform = Relationship(
            resource=namespace_res,
            relation=_Relation.user_namespace_platform.value,
            subject=SubjectReference(object=self._platform),
        )
        all_users_are_public_viewers = Relationship(
            resource=namespace_res,
            relation=_Relation.public_viewer.value,
            subject=all_users,
        )
        all_anon_users_are_public_viewers = Relationship(
            resource=namespace_res,
            relation=_Relation.public_viewer.value,
            subject=all_anon_users,
        )
        relationships = [
            creator_is_owner,
            namespace_in_platform,
            all_users_are_public_viewers,
            all_anon_users_are_public_viewers,
        ]
        apply = WriteRelationshipsRequest(
            updates=[
                RelationshipUpdate(operation=RelationshipUpdate.OPERATION_TOUCH, relationship=i) for i in relationships
            ]
        )
        undo = WriteRelationshipsRequest(
            updates=[
                RelationshipUpdate(operation=RelationshipUpdate.OPERATION_DELETE, relationship=i) for i in relationships
            ]
        )
        return _AuthzChange(apply=apply, undo=undo)

    async def _remove_user_namespace(self, user_id: str, zed_token: ZedToken | None = None) -> _AuthzChange:
        """Remove the user namespace from the authorization database."""
        consistency = Consistency(at_least_as_fresh=zed_token) if zed_token else Consistency(fully_consistent=True)
        rel_filter = RelationshipFilter(resource_type=ResourceType.user_namespace.value, optional_resource_id=user_id)
        responses: AsyncIterable[ReadRelationshipsResponse] = self.client.ReadRelationships(
            ReadRelationshipsRequest(consistency=consistency, relationship_filter=rel_filter)
        )
        rels: list[Relationship] = []
        async for response in responses:
            rels.append(response.relationship)
        apply = WriteRelationshipsRequest(
            updates=[RelationshipUpdate(operation=RelationshipUpdate.OPERATION_DELETE, relationship=i) for i in rels]
        )
        undo = WriteRelationshipsRequest(
            updates=[RelationshipUpdate(operation=RelationshipUpdate.OPERATION_TOUCH, relationship=i) for i in rels]
        )
        return _AuthzChange(apply=apply, undo=undo)

    def _add_data_connector(self, data_connector: DataConnector) -> _AuthzChange:
        """Create the new data connector and associated resources and relations in the DB."""
        creator = SubjectReference(object=_AuthzConverter.user(data_connector.created_by))
        data_connector_res = _AuthzConverter.data_connector(data_connector.id)
        creator_is_owner = Relationship(resource=data_connector_res, relation=_Relation.owner.value, subject=creator)
        all_users = SubjectReference(object=_AuthzConverter.all_users())
        all_anon_users = SubjectReference(object=_AuthzConverter.anonymous_users())
        data_connector_namespace = SubjectReference(
            object=_AuthzConverter.user_namespace(data_connector.namespace.id)
            if data_connector.namespace.kind == NamespaceKind.user
            else _AuthzConverter.group(cast(ULID, data_connector.namespace.underlying_resource_id))
        )
        data_connector_in_platform = Relationship(
            resource=data_connector_res,
            relation=_Relation.data_connector_platform,
            subject=SubjectReference(object=self._platform),
        )
        data_connector_in_namespace = Relationship(
            resource=data_connector_res, relation=_Relation.data_connector_namespace, subject=data_connector_namespace
        )
        relationships = [creator_is_owner, data_connector_in_platform, data_connector_in_namespace]
        if data_connector.visibility == Visibility.PUBLIC:
            all_users_are_viewers = Relationship(
                resource=data_connector_res,
                relation=_Relation.public_viewer.value,
                subject=all_users,
            )
            all_anon_users_are_viewers = Relationship(
                resource=data_connector_res,
                relation=_Relation.public_viewer.value,
                subject=all_anon_users,
            )
            relationships.extend([all_users_are_viewers, all_anon_users_are_viewers])
        apply = WriteRelationshipsRequest(
            updates=[
                RelationshipUpdate(operation=RelationshipUpdate.OPERATION_TOUCH, relationship=i) for i in relationships
            ]
        )
        undo = WriteRelationshipsRequest(
            updates=[
                RelationshipUpdate(operation=RelationshipUpdate.OPERATION_DELETE, relationship=i) for i in relationships
            ]
        )
        return _AuthzChange(apply=apply, undo=undo)

    @_is_allowed_on_resource(Scope.DELETE, ResourceType.data_connector)
    async def _remove_data_connector(
        self, user: base_models.APIUser, data_connector: DataConnector, *, zed_token: ZedToken | None = None
    ) -> _AuthzChange:
        """Remove the relationships associated with the data connector."""
        consistency = Consistency(at_least_as_fresh=zed_token) if zed_token else Consistency(fully_consistent=True)
        rel_filter = RelationshipFilter(
            resource_type=ResourceType.data_connector.value, optional_resource_id=str(data_connector.id)
        )
        responses: AsyncIterable[ReadRelationshipsResponse] = self.client.ReadRelationships(
            ReadRelationshipsRequest(consistency=consistency, relationship_filter=rel_filter)
        )
        rels: list[Relationship] = []
        async for response in responses:
            rels.append(response.relationship)
        apply = WriteRelationshipsRequest(
            updates=[RelationshipUpdate(operation=RelationshipUpdate.OPERATION_DELETE, relationship=i) for i in rels]
        )
        undo = WriteRelationshipsRequest(
            updates=[RelationshipUpdate(operation=RelationshipUpdate.OPERATION_TOUCH, relationship=i) for i in rels]
        )
        return _AuthzChange(apply=apply, undo=undo)

    # NOTE changing visibility is the same access level as removal
    @_is_allowed_on_resource(Scope.DELETE, ResourceType.data_connector)
    async def _update_data_connector_visibility(
        self, user: base_models.APIUser, data_connector: DataConnector, *, zed_token: ZedToken | None = None
    ) -> _AuthzChange:
        """Update the visibility of the data connector in the authorization database."""
        data_connector_id_str = str(data_connector.id)
        consistency = Consistency(at_least_as_fresh=zed_token) if zed_token else Consistency(fully_consistent=True)
        data_connector_res = _AuthzConverter.data_connector(data_connector.id)
        all_users_sub = SubjectReference(object=_AuthzConverter.all_users())
        anon_users_sub = SubjectReference(object=_AuthzConverter.anonymous_users())
        all_users_are_viewers = Relationship(
            resource=data_connector_res,
            relation=_Relation.public_viewer.value,
            subject=all_users_sub,
        )
        anon_users_are_viewers = Relationship(
            resource=data_connector_res,
            relation=_Relation.public_viewer.value,
            subject=anon_users_sub,
        )
        make_public = WriteRelationshipsRequest(
            updates=[
                RelationshipUpdate(operation=RelationshipUpdate.OPERATION_TOUCH, relationship=all_users_are_viewers),
                RelationshipUpdate(operation=RelationshipUpdate.OPERATION_TOUCH, relationship=anon_users_are_viewers),
            ]
        )
        make_private = WriteRelationshipsRequest(
            updates=[
                RelationshipUpdate(operation=RelationshipUpdate.OPERATION_DELETE, relationship=all_users_are_viewers),
                RelationshipUpdate(operation=RelationshipUpdate.OPERATION_DELETE, relationship=anon_users_are_viewers),
            ]
        )
        rel_filter = RelationshipFilter(
            resource_type=ResourceType.data_connector.value,
            optional_resource_id=data_connector_id_str,
            optional_subject_filter=SubjectFilter(
                subject_type=ResourceType.user.value, optional_subject_id=all_users_sub.object.object_id
            ),
        )
        current_relation_users: ReadRelationshipsResponse | None = await anext(
            aiter(
                self.client.ReadRelationships(
                    ReadRelationshipsRequest(consistency=consistency, relationship_filter=rel_filter)
                )
            ),
            None,
        )
        rel_filter = RelationshipFilter(
            resource_type=ResourceType.project.value,
            optional_resource_id=data_connector_id_str,
            optional_subject_filter=SubjectFilter(
                subject_type=ResourceType.anonymous_user.value,
                optional_subject_id=anon_users_sub.object.object_id,
            ),
        )
        current_relation_anon_users: ReadRelationshipsResponse | None = await anext(
            aiter(
                self.client.ReadRelationships(
                    ReadRelationshipsRequest(consistency=consistency, relationship_filter=rel_filter)
                )
            ),
            None,
        )
        data_connector_is_public_for_users = (
            current_relation_users is not None
            and current_relation_users.relationship.subject.object.object_type == ResourceType.user.value
            and current_relation_users.relationship.subject.object.object_id == all_users_sub.object.object_id
        )
        data_connector_is_public_for_anon_users = (
            current_relation_anon_users is not None
            and current_relation_anon_users.relationship.subject.object.object_type == ResourceType.anonymous_user.value
            and current_relation_anon_users.relationship.subject.object.object_id == anon_users_sub.object.object_id,
        )
        data_connector_already_public = data_connector_is_public_for_users and data_connector_is_public_for_anon_users
        data_connector_already_private = not data_connector_already_public
        match data_connector.visibility:
            case Visibility.PUBLIC:
                if data_connector_already_public:
                    return _AuthzChange(apply=WriteRelationshipsRequest(), undo=WriteRelationshipsRequest())
                return _AuthzChange(apply=make_public, undo=make_private)
            case Visibility.PRIVATE:
                if data_connector_already_private:
                    return _AuthzChange(apply=WriteRelationshipsRequest(), undo=WriteRelationshipsRequest())
                return _AuthzChange(apply=make_private, undo=make_public)
        raise errors.ProgrammingError(
            message=f"Encountered unknown data connector visibility {data_connector.visibility} when trying to "
            f"make a visibility change for data connector with ID {data_connector.id}",
        )

    # NOTE changing namespace is the same access level as removal
    @_is_allowed_on_resource(Scope.DELETE, ResourceType.data_connector)
    async def _update_data_connector_namespace(
        self, user: base_models.APIUser, data_connector: DataConnector, *, zed_token: ZedToken | None = None
    ) -> _AuthzChange:
        """Update the namespace of the data connector in the authorization database."""
        consistency = Consistency(at_least_as_fresh=zed_token) if zed_token else Consistency(fully_consistent=True)
        data_connector_res = _AuthzConverter.data_connector(data_connector.id)
        data_connector_filter = RelationshipFilter(
            resource_type=ResourceType.data_connector.value,
            optional_resource_id=str(data_connector.id),
            optional_relation=_Relation.data_connector_namespace.value,
        )
        current_namespace: ReadRelationshipsResponse | None = await anext(
            aiter(
                self.client.ReadRelationships(
                    ReadRelationshipsRequest(relationship_filter=data_connector_filter, consistency=consistency)
                )
            ),
            None,
        )
        if not current_namespace:
            raise errors.ProgrammingError(
                message=f"The data connector with ID {data_connector.id} whose namespace is being updated "
                "does not currently have a namespace."
            )
        if current_namespace.relationship.subject.object.object_id == data_connector.namespace.id:
            return _AuthzChange()
        new_namespace_sub = (
            SubjectReference(object=_AuthzConverter.group(data_connector.namespace.id))
            if data_connector.namespace.kind == NamespaceKind.group
            else SubjectReference(object=_AuthzConverter.user_namespace(data_connector.namespace.id))
        )
        old_namespace_sub = (
            SubjectReference(
                object=_AuthzConverter.group(ULID.from_str(current_namespace.relationship.subject.object.object_id))
            )
            if current_namespace.relationship.subject.object.object_type == ResourceType.group.value
            else SubjectReference(
                object=_AuthzConverter.user_namespace(
                    ULID.from_str(current_namespace.relationship.subject.object.object_id)
                )
            )
        )
        new_namespace = Relationship(
            resource=data_connector_res,
            relation=_Relation.data_connector_namespace.value,
            subject=new_namespace_sub,
        )
        old_namespace = Relationship(
            resource=data_connector_res,
            relation=_Relation.data_connector_namespace.value,
            subject=old_namespace_sub,
        )
        apply_change = WriteRelationshipsRequest(
            updates=[
                RelationshipUpdate(operation=RelationshipUpdate.OPERATION_TOUCH, relationship=new_namespace),
            ]
        )
        undo_change = WriteRelationshipsRequest(
            updates=[
                RelationshipUpdate(operation=RelationshipUpdate.OPERATION_TOUCH, relationship=old_namespace),
            ]
        )
        return _AuthzChange(apply=apply_change, undo=undo_change)

    async def _add_data_connector_to_project_link(
        self, user: base_models.APIUser, link: DataConnectorToProjectLink
    ) -> _AuthzChange:
        """Links a data connector to a project."""
        # NOTE: we manually check for permissions here since it is not trivially expressed through decorators
        allowed_from = await self.has_permission(
            user, ResourceType.data_connector, link.data_connector_id, Scope.ADD_LINK
        )
        if not allowed_from:
            raise errors.MissingResourceError(
                message=f"The user with ID {user.id} cannot perform operation {Scope.ADD_LINK} "
                f"on {ResourceType.data_connector.value} "
                f"with ID {link.data_connector_id} or the resource does not exist."
            )
        allowed_to = await self.has_permission(user, ResourceType.project, link.project_id, Scope.WRITE)
        if not allowed_to:
            raise errors.MissingResourceError(
                message=f"The user with ID {user.id} cannot perform operation {Scope.WRITE} "
                f"on {ResourceType.project.value} "
                f"with ID {link.project_id} or the resource does not exist."
            )

        data_connector_res = _AuthzConverter.data_connector(link.data_connector_id)
        project_subject = SubjectReference(object=_AuthzConverter.project(link.project_id))
        relationship = Relationship(
            resource=data_connector_res,
            relation=_Relation.linked_to.value,
            subject=project_subject,
        )
        apply = WriteRelationshipsRequest(
            updates=[RelationshipUpdate(operation=RelationshipUpdate.OPERATION_TOUCH, relationship=relationship)]
        )
        undo = WriteRelationshipsRequest(
            updates=[RelationshipUpdate(operation=RelationshipUpdate.OPERATION_DELETE, relationship=relationship)]
        )
        change = _AuthzChange(
            apply=apply,
            undo=undo,
        )
        return change

    async def _remove_data_connector_to_project_link(
        self, user: base_models.APIUser, link: DataConnectorToProjectLink
    ) -> _AuthzChange:
        """Remove the relationships associated with the link from a data connector to a project."""
        # NOTE: we manually check for permissions here since it is not trivially expressed through decorators
        allowed_from = await self.has_permission(
            user, ResourceType.data_connector, link.data_connector_id, Scope.DELETE
        )
        allowed_to, zed_token = await self._has_permission(user, ResourceType.project, link.project_id, Scope.WRITE)
        allowed = allowed_from or allowed_to
        if not allowed:
            raise errors.MissingResourceError(
                message=f"The user with ID {user.id} cannot perform operation {AuthzOperation.delete_link}"
                f"on the data connector to project link with ID {link.id} or the resource does not exist."
            )
        consistency = Consistency(at_least_as_fresh=zed_token) if zed_token else Consistency(fully_consistent=True)
        rel_filter = RelationshipFilter(
            resource_type=ResourceType.data_connector.value,
            optional_resource_id=str(link.data_connector_id),
            optional_relation=_Relation.linked_to.value,
            optional_subject_filter=SubjectFilter(
                subject_type=ResourceType.project.value, optional_subject_id=str(link.project_id)
            ),
        )
        responses: AsyncIterable[ReadRelationshipsResponse] = self.client.ReadRelationships(
            ReadRelationshipsRequest(consistency=consistency, relationship_filter=rel_filter)
        )
        rels: list[Relationship] = []
        async for response in responses:
            rels.append(response.relationship)
        apply = WriteRelationshipsRequest(
            updates=[RelationshipUpdate(operation=RelationshipUpdate.OPERATION_DELETE, relationship=i) for i in rels]
        )
        undo = WriteRelationshipsRequest(
            updates=[RelationshipUpdate(operation=RelationshipUpdate.OPERATION_TOUCH, relationship=i) for i in rels]
        )
        return _AuthzChange(apply=apply, undo=undo)<|MERGE_RESOLUTION|>--- conflicted
+++ resolved
@@ -611,11 +611,7 @@
                     result, DataConnectorToProjectLink
                 ):
                     user = _extract_user_from_args(*func_args, **func_kwargs)
-<<<<<<< HEAD
-                    authz_change = await db_repo.authz._add_data_connector_to_project_link(user, result)
-=======
                     authz_change = await db_repo.authz._remove_data_connector_to_project_link(user, result)
->>>>>>> f3a5f98e
                 case _:
                     resource_id: str | ULID | None = "unknown"
                     if isinstance(result, (Project, Namespace, Group, DataConnector)):
