--- conflicted
+++ resolved
@@ -52,19 +52,16 @@
 
 _AuthzChangeFuncResult = TypeVar(
     "_AuthzChangeFuncResult",
-<<<<<<< HEAD
     bound=Project
     | ProjectUpdate
     | Group
     | UserInfoUpdate
     | list[UserInfo]
+    | UserInfo
     | DataConnector
     | DataConnectorUpdate
     | DataConnectorToProjectLink
     | None,
-=======
-    bound=Project | ProjectUpdate | Group | UserInfoUpdate | list[UserInfo] | UserInfo | None,
->>>>>>> 5b095d79
 )
 _T = TypeVar("_T")
 _WithAuthz = TypeVar("_WithAuthz", bound=WithAuthz)
@@ -206,13 +203,10 @@
                 return _AuthzConverter.user_namespace(rid)
             case (ResourceType.group, rid) if isinstance(rid, ULID):
                 return _AuthzConverter.group(rid)
-<<<<<<< HEAD
             case (ResourceType.data_connector, dcid) if isinstance(dcid, ULID):
                 return _AuthzConverter.data_connector(dcid)
-=======
             case (ResourceType.platform, _):
                 return _AuthzConverter.platform()
->>>>>>> 5b095d79
         raise errors.ProgrammingError(
             message=f"Unexpected or unknown resource type when checking permissions {resource_type}"
         )
@@ -1494,7 +1488,6 @@
         )
         return _AuthzChange(apply=apply, undo=undo)
 
-<<<<<<< HEAD
     def _add_data_connector(self, data_connector: DataConnector) -> _AuthzChange:
         """Create the new data connector and associated resources and relations in the DB."""
         creator = SubjectReference(object=_AuthzConverter.user(data_connector.created_by))
@@ -1553,6 +1546,38 @@
             ReadRelationshipsRequest(consistency=consistency, relationship_filter=rel_filter)
         )
         rels: list[Relationship] = []
+        async for response in responses:
+            rels.append(response.relationship)
+        apply = WriteRelationshipsRequest(
+            updates=[RelationshipUpdate(operation=RelationshipUpdate.OPERATION_DELETE, relationship=i) for i in rels]
+        )
+        undo = WriteRelationshipsRequest(
+            updates=[RelationshipUpdate(operation=RelationshipUpdate.OPERATION_TOUCH, relationship=i) for i in rels]
+        )
+        return _AuthzChange(apply=apply, undo=undo)
+
+    async def _remove_user(
+        self,
+        requested_by: base_models.APIUser,
+        user_to_delete: UserInfo,
+    ) -> _AuthzChange:
+        """Remove a user from the authorization database."""
+        # Compute permission by hand for user deletion
+        # NOTE that for user deletion, the permission is "is_admin" on the platform
+        has_permission, zed_token = await self._has_permission(requested_by, ResourceType.platform, "*", Scope.IS_ADMIN)
+        if not has_permission:
+            raise errors.MissingResourceError(
+                message=f"The user with ID {requested_by.id} cannot perform operation {Scope.DELETE} "
+                f"on {ResourceType.user} with ID {user_to_delete.id} or the resource does not exist."
+            )
+        consistency = Consistency(at_least_as_fresh=zed_token) if zed_token else Consistency(fully_consistent=True)
+        rels: list[Relationship] = []
+        rel_filter = RelationshipFilter(
+            optional_subject_filter=SubjectFilter(subject_type=ResourceType.user, optional_subject_id=user_to_delete.id)
+        )
+        responses: AsyncIterable[ReadRelationshipsResponse] = self.client.ReadRelationships(
+            ReadRelationshipsRequest(consistency=consistency, relationship_filter=rel_filter)
+        )
         async for response in responses:
             rels.append(response.relationship)
         apply = WriteRelationshipsRequest(
@@ -1783,34 +1808,11 @@
             optional_subject_filter=SubjectFilter(
                 subject_type=ResourceType.project.value, optional_subject_id=str(link.project_id)
             ),
-=======
-    async def _remove_user(
-        self,
-        requested_by: base_models.APIUser,
-        user_to_delete: UserInfo,
-    ) -> _AuthzChange:
-        """Remove a user from the authorization database."""
-        # Compute permission by hand for user deletion
-        # NOTE that for user deletion, the permission is "is_admin" on the platform
-        has_permission, zed_token = await self._has_permission(requested_by, ResourceType.platform, "*", Scope.IS_ADMIN)
-        if not has_permission:
-            raise errors.MissingResourceError(
-                message=f"The user with ID {requested_by.id} cannot perform operation {Scope.DELETE} "
-                f"on {ResourceType.user} with ID {user_to_delete.id} or the resource does not exist."
-            )
-        consistency = Consistency(at_least_as_fresh=zed_token) if zed_token else Consistency(fully_consistent=True)
-        rels: list[Relationship] = []
-        rel_filter = RelationshipFilter(
-            optional_subject_filter=SubjectFilter(subject_type=ResourceType.user, optional_subject_id=user_to_delete.id)
->>>>>>> 5b095d79
         )
         responses: AsyncIterable[ReadRelationshipsResponse] = self.client.ReadRelationships(
             ReadRelationshipsRequest(consistency=consistency, relationship_filter=rel_filter)
         )
-<<<<<<< HEAD
         rels: list[Relationship] = []
-=======
->>>>>>> 5b095d79
         async for response in responses:
             rels.append(response.relationship)
         apply = WriteRelationshipsRequest(
