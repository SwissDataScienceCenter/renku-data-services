"""Adapters for connected services database classes."""

from base64 import b64decode, b64encode
from collections.abc import Callable, Coroutine
from contextlib import asynccontextmanager
from typing import Any, Literal
from urllib.parse import urlencode, urljoin, urlparse

from authlib.integrations.httpx_client import AsyncOAuth2Client
from httpx import AsyncClient as HttpClient
from sanic.log import logger
from sqlalchemy import select
from sqlalchemy.ext.asyncio import AsyncSession
from sqlalchemy.orm import selectinload

import renku_data_services.base_models as base_models
from renku_data_services import errors
from renku_data_services.connected_services import apispec, models
from renku_data_services.connected_services import orm as schemas
from renku_data_services.connected_services.apispec import ConnectionStatus
from renku_data_services.connected_services.provider_adapters import get_internal_gitlab_adapter, get_provider_adapter
from renku_data_services.utils.cryptography import decrypt_string, encrypt_string


class ConnectedServicesRepository:
    """Repository for connected services."""

    def __init__(
<<<<<<< HEAD
        self, session_maker: Callable[..., AsyncSession], encryption_key: bytes, internal_gitlab_url: str | None
    ):
        self.session_maker = session_maker  # type: ignore[call-overload]
        self.encryption_key = encryption_key
        self.internal_gitlab_url = internal_gitlab_url.rstrip("/") if internal_gitlab_url else None
=======
        self,
        session_maker: Callable[..., AsyncSession],
        encryption_key: bytes,
        async_oauth2_client_class: type[AsyncOAuth2Client],
    ):
        self.session_maker = session_maker  # type: ignore[call-overload]
        self.encryption_key = encryption_key
        self.async_oauth2_client_class = async_oauth2_client_class
>>>>>>> a63bc1c4

    async def get_oauth2_clients(
        self,
        user: base_models.APIUser,
    ) -> list[models.OAuth2Client]:
        """Get all OAuth2 Clients from the database."""
        async with self.session_maker() as session:
            result = await session.scalars(select(schemas.OAuth2ClientORM))
            clients = result.all()
            return [c.dump(user_is_admin=user.is_admin) for c in clients]

    async def get_oauth2_client(self, provider_id: str, user: base_models.APIUser) -> models.OAuth2Client:
        """Get one OAuth2 Client from the database."""
        async with self.session_maker() as session:
            result = await session.scalars(
                select(schemas.OAuth2ClientORM).where(schemas.OAuth2ClientORM.id == provider_id)
            )
            client = result.one_or_none()
            if client is None:
                raise errors.MissingResourceError(
                    message=f"OAuth2 Client with id '{provider_id}' does not exist or you do not have access to it."  # noqa: E501
                )
            return client.dump(user_is_admin=user.is_admin)

    async def insert_oauth2_client(
        self,
        user: base_models.APIUser,
        new_client: apispec.ProviderPost,
    ) -> models.OAuth2Client:
        """Insert a new OAuth2 Client environment."""
        if user.id is None or not user.is_admin:
            raise errors.Unauthorized(message="You do not have the required permissions for this operation.")

        encrypted_client_secret = (
            encrypt_string(self.encryption_key, user.id, new_client.client_secret) if new_client.client_secret else None
        )
        client = schemas.OAuth2ClientORM(
            id=new_client.id,
            kind=new_client.kind,
            client_id=new_client.client_id,
            client_secret=encrypted_client_secret,
            display_name=new_client.display_name,
            scope=new_client.scope,
            url=new_client.url,
            created_by_id=user.id,
        )

        async with self.session_maker() as session, session.begin():
            result = await session.scalars(
                select(schemas.OAuth2ClientORM).where(schemas.OAuth2ClientORM.id == client.id)
            )
            existing_client = result.one_or_none()
            if existing_client is not None:
                raise errors.ValidationError(message=f"OAuth2 Client with id '{client.id}' already exists.")

            session.add(client)
            await session.flush()
            await session.refresh(client)
            return client.dump(user_is_admin=user.is_admin)

    async def update_oauth2_client(self, user: base_models.APIUser, provider_id: str, **kwargs) -> models.OAuth2Client:
        """Update an OAuth2 Client entry."""
        if not user.is_admin:
            raise errors.Unauthorized(message="You do not have the required permissions for this operation.")

        async with self.session_maker() as session, session.begin():
            result = await session.scalars(
                select(schemas.OAuth2ClientORM).where(schemas.OAuth2ClientORM.id == provider_id)
            )
            client = result.one_or_none()
            if client is None:
                raise errors.MissingResourceError(message=f"OAuth2 Client with id '{provider_id}' does not exist.")

            if kwargs.get("client_secret"):
                client.client_secret = encrypt_string(
                    self.encryption_key, client.created_by_id, kwargs["client_secret"]
                )

            for key, value in kwargs.items():
                if key in ["kind", "client_id", "display_name", "scope", "url"]:
                    setattr(client, key, value)

            await session.flush()
            await session.refresh(client)

            return client.dump(user_is_admin=user.is_admin)

    async def delete_oauth2_client(self, user: base_models.APIUser, provider_id: str) -> None:
        """Delete an OAuth2 Client."""
        if not user.is_admin:
            raise errors.Unauthorized(message="You do not have the required permissions for this operation.")

        async with self.session_maker() as session, session.begin():
            result = await session.scalars(
                select(schemas.OAuth2ClientORM).where(schemas.OAuth2ClientORM.id == provider_id)
            )
            client = result.one_or_none()

            if client is None:
                return

            await session.delete(client)

    async def authorize_client(
        self, user: base_models.APIUser, provider_id: str, callback_url: str, next_url: str | None = None
    ) -> str:
        """Authorize an OAuth2 Client."""
        if not user.is_authenticated or user.id is None:
            raise errors.Unauthorized(message="You do not have the required permissions for this operation.")

        async with self.session_maker() as session, session.begin():
            result = await session.scalars(
                select(schemas.OAuth2ClientORM).where(schemas.OAuth2ClientORM.id == provider_id)
            )
            client = result.one_or_none()

            if client is None:
                raise errors.MissingResourceError(message=f"OAuth2 Client with id '{provider_id}' does not exist.")

            if next_url:
                query = urlencode([("next_url", next_url)])
                callback_url = f"{callback_url}?{query}"

            adapter = get_provider_adapter(client)
            client_secret = (
                decrypt_string(self.encryption_key, client.created_by_id, client.client_secret)
                if client.client_secret
                else None
            )
            async with self.async_oauth2_client_class(
                client_id=client.client_id,
                client_secret=client_secret,
                scope=client.scope,
                redirect_uri=callback_url,
            ) as oauth2_client:
                url, state = oauth2_client.create_authorization_url(adapter.authorization_url)

                result_conn = await session.scalars(
                    select(schemas.OAuth2ConnectionORM)
                    .where(schemas.OAuth2ConnectionORM.client_id == client.id)
                    .where(schemas.OAuth2ConnectionORM.user_id == user.id)
                )
                connection = result_conn.one_or_none()

                if connection is None:
                    connection = schemas.OAuth2ConnectionORM(
                        user_id=user.id,
                        client_id=client.id,
                        token=None,
                        state=state,
                        status=schemas.ConnectionStatus.pending,
                    )
                    session.add(connection)
                else:
                    connection.state = state
                    connection.status = schemas.ConnectionStatus.pending

                await session.flush()
                await session.refresh(connection)

                return url

    async def authorize_callback(
        self, state: str, raw_url: str, callback_url: str, next_url: str | None = None
    ) -> dict | Any:
        """Performs the OAuth2 authorization callback."""
        if not state:
            raise errors.Unauthorized(message="You do not have the required permissions for this operation.")

        async with self.session_maker() as session, session.begin():
            result = await session.scalars(
                select(schemas.OAuth2ConnectionORM)
                .where(schemas.OAuth2ConnectionORM.state == state)
                .options(selectinload(schemas.OAuth2ConnectionORM.client))
            )
            connection = result.one_or_none()

            if connection is None:
                raise errors.Unauthorized(message="You do not have the required permissions for this operation.")

            if next_url:
                query = urlencode([("next_url", next_url)])
                callback_url = f"{callback_url}?{query}"

            client = connection.client
            adapter = get_provider_adapter(client)
            client_secret = (
                decrypt_string(self.encryption_key, client.created_by_id, client.client_secret)
                if client.client_secret
                else None
            )
            async with self.async_oauth2_client_class(
                client_id=client.client_id,
                client_secret=client_secret,
                scope=client.scope,
                redirect_uri=callback_url,
                state=connection.state,
            ) as oauth2_client:
                token = await oauth2_client.fetch_token(adapter.token_endpoint_url, authorization_response=raw_url)

                logger.info(f"Token for client {client.id} has keys: {", ".join(token.keys())}")

                connection.token = self._encrypt_token_set(token=token, user_id=connection.user_id)
                connection.state = None
                connection.status = schemas.ConnectionStatus.connected

                return token

    async def get_oauth2_connections(
        self,
        user: base_models.APIUser,
    ) -> list[models.OAuth2Connection]:
        """Get all OAuth2 connections for the user from the database."""
        if not user.is_authenticated or user.id is None:
            return []

        async with self.session_maker() as session:
            result = await session.scalars(
                select(schemas.OAuth2ConnectionORM).where(schemas.OAuth2ConnectionORM.user_id == user.id)
            )
            connections = result.all()
            return [c.dump() for c in connections]

    async def get_oauth2_connection(self, connection_id: str, user: base_models.APIUser) -> models.OAuth2Connection:
        """Get one OAuth2 connection from the database."""
        if not user.is_authenticated or user.id is None:
            raise errors.MissingResourceError(
                message=f"OAuth2 connection with id '{connection_id}' does not exist or you do not have access to it."  # noqa: E501
            )

        async with self.session_maker() as session:
            result = await session.scalars(
                select(schemas.OAuth2ConnectionORM)
                .where(schemas.OAuth2ConnectionORM.id == connection_id)
                .where(schemas.OAuth2ConnectionORM.user_id == user.id)
            )
            connection = result.one_or_none()
            if connection is None:
                raise errors.MissingResourceError(
                    message=f"OAuth2 connection with id '{connection_id}' does not exist or you do not have access to it."  # noqa: E501
                )
            return connection.dump()

    async def get_oauth2_connected_account(
        self, connection_id: str, user: base_models.APIUser
    ) -> models.ConnectedAccount:
        """Get the account information from a OAuth2 connection."""
        async with self.get_async_oauth2_client(connection_id=connection_id, user=user) as (oauth2_client, _, adapter):
            request_url = urljoin(adapter.api_url, "user")
            response = await oauth2_client.get(request_url, headers=adapter.api_common_headers)

            if response.status_code > 200:
                raise errors.Unauthorized(message="Could not get account information.")

            account = adapter.api_validate_account_response(response)
            return account

    async def get_oauth2_connection_token(self, connection_id: str, user: base_models.APIUser) -> models.OAuth2TokenSet:
        """Get the OAuth2 access token from one connection from the database."""
        async with self.get_async_oauth2_client(connection_id=connection_id, user=user) as (oauth2_client, _, _):
            await oauth2_client.ensure_active_token(oauth2_client.token)
            token_model = models.OAuth2TokenSet.from_dict(oauth2_client.token)
            return token_model

    async def get_repository(
        self,
        repository_url: str,
        user: base_models.APIUser,
        etag: str | None,
        get_internal_gitlab_user: Callable[..., Coroutine[Any, Any, base_models.APIUser]],
    ) -> models.RepositoryProviderMatch | Literal["304"]:
        """Get the metadata about a repository."""
        repository_netloc = urlparse(repository_url).netloc

        async with self.session_maker() as session:
            result_clients = await session.scalars(select(schemas.OAuth2ClientORM))
            clients = result_clients.all()

        matched_client = next(filter(lambda x: urlparse(x.url).netloc == repository_netloc, clients), None)

        if self.internal_gitlab_url:
            internal_gitlab_netloc = urlparse(self.internal_gitlab_url).netloc
            if matched_client is None and internal_gitlab_netloc == repository_netloc:
                gitlab_user = await get_internal_gitlab_user()
                return await self._get_repository_from_internal_gitlab(
                    repository_url=repository_url,
                    user=gitlab_user,
                    etag=etag,
                    internal_gitlab_url=self.internal_gitlab_url,
                )

        if matched_client is None:
            raise errors.MissingResourceError(message=f"No OAuth2 Client found for repository {repository_url}.")

        async with self.session_maker() as session:
            result = (
                await session.scalars(
                    select(schemas.OAuth2ConnectionORM)
                    .where(schemas.OAuth2ConnectionORM.client_id == matched_client.id)
                    .where(schemas.OAuth2ConnectionORM.user_id == user.id)
                )
                if user.id is not None
                else None
            )
            connection = result.one_or_none() if result is not None else None

        if connection is None:
            return await self._get_repository_anonymously(
                repository_url=repository_url, client=matched_client, etag=etag
            )
        return await self._get_repository_authenticated(
            connection_id=connection.id, repository_url=repository_url, user=user, etag=etag
        )

    async def _get_repository_anonymously(
        self, repository_url: str, client: schemas.OAuth2ClientORM, etag: str | None
    ) -> models.RepositoryProviderMatch | Literal["304"]:
        """Get the metadata about a repository without using credentials."""
        async with HttpClient() as http:
            adapter = get_provider_adapter(client)
            request_url = adapter.get_repository_api_url(repository_url)
            logger.info(f"[Anon] GET {request_url}")
            headers = adapter.api_common_headers or dict()
            if etag:
                headers["If-None-Match"] = etag
            response = await http.get(request_url, headers=headers)

            logger.info(f"Got response {response.status_code}")

            if response.status_code == 304:
                return "304"
            if response.status_code > 200:
                return models.RepositoryProviderMatch(
                    provider_id=client.id, connection_id=None, repository_metadata=None
                )

            repository = adapter.api_validate_repository_response(response, is_anonymous=True)
            logger.info(f"Repo model {repository}")
            result = models.RepositoryProviderMatch(
                provider_id=client.id, connection_id=None, repository_metadata=repository
            )
            logger.info(f"Result {result}")
            return result

    async def _get_repository_authenticated(
        self, connection_id: str, repository_url: str, user: base_models.APIUser, etag: str | None
    ) -> models.RepositoryProviderMatch | Literal["304"]:
        """Get the metadata about a repository using an OAuth2 connection."""
        async with self.get_async_oauth2_client(connection_id=connection_id, user=user) as (oauth2_client, _, adapter):
            request_url = adapter.get_repository_api_url(repository_url)
            logger.info(f"[Logged] GET {request_url}")
            headers = adapter.api_common_headers or dict()
            if etag:
                headers["If-None-Match"] = etag
            response = await oauth2_client.get(request_url, headers=headers)

            logger.info(f"Got response {response.status_code}")

            if response.status_code == 304:
                return "304"
            if response.status_code > 200:
                return models.RepositoryProviderMatch(
                    provider_id=adapter.client.id, connection_id=connection_id, repository_metadata=None
                )

            repository = adapter.api_validate_repository_response(response, is_anonymous=False)
            logger.info(f"Repo model {repository}")
            result = models.RepositoryProviderMatch(
                provider_id=adapter.client.id, connection_id=connection_id, repository_metadata=repository
            )
            logger.info(f"Result {result}")
            return result

    async def _get_repository_from_internal_gitlab(
        self, repository_url: str, user: base_models.APIUser, etag: str | None, internal_gitlab_url: str
    ) -> models.RepositoryProviderMatch | Literal["304"]:
        """Get the metadata about a repository from the internal GitLab instance."""
        async with HttpClient() as http:
            adapter = get_internal_gitlab_adapter(internal_gitlab_url)
            request_url = adapter.get_repository_api_url(repository_url)
            is_anonymous = not bool(user.access_token)
            logger.info(f"[{"Anon" if is_anonymous else "Logged"}/INTERNAL GITLAB] GET {request_url}")
            headers = adapter.api_common_headers or dict()
            if user.access_token:
                headers["Authorization"] = f"Bearer {user.access_token}"
            if etag:
                headers["If-None-Match"] = etag
            response = await http.get(request_url, headers=headers)

            logger.info(f"Got response {response.status_code}")

            if response.status_code == 304:
                return "304"
            if response.status_code > 200:
                return models.RepositoryProviderMatch(
                    provider_id="INTERNAL_GITLAB", connection_id=None, repository_metadata=None
                )

            repository = adapter.api_validate_repository_response(response, is_anonymous=is_anonymous)
            logger.info(f"Repo model {repository}")
            result = models.RepositoryProviderMatch(
                provider_id="INTERNAL_GITLAB", connection_id=None, repository_metadata=repository
            )
            logger.info(f"Result {result}")
            return result

    @asynccontextmanager
    async def get_async_oauth2_client(self, connection_id: str, user: base_models.APIUser):
        """Get the AsyncOAuth2Client for the given connection_id and user."""
        if not user.is_authenticated or user.id is None:
            raise errors.MissingResourceError(
                message=f"OAuth2 connection with id '{connection_id}' does not exist or you do not have access to it."  # noqa: E501
            )

        async with self.session_maker() as session:
            result = await session.scalars(
                select(schemas.OAuth2ConnectionORM)
                .where(schemas.OAuth2ConnectionORM.id == connection_id)
                .where(schemas.OAuth2ConnectionORM.user_id == user.id)
                .options(selectinload(schemas.OAuth2ConnectionORM.client))
            )
            connection = result.one_or_none()
            if connection is None:
                raise errors.MissingResourceError(
                    message=f"OAuth2 connection with id '{connection_id}' does not exist or you do not have access to it."  # noqa: E501
                )

            if connection.status != ConnectionStatus.connected or connection.token is None:
                raise errors.Unauthorized(message=f"OAuth2 connection with id '{connection_id}' is not valid.")

            client = connection.client
            token = self._decrypt_token_set(token=connection.token, user_id=user.id)

        async def update_token(token: dict[str, Any], refresh_token: str | None = None):
            if refresh_token is None:
                return
            async with self.session_maker() as session, session.begin():
                session.add(connection)
                await session.refresh(connection)
                connection.token = self._encrypt_token_set(token=token, user_id=connection.user_id)
                await session.flush()
                await session.refresh(connection)
                logger.info("Token refreshed!")

        adapter = get_provider_adapter(client)
        client_secret = (
            decrypt_string(self.encryption_key, client.created_by_id, client.client_secret)
            if client.client_secret
            else None
        )
        yield self.async_oauth2_client_class(
            client_id=client.client_id,
            client_secret=client_secret,
            scope=client.scope,
            token_endpoint=adapter.token_endpoint_url,
            token=token,
            update_token=update_token,
        ), connection, adapter

    def _encrypt_token_set(self, token: dict[str, Any], user_id: str) -> models.OAuth2TokenSet:
        """Encrypts sensitive fields of token set before persisting at rest."""
        result = models.OAuth2TokenSet.from_dict(token)
        if result.access_token:
            result["access_token"] = b64encode(
                encrypt_string(self.encryption_key, user_id, result.access_token)
            ).decode("ascii")
        if result.refresh_token:
            result["refresh_token"] = b64encode(
                encrypt_string(self.encryption_key, user_id, result.refresh_token)
            ).decode("ascii")
        return result

    def _decrypt_token_set(self, token: dict[str, Any], user_id: str) -> models.OAuth2TokenSet:
        """Encrypts sensitive fields of token set before persisting at rest."""
        result = models.OAuth2TokenSet.from_dict(token)
        if result.access_token:
            result["access_token"] = decrypt_string(self.encryption_key, user_id, b64decode(result.access_token))
        if result.refresh_token:
            result["refresh_token"] = decrypt_string(self.encryption_key, user_id, b64decode(result.refresh_token))
        return result<|MERGE_RESOLUTION|>--- conflicted
+++ resolved
@@ -26,22 +26,16 @@
     """Repository for connected services."""
 
     def __init__(
-<<<<<<< HEAD
-        self, session_maker: Callable[..., AsyncSession], encryption_key: bytes, internal_gitlab_url: str | None
-    ):
-        self.session_maker = session_maker  # type: ignore[call-overload]
-        self.encryption_key = encryption_key
-        self.internal_gitlab_url = internal_gitlab_url.rstrip("/") if internal_gitlab_url else None
-=======
         self,
         session_maker: Callable[..., AsyncSession],
         encryption_key: bytes,
         async_oauth2_client_class: type[AsyncOAuth2Client],
+        internal_gitlab_url: str | None,
     ):
         self.session_maker = session_maker  # type: ignore[call-overload]
         self.encryption_key = encryption_key
         self.async_oauth2_client_class = async_oauth2_client_class
->>>>>>> a63bc1c4
+        self.internal_gitlab_url = internal_gitlab_url.rstrip("/") if internal_gitlab_url else None
 
     async def get_oauth2_clients(
         self,
