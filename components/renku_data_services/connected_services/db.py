"""Adapters for connected services database classes."""

from base64 import b64decode, b64encode
from collections.abc import AsyncGenerator, Callable
from contextlib import asynccontextmanager
from typing import Any, cast
from urllib.parse import urlencode, urljoin

from authlib.integrations.httpx_client import AsyncOAuth2Client
from sanic.log import logger
from sqlalchemy import select
from sqlalchemy.ext.asyncio import AsyncSession
from sqlalchemy.orm import selectinload

import renku_data_services.base_models as base_models
from renku_data_services import errors
from renku_data_services.connected_services import apispec, models
from renku_data_services.connected_services import orm as schemas
from renku_data_services.connected_services.apispec import ConnectionStatus
from renku_data_services.connected_services.provider_adapters import get_provider_adapter
from renku_data_services.utils.cryptography import decrypt_string, encrypt_string


class ConnectedServicesRepository:
    """Repository for connected services."""

<<<<<<< HEAD
    def __init__(self, session_maker: Callable[..., AsyncSession], encryption_key: bytes):
        self.session_maker = session_maker
=======
    def __init__(
        self,
        session_maker: Callable[..., AsyncSession],
        encryption_key: bytes,
        async_oauth2_client_class: type[AsyncOAuth2Client],
    ):
        self.session_maker = session_maker  # type: ignore[call-overload]
>>>>>>> a63bc1c4
        self.encryption_key = encryption_key
        self.async_oauth2_client_class = async_oauth2_client_class

    async def get_oauth2_clients(
        self,
        user: base_models.APIUser,
    ) -> list[models.OAuth2Client]:
        """Get all OAuth2 Clients from the database."""
        async with self.session_maker() as session:
            result = await session.scalars(select(schemas.OAuth2ClientORM))
            clients = result.all()
            return [c.dump(user_is_admin=user.is_admin) for c in clients]

    async def get_oauth2_client(self, provider_id: str, user: base_models.APIUser) -> models.OAuth2Client:
        """Get one OAuth2 Client from the database."""
        async with self.session_maker() as session:
            result = await session.scalars(
                select(schemas.OAuth2ClientORM).where(schemas.OAuth2ClientORM.id == provider_id)
            )
            client = result.one_or_none()
            if client is None:
                raise errors.MissingResourceError(
                    message=f"OAuth2 Client with id '{provider_id}' does not exist or you do not have access to it."  # noqa: E501
                )
            return client.dump(user_is_admin=user.is_admin)

    async def insert_oauth2_client(
        self,
        user: base_models.APIUser,
        new_client: apispec.ProviderPost,
    ) -> models.OAuth2Client:
        """Insert a new OAuth2 Client environment."""
        if user.id is None or not user.is_admin:
            raise errors.Unauthorized(message="You do not have the required permissions for this operation.")

        encrypted_client_secret = (
            encrypt_string(self.encryption_key, user.id, new_client.client_secret) if new_client.client_secret else None
        )
        client = schemas.OAuth2ClientORM(
            id=new_client.id,
            kind=new_client.kind,
            client_id=new_client.client_id,
            client_secret=encrypted_client_secret,
            display_name=new_client.display_name,
            scope=new_client.scope,
            url=new_client.url,
            created_by_id=user.id,
        )

        async with self.session_maker() as session, session.begin():
            result = await session.scalars(
                select(schemas.OAuth2ClientORM).where(schemas.OAuth2ClientORM.id == client.id)
            )
            existing_client = result.one_or_none()
            if existing_client is not None:
                raise errors.ValidationError(message=f"OAuth2 Client with id '{client.id}' already exists.")

            session.add(client)
            await session.flush()
            await session.refresh(client)
            return client.dump(user_is_admin=user.is_admin)

    async def update_oauth2_client(
        self, user: base_models.APIUser, provider_id: str, **kwargs: dict
    ) -> models.OAuth2Client:
        """Update an OAuth2 Client entry."""
        if not user.is_admin:
            raise errors.Unauthorized(message="You do not have the required permissions for this operation.")

        async with self.session_maker() as session, session.begin():
            result = await session.scalars(
                select(schemas.OAuth2ClientORM).where(schemas.OAuth2ClientORM.id == provider_id)
            )
            client = result.one_or_none()
            if client is None:
                raise errors.MissingResourceError(message=f"OAuth2 Client with id '{provider_id}' does not exist.")

            if kwargs.get("client_secret"):
                client.client_secret = encrypt_string(
                    self.encryption_key, client.created_by_id, cast(str, kwargs["client_secret"])
                )

            for key, value in kwargs.items():
                if key in ["kind", "client_id", "display_name", "scope", "url"]:
                    setattr(client, key, value)

            await session.flush()
            await session.refresh(client)

            return client.dump(user_is_admin=user.is_admin)

    async def delete_oauth2_client(self, user: base_models.APIUser, provider_id: str) -> None:
        """Delete an OAuth2 Client."""
        if not user.is_admin:
            raise errors.Unauthorized(message="You do not have the required permissions for this operation.")

        async with self.session_maker() as session, session.begin():
            result = await session.scalars(
                select(schemas.OAuth2ClientORM).where(schemas.OAuth2ClientORM.id == provider_id)
            )
            client = result.one_or_none()

            if client is None:
                return

            await session.delete(client)

    async def authorize_client(
        self, user: base_models.APIUser, provider_id: str, callback_url: str, next_url: str | None = None
    ) -> str:
        """Authorize an OAuth2 Client."""
        if not user.is_authenticated or user.id is None:
            raise errors.Unauthorized(message="You do not have the required permissions for this operation.")

        async with self.session_maker() as session, session.begin():
            result = await session.scalars(
                select(schemas.OAuth2ClientORM).where(schemas.OAuth2ClientORM.id == provider_id)
            )
            client = result.one_or_none()

            if client is None:
                raise errors.MissingResourceError(message=f"OAuth2 Client with id '{provider_id}' does not exist.")

            if next_url:
                query = urlencode([("next_url", next_url)])
                callback_url = f"{callback_url}?{query}"

            adapter = get_provider_adapter(client)
            client_secret = (
                decrypt_string(self.encryption_key, client.created_by_id, client.client_secret)
                if client.client_secret
                else None
            )
            async with self.async_oauth2_client_class(
                client_id=client.client_id,
                client_secret=client_secret,
                scope=client.scope,
                redirect_uri=callback_url,
            ) as oauth2_client:
                url: str
                state: str
                url, state = oauth2_client.create_authorization_url(adapter.authorization_url)

                result_conn = await session.scalars(
                    select(schemas.OAuth2ConnectionORM)
                    .where(schemas.OAuth2ConnectionORM.client_id == client.id)
                    .where(schemas.OAuth2ConnectionORM.user_id == user.id)
                )
                connection = result_conn.one_or_none()

                if connection is None:
                    connection = schemas.OAuth2ConnectionORM(
                        user_id=user.id,
                        client_id=client.id,
                        token=None,
                        state=state,
                        status=schemas.ConnectionStatus.pending,
                    )
                    session.add(connection)
                else:
                    connection.state = state
                    connection.status = schemas.ConnectionStatus.pending

                await session.flush()
                await session.refresh(connection)

                return url

    async def authorize_callback(
        self, state: str, raw_url: str, callback_url: str, next_url: str | None = None
    ) -> dict | Any:
        """Performs the OAuth2 authorization callback."""
        if not state:
            raise errors.Unauthorized(message="You do not have the required permissions for this operation.")

        async with self.session_maker() as session, session.begin():
            result = await session.scalars(
                select(schemas.OAuth2ConnectionORM)
                .where(schemas.OAuth2ConnectionORM.state == state)
                .options(selectinload(schemas.OAuth2ConnectionORM.client))
            )
            connection = result.one_or_none()

            if connection is None:
                raise errors.Unauthorized(message="You do not have the required permissions for this operation.")

            if next_url:
                query = urlencode([("next_url", next_url)])
                callback_url = f"{callback_url}?{query}"

            client = connection.client
            adapter = get_provider_adapter(client)
            client_secret = (
                decrypt_string(self.encryption_key, client.created_by_id, client.client_secret)
                if client.client_secret
                else None
            )
            async with self.async_oauth2_client_class(
                client_id=client.client_id,
                client_secret=client_secret,
                scope=client.scope,
                redirect_uri=callback_url,
                state=connection.state,
            ) as oauth2_client:
                token = await oauth2_client.fetch_token(adapter.token_endpoint_url, authorization_response=raw_url)

                logger.info(f"Token for client {client.id} has keys: {", ".join(token.keys())}")

                connection.token = self._encrypt_token_set(token=token, user_id=connection.user_id)
                connection.state = None
                connection.status = schemas.ConnectionStatus.connected

                return token

    async def get_oauth2_connections(
        self,
        user: base_models.APIUser,
    ) -> list[models.OAuth2Connection]:
        """Get all OAuth2 connections for the user from the database."""
        if not user.is_authenticated or user.id is None:
            return []

        async with self.session_maker() as session:
            result = await session.scalars(
                select(schemas.OAuth2ConnectionORM).where(schemas.OAuth2ConnectionORM.user_id == user.id)
            )
            connections = result.all()
            return [c.dump() for c in connections]

    async def get_oauth2_connection(self, connection_id: str, user: base_models.APIUser) -> models.OAuth2Connection:
        """Get one OAuth2 connection from the database."""
        if not user.is_authenticated or user.id is None:
            raise errors.MissingResourceError(
                message=f"OAuth2 connection with id '{connection_id}' does not exist or you do not have access to it."  # noqa: E501
            )

        async with self.session_maker() as session:
            result = await session.scalars(
                select(schemas.OAuth2ConnectionORM)
                .where(schemas.OAuth2ConnectionORM.id == connection_id)
                .where(schemas.OAuth2ConnectionORM.user_id == user.id)
            )
            connection = result.one_or_none()
            if connection is None:
                raise errors.MissingResourceError(
                    message=f"OAuth2 connection with id '{connection_id}' does not exist or you do not have access to it."  # noqa: E501
                )
            return connection.dump()

    async def get_oauth2_connected_account(
        self, connection_id: str, user: base_models.APIUser
    ) -> models.ConnectedAccount:
        """Get the account information from a OAuth2 connection."""
        async with self.get_async_oauth2_client(connection_id=connection_id, user=user) as (oauth2_client, _, client):
            adapter = get_provider_adapter(client)
            request_url = urljoin(adapter.api_url, "user")
            response = await oauth2_client.get(request_url, headers=adapter.api_common_headers)

            if response.status_code > 200:
                raise errors.Unauthorized(message="Could not get account information.")

            account = adapter.api_validate_account_response(response)
            return account

    async def get_oauth2_connection_token(self, connection_id: str, user: base_models.APIUser) -> models.OAuth2TokenSet:
        """Get the OAuth2 access token from one connection from the database."""
        async with self.get_async_oauth2_client(connection_id=connection_id, user=user) as (oauth2_client, _, _):
            await oauth2_client.ensure_active_token(oauth2_client.token)
            token_model = models.OAuth2TokenSet.from_dict(oauth2_client.token)
            return token_model

    @asynccontextmanager
    async def get_async_oauth2_client(
        self, connection_id: str, user: base_models.APIUser
    ) -> AsyncGenerator[AsyncOAuth2Client, None]:
        """Get the AsyncOAuth2Client for the given connection_id and user."""
        if not user.is_authenticated or user.id is None:
            raise errors.MissingResourceError(
                message=f"OAuth2 connection with id '{connection_id}' does not exist or you do not have access to it."  # noqa: E501
            )

        async with self.session_maker() as session:
            result = await session.scalars(
                select(schemas.OAuth2ConnectionORM)
                .where(schemas.OAuth2ConnectionORM.id == connection_id)
                .where(schemas.OAuth2ConnectionORM.user_id == user.id)
                .options(selectinload(schemas.OAuth2ConnectionORM.client))
            )
            connection = result.one_or_none()
            if connection is None:
                raise errors.MissingResourceError(
                    message=f"OAuth2 connection with id '{connection_id}' does not exist or you do not have access to it."  # noqa: E501
                )

            if connection.status != ConnectionStatus.connected or connection.token is None:
                raise errors.Unauthorized(message=f"OAuth2 connection with id '{connection_id}' is not valid.")

            client = connection.client
            token = self._decrypt_token_set(token=connection.token, user_id=user.id)

        async def update_token(token: dict[str, Any], refresh_token: str | None = None) -> None:
            if refresh_token is None:
                return
            async with self.session_maker() as session, session.begin():
                session.add(connection)
                await session.refresh(connection)
                connection.token = self._encrypt_token_set(token=token, user_id=connection.user_id)
                await session.flush()
                await session.refresh(connection)
                logger.info("Token refreshed!")

        adapter = get_provider_adapter(client)
        client_secret = (
            decrypt_string(self.encryption_key, client.created_by_id, client.client_secret)
            if client.client_secret
            else None
        )
<<<<<<< HEAD
        yield (
            AsyncOAuth2Client(
                client_id=client.client_id,
                client_secret=client_secret,
                scope=client.scope,
                token_endpoint=adapter.token_endpoint_url,
                token=token,
                update_token=update_token,
            ),
            connection,
            client,
        )
=======
        yield self.async_oauth2_client_class(
            client_id=client.client_id,
            client_secret=client_secret,
            scope=client.scope,
            token_endpoint=adapter.token_endpoint_url,
            token=token,
            update_token=update_token,
        ), connection, client
>>>>>>> a63bc1c4

    def _encrypt_token_set(self, token: dict[str, Any], user_id: str) -> models.OAuth2TokenSet:
        """Encrypts sensitive fields of token set before persisting at rest."""
        result = models.OAuth2TokenSet.from_dict(token)
        if result.access_token:
            result["access_token"] = b64encode(
                encrypt_string(self.encryption_key, user_id, result.access_token)
            ).decode("ascii")
        if result.refresh_token:
            result["refresh_token"] = b64encode(
                encrypt_string(self.encryption_key, user_id, result.refresh_token)
            ).decode("ascii")
        return result

    def _decrypt_token_set(self, token: dict[str, Any], user_id: str) -> models.OAuth2TokenSet:
        """Encrypts sensitive fields of token set before persisting at rest."""
        result = models.OAuth2TokenSet.from_dict(token)
        if result.access_token:
            result["access_token"] = decrypt_string(self.encryption_key, user_id, b64decode(result.access_token))
        if result.refresh_token:
            result["refresh_token"] = decrypt_string(self.encryption_key, user_id, b64decode(result.refresh_token))
        return result<|MERGE_RESOLUTION|>--- conflicted
+++ resolved
@@ -24,18 +24,13 @@
 class ConnectedServicesRepository:
     """Repository for connected services."""
 
-<<<<<<< HEAD
-    def __init__(self, session_maker: Callable[..., AsyncSession], encryption_key: bytes):
-        self.session_maker = session_maker
-=======
     def __init__(
         self,
         session_maker: Callable[..., AsyncSession],
         encryption_key: bytes,
         async_oauth2_client_class: type[AsyncOAuth2Client],
     ):
-        self.session_maker = session_maker  # type: ignore[call-overload]
->>>>>>> a63bc1c4
+        self.session_maker = session_maker
         self.encryption_key = encryption_key
         self.async_oauth2_client_class = async_oauth2_client_class
 
@@ -353,9 +348,8 @@
             if client.client_secret
             else None
         )
-<<<<<<< HEAD
         yield (
-            AsyncOAuth2Client(
+            self.async_oauth2_client_class(
                 client_id=client.client_id,
                 client_secret=client_secret,
                 scope=client.scope,
@@ -366,16 +360,6 @@
             connection,
             client,
         )
-=======
-        yield self.async_oauth2_client_class(
-            client_id=client.client_id,
-            client_secret=client_secret,
-            scope=client.scope,
-            token_endpoint=adapter.token_endpoint_url,
-            token=token,
-            update_token=update_token,
-        ), connection, client
->>>>>>> a63bc1c4
 
     def _encrypt_token_set(self, token: dict[str, Any], user_id: str) -> models.OAuth2TokenSet:
         """Encrypts sensitive fields of token set before persisting at rest."""
