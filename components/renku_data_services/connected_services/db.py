"""Adapters for connected services database classes."""

from base64 import b64decode, b64encode
from collections.abc import Callable
from contextlib import asynccontextmanager
from typing import Any
from urllib.parse import urlencode, urljoin

from authlib.integrations.httpx_client import AsyncOAuth2Client
from sanic.log import logger
from sqlalchemy import select
from sqlalchemy.ext.asyncio import AsyncSession
from sqlalchemy.orm import selectinload

import renku_data_services.base_models as base_models
from renku_data_services import errors
from renku_data_services.connected_services import apispec, models
from renku_data_services.connected_services import orm as schemas
<<<<<<< HEAD
from renku_data_services.connected_services.apispec import ConnectionStatus, ProviderKind
=======
from renku_data_services.connected_services.apispec import ConnectionStatus
from renku_data_services.utils.cryptography import decrypt_string, encrypt_string
>>>>>>> 2fff137b


class ConnectedServicesRepository:
    """Repository for connected services."""

    def __init__(self, session_maker: Callable[..., AsyncSession], encryption_key: bytes):
        self.session_maker = session_maker  # type: ignore[call-overload]
        self.encryption_key = encryption_key

    async def get_oauth2_clients(
        self,
        user: base_models.APIUser,
    ) -> list[models.OAuth2Client]:
        """Get all OAuth2 Clients from the database."""
        async with self.session_maker() as session:
            result = await session.scalars(select(schemas.OAuth2ClientORM))
            clients = result.all()
            return [c.dump(user_is_admin=user.is_admin) for c in clients]

    async def get_oauth2_client(self, provider_id: str, user: base_models.APIUser) -> models.OAuth2Client:
        """Get one OAuth2 Client from the database."""
        async with self.session_maker() as session:
            result = await session.scalars(
                select(schemas.OAuth2ClientORM).where(schemas.OAuth2ClientORM.id == provider_id)
            )
            client = result.one_or_none()
            if client is None:
                raise errors.MissingResourceError(
                    message=f"OAuth2 Client with id '{provider_id}' does not exist or you do not have access to it."  # noqa: E501
                )
            return client.dump(user_is_admin=user.is_admin)

    async def insert_oauth2_client(
        self,
        user: base_models.APIUser,
        new_client: apispec.ProviderPost,
    ) -> models.OAuth2Client:
        """Insert a new OAuth2 Client environment."""
        if user.id is None or not user.is_admin:
            raise errors.Unauthorized(message="You do not have the required permissions for this operation.")

        encrypted_client_secret = (
            encrypt_string(self.encryption_key, user.id, new_client.client_secret) if new_client.client_secret else None
        )
        client = schemas.OAuth2ClientORM(
            id=new_client.id,
            kind=new_client.kind,
            client_id=new_client.client_id,
            client_secret=encrypted_client_secret,
            display_name=new_client.display_name,
            scope=new_client.scope,
            url=new_client.url,
            created_by_id=user.id,
        )

        async with self.session_maker() as session, session.begin():
            result = await session.scalars(
                select(schemas.OAuth2ClientORM).where(schemas.OAuth2ClientORM.id == client.id)
            )
            existing_client = result.one_or_none()
            if existing_client is not None:
                raise errors.ValidationError(message=f"OAuth2 Client with id '{client.id}' already exists.")

            session.add(client)
            await session.flush()
            await session.refresh(client)
            return client.dump(user_is_admin=user.is_admin)

    async def update_oauth2_client(self, user: base_models.APIUser, provider_id: str, **kwargs) -> models.OAuth2Client:
        """Update an OAuth2 Client entry."""
        if not user.is_admin:
            raise errors.Unauthorized(message="You do not have the required permissions for this operation.")

        async with self.session_maker() as session, session.begin():
            result = await session.scalars(
                select(schemas.OAuth2ClientORM).where(schemas.OAuth2ClientORM.id == provider_id)
            )
            client = result.one_or_none()
            if client is None:
                raise errors.MissingResourceError(message=f"OAuth2 Client with id '{provider_id}' does not exist.")

            if kwargs.get("client_secret"):
                client.client_secret = encrypt_string(
                    self.encryption_key, client.created_by_id, kwargs["client_secret"]
                )

            for key, value in kwargs.items():
                if key in ["kind", "client_id", "display_name", "scope", "url"]:
                    setattr(client, key, value)

            await session.flush()
            await session.refresh(client)

            return client.dump(user_is_admin=user.is_admin)

    async def delete_oauth2_client(self, user: base_models.APIUser, provider_id: str) -> None:
        """Delete an OAuth2 Client."""
        if not user.is_admin:
            raise errors.Unauthorized(message="You do not have the required permissions for this operation.")

        async with self.session_maker() as session, session.begin():
            result = await session.scalars(
                select(schemas.OAuth2ClientORM).where(schemas.OAuth2ClientORM.id == provider_id)
            )
            client = result.one_or_none()

            if client is None:
                return

            await session.delete(client)

    async def authorize_client(
        self, user: base_models.APIUser, provider_id: str, callback_url: str, next_url: str | None = None
    ) -> str:
        """Authorize an OAuth2 Client."""
        if not user.is_authenticated or user.id is None:
            raise errors.Unauthorized(message="You do not have the required permissions for this operation.")

        async with self.session_maker() as session, session.begin():
            result = await session.scalars(
                select(schemas.OAuth2ClientORM).where(schemas.OAuth2ClientORM.id == provider_id)
            )
            client = result.one_or_none()

            if client is None:
                raise errors.MissingResourceError(message=f"OAuth2 Client with id '{provider_id}' does not exist.")

            if next_url:
                query = urlencode([("next_url", next_url)])
                callback_url = f"{callback_url}?{query}"

            client_secret = (
                decrypt_string(self.encryption_key, client.created_by_id, client.client_secret)
                if client.client_secret
                else None
            )
            async with AsyncOAuth2Client(
                client_id=client.client_id,
                client_secret=client_secret,
                scope=client.scope,
                redirect_uri=callback_url,
            ) as oauth2_client:
                url, state = oauth2_client.create_authorization_url(client.authorization_url)

                result_conn = await session.scalars(
                    select(schemas.OAuth2ConnectionORM)
                    .where(schemas.OAuth2ConnectionORM.client_id == client.id)
                    .where(schemas.OAuth2ConnectionORM.user_id == user.id)
                )
                connection = result_conn.one_or_none()

                if connection is None:
                    connection = schemas.OAuth2ConnectionORM(
                        user_id=user.id,
                        client_id=client.id,
                        token=None,
                        state=state,
                        status=schemas.ConnectionStatus.pending,
                    )
                    session.add(connection)
                else:
                    connection.state = state
                    connection.status = schemas.ConnectionStatus.pending

                await session.flush()
                await session.refresh(connection)

                return url

    async def authorize_callback(
        self, state: str, raw_url: str, callback_url: str, next_url: str | None = None
    ) -> dict | Any:
        """Performs the OAuth2 authorization callback."""
        if not state:
            raise errors.Unauthorized(message="You do not have the required permissions for this operation.")

        async with self.session_maker() as session, session.begin():
            result = await session.scalars(
                select(schemas.OAuth2ConnectionORM)
                .where(schemas.OAuth2ConnectionORM.state == state)
                .options(selectinload(schemas.OAuth2ConnectionORM.client))
            )
            connection = result.one_or_none()

            if connection is None:
                raise errors.Unauthorized(message="You do not have the required permissions for this operation.")

            if next_url:
                query = urlencode([("next_url", next_url)])
                callback_url = f"{callback_url}?{query}"

            client = connection.client
            client_secret = (
                decrypt_string(self.encryption_key, client.created_by_id, client.client_secret)
                if client.client_secret
                else None
            )
            async with AsyncOAuth2Client(
                client_id=client.client_id,
                client_secret=client_secret,
                scope=client.scope,
                redirect_uri=callback_url,
                state=connection.state,
            ) as oauth2_client:
                token = await oauth2_client.fetch_token(client.token_endpoint_url, authorization_response=raw_url)

                logger.info(f"Token for client {client.id} has keys: {", ".join(token.keys())}")

                connection.token = self._encrypt_token_set(token=token, user_id=connection.user_id)
                connection.state = None
                connection.status = schemas.ConnectionStatus.connected

                return token

    async def get_oauth2_connections(
        self,
        user: base_models.APIUser,
    ) -> list[models.OAuth2Connection]:
        """Get all OAuth2 connections for the user from the database."""
        if not user.is_authenticated or user.id is None:
            return []

        async with self.session_maker() as session:
            result = await session.scalars(
                select(schemas.OAuth2ConnectionORM).where(schemas.OAuth2ConnectionORM.user_id == user.id)
            )
            connections = result.all()
            return [c.dump() for c in connections]

    async def get_oauth2_connection(self, connection_id: str, user: base_models.APIUser) -> models.OAuth2Connection:
        """Get one OAuth2 connection from the database."""
        if not user.is_authenticated or user.id is None:
            raise errors.MissingResourceError(
                message=f"OAuth2 connection with id '{connection_id}' does not exist or you do not have access to it."  # noqa: E501
            )

        async with self.session_maker() as session:
            result = await session.scalars(
                select(schemas.OAuth2ConnectionORM)
                .where(schemas.OAuth2ConnectionORM.id == connection_id)
                .where(schemas.OAuth2ConnectionORM.user_id == user.id)
            )
            connection = result.one_or_none()
            if connection is None:
                raise errors.MissingResourceError(
                    message=f"OAuth2 connection with id '{connection_id}' does not exist or you do not have access to it."  # noqa: E501
                )
            return connection.dump()

    async def get_oauth2_connected_account(
        self, connection_id: str, user: base_models.APIUser
    ) -> models.ConnectedAccount:
        """Get the account information from a OAuth2 connection."""
        async with self.get_async_oauth2_client(connection_id=connection_id, user=user) as (oauth2_client, _, client):
            request_url = urljoin(client.api_url, "user")
            headers = {
                "Accept": "application/vnd.github+json",
                "X-GitHub-Api-Version": "2022-11-28",
            } if client.kind == ProviderKind.github else None
            response = await oauth2_client.get(request_url, headers=headers)

            if response.status_code > 200:
                raise errors.Unauthorized(message="Could not get account information.")

            account = (
                models.GitHubConnectedAccount.model_validate(response.json()).to_connected_account()
                if client.kind == ProviderKind.github
                else models.ConnectedAccount.model_validate(response.json())
            )
            return account

    async def get_oauth2_connection_token(self, connection_id: str, user: base_models.APIUser) -> models.OAuth2TokenSet:
        """Get the OAuth2 access token from one connection from the database."""
        async with self.get_async_oauth2_client(connection_id=connection_id, user=user) as (oauth2_client, _, _):
            await oauth2_client.ensure_active_token(oauth2_client.token)
            token_model = models.OAuth2TokenSet.from_dict(oauth2_client.token)
            return token_model

    @asynccontextmanager
    async def get_async_oauth2_client(self, connection_id: str, user: base_models.APIUser):
        """Get the AsyncOAuth2Client for the given connection_id and user."""
        if not user.is_authenticated or user.id is None:
            raise errors.MissingResourceError(
                message=f"OAuth2 connection with id '{connection_id}' does not exist or you do not have access to it."  # noqa: E501
            )

        async with self.session_maker() as session:
            result = await session.scalars(
                select(schemas.OAuth2ConnectionORM)
                .where(schemas.OAuth2ConnectionORM.id == connection_id)
                .where(schemas.OAuth2ConnectionORM.user_id == user.id)
                .options(selectinload(schemas.OAuth2ConnectionORM.client))
            )
            connection = result.one_or_none()
            if connection is None:
                raise errors.MissingResourceError(
                    message=f"OAuth2 connection with id '{connection_id}' does not exist or you do not have access to it."  # noqa: E501
                )

            if connection.status != ConnectionStatus.connected or connection.token is None:
                raise errors.Unauthorized(message=f"OAuth2 connection with id '{connection_id}' is not valid.")

            client = connection.client
            token = self._decrypt_token_set(token=connection.token, user_id=user.id)

        async def update_token(token: dict[str, Any], refresh_token: str | None = None):
            if refresh_token is None:
                return
            async with self.session_maker() as session, session.begin():
                session.add(connection)
                await session.refresh(connection)
                connection.token = self._encrypt_token_set(token=token, user_id=connection.user_id)
                await session.flush()
                await session.refresh(connection)
                logger.info("Token refreshed!")

        client_secret = (
            decrypt_string(self.encryption_key, client.created_by_id, client.client_secret)
            if client.client_secret
            else None
        )
        yield AsyncOAuth2Client(
            client_id=client.client_id,
            client_secret=client_secret,
            scope=client.scope,
            token_endpoint=client.token_endpoint_url,
            token=token,
            update_token=update_token,
        ), connection, client

    def _encrypt_token_set(self, token: dict[str, Any], user_id: str) -> models.OAuth2TokenSet:
        """Encrypts sensitive fields of token set before persisting at rest."""
        result = models.OAuth2TokenSet.from_dict(token)
        if result.access_token:
            result["access_token"] = b64encode(
                encrypt_string(self.encryption_key, user_id, result.access_token)
            ).decode("ascii")
        if result.refresh_token:
            result["refresh_token"] = b64encode(
                encrypt_string(self.encryption_key, user_id, result.refresh_token)
            ).decode("ascii")
        return result

    def _decrypt_token_set(self, token: dict[str, Any], user_id: str) -> models.OAuth2TokenSet:
        """Encrypts sensitive fields of token set before persisting at rest."""
        result = models.OAuth2TokenSet.from_dict(token)
        if result.access_token:
            result["access_token"] = decrypt_string(self.encryption_key, user_id, b64decode(result.access_token))
        if result.refresh_token:
            result["refresh_token"] = decrypt_string(self.encryption_key, user_id, b64decode(result.refresh_token))
        return result<|MERGE_RESOLUTION|>--- conflicted
+++ resolved
@@ -16,12 +16,8 @@
 from renku_data_services import errors
 from renku_data_services.connected_services import apispec, models
 from renku_data_services.connected_services import orm as schemas
-<<<<<<< HEAD
 from renku_data_services.connected_services.apispec import ConnectionStatus, ProviderKind
-=======
-from renku_data_services.connected_services.apispec import ConnectionStatus
 from renku_data_services.utils.cryptography import decrypt_string, encrypt_string
->>>>>>> 2fff137b
 
 
 class ConnectedServicesRepository:
@@ -277,10 +273,14 @@
         """Get the account information from a OAuth2 connection."""
         async with self.get_async_oauth2_client(connection_id=connection_id, user=user) as (oauth2_client, _, client):
             request_url = urljoin(client.api_url, "user")
-            headers = {
-                "Accept": "application/vnd.github+json",
-                "X-GitHub-Api-Version": "2022-11-28",
-            } if client.kind == ProviderKind.github else None
+            headers = (
+                {
+                    "Accept": "application/vnd.github+json",
+                    "X-GitHub-Api-Version": "2022-11-28",
+                }
+                if client.kind == ProviderKind.github
+                else None
+            )
             response = await oauth2_client.get(request_url, headers=headers)
 
             if response.status_code > 200:
