"""Adapters for connected services database classes."""

from base64 import b64decode, b64encode
<<<<<<< HEAD
from collections.abc import Callable, Coroutine
from contextlib import asynccontextmanager
from typing import Any, Literal
from urllib.parse import urljoin, urlparse
=======
from collections.abc import AsyncGenerator, Callable
from contextlib import asynccontextmanager
from typing import Any, cast
from urllib.parse import urljoin
>>>>>>> f1993388

from authlib.integrations.httpx_client import AsyncOAuth2Client
from httpx import AsyncClient as HttpClient
from sanic.log import logger
from sqlalchemy import select
from sqlalchemy.ext.asyncio import AsyncSession
from sqlalchemy.orm import selectinload

import renku_data_services.base_models as base_models
from renku_data_services import errors
from renku_data_services.connected_services import apispec, models
from renku_data_services.connected_services import orm as schemas
from renku_data_services.connected_services.apispec import ConnectionStatus
from renku_data_services.connected_services.provider_adapters import get_internal_gitlab_adapter, get_provider_adapter
from renku_data_services.connected_services.utils import generate_code_verifier
from renku_data_services.utils.cryptography import decrypt_string, encrypt_string


class ConnectedServicesRepository:
    """Repository for connected services."""

    def __init__(
        self,
        session_maker: Callable[..., AsyncSession],
        encryption_key: bytes,
        async_oauth2_client_class: type[AsyncOAuth2Client],
        internal_gitlab_url: str | None,
    ):
        self.session_maker = session_maker
        self.encryption_key = encryption_key
        self.async_oauth2_client_class = async_oauth2_client_class
        self.internal_gitlab_url = internal_gitlab_url.rstrip("/") if internal_gitlab_url else None

    async def get_oauth2_clients(
        self,
        user: base_models.APIUser,
    ) -> list[models.OAuth2Client]:
        """Get all OAuth2 Clients from the database."""
        async with self.session_maker() as session:
            result = await session.scalars(select(schemas.OAuth2ClientORM))
            clients = result.all()
            return [c.dump(user_is_admin=user.is_admin) for c in clients]

    async def get_oauth2_client(self, provider_id: str, user: base_models.APIUser) -> models.OAuth2Client:
        """Get one OAuth2 Client from the database."""
        async with self.session_maker() as session:
            result = await session.scalars(
                select(schemas.OAuth2ClientORM).where(schemas.OAuth2ClientORM.id == provider_id)
            )
            client = result.one_or_none()
            if client is None:
                raise errors.MissingResourceError(
                    message=f"OAuth2 Client with id '{provider_id}' does not exist or you do not have access to it."  # noqa: E501
                )
            return client.dump(user_is_admin=user.is_admin)

    async def insert_oauth2_client(
        self,
        user: base_models.APIUser,
        new_client: apispec.ProviderPost,
    ) -> models.OAuth2Client:
        """Insert a new OAuth2 Client environment."""
        if user.id is None or not user.is_admin:
            raise errors.Unauthorized(message="You do not have the required permissions for this operation.")

        encrypted_client_secret = (
            encrypt_string(self.encryption_key, user.id, new_client.client_secret) if new_client.client_secret else None
        )
        client = schemas.OAuth2ClientORM(
            id=new_client.id,
            kind=new_client.kind,
            client_id=new_client.client_id,
            client_secret=encrypted_client_secret,
            display_name=new_client.display_name,
            scope=new_client.scope,
            url=new_client.url,
            use_pkce=new_client.use_pkce or False,
            created_by_id=user.id,
        )

        async with self.session_maker() as session, session.begin():
            result = await session.scalars(
                select(schemas.OAuth2ClientORM).where(schemas.OAuth2ClientORM.id == client.id)
            )
            existing_client = result.one_or_none()
            if existing_client is not None:
                raise errors.ValidationError(message=f"OAuth2 Client with id '{client.id}' already exists.")

            session.add(client)
            await session.flush()
            await session.refresh(client)
            return client.dump(user_is_admin=user.is_admin)

    async def update_oauth2_client(
        self, user: base_models.APIUser, provider_id: str, **kwargs: dict
    ) -> models.OAuth2Client:
        """Update an OAuth2 Client entry."""
        if not user.is_admin:
            raise errors.Unauthorized(message="You do not have the required permissions for this operation.")

        async with self.session_maker() as session, session.begin():
            result = await session.scalars(
                select(schemas.OAuth2ClientORM).where(schemas.OAuth2ClientORM.id == provider_id)
            )
            client = result.one_or_none()
            if client is None:
                raise errors.MissingResourceError(message=f"OAuth2 Client with id '{provider_id}' does not exist.")

            client_secret = cast(str | None, kwargs.get("client_secret"))
            if client_secret:
                client.client_secret = encrypt_string(
                    self.encryption_key, client.created_by_id, cast(str, kwargs["client_secret"])
                )
            elif client_secret == "":  # nosec B105
                client.client_secret = None

            for key, value in kwargs.items():
                if key in ["kind", "client_id", "display_name", "scope", "url", "use_pkce"]:
                    setattr(client, key, value)

            await session.flush()
            await session.refresh(client)

            return client.dump(user_is_admin=user.is_admin)

    async def delete_oauth2_client(self, user: base_models.APIUser, provider_id: str) -> None:
        """Delete an OAuth2 Client."""
        if not user.is_admin:
            raise errors.Unauthorized(message="You do not have the required permissions for this operation.")

        async with self.session_maker() as session, session.begin():
            result = await session.scalars(
                select(schemas.OAuth2ClientORM).where(schemas.OAuth2ClientORM.id == provider_id)
            )
            client = result.one_or_none()

            if client is None:
                return

            await session.delete(client)

    async def authorize_client(
        self, user: base_models.APIUser, provider_id: str, callback_url: str, next_url: str | None = None
    ) -> str:
        """Authorize an OAuth2 Client."""
        if not user.is_authenticated or user.id is None:
            raise errors.Unauthorized(message="You do not have the required permissions for this operation.")

        async with self.session_maker() as session, session.begin():
            result = await session.scalars(
                select(schemas.OAuth2ClientORM).where(schemas.OAuth2ClientORM.id == provider_id)
            )
            client = result.one_or_none()

            if client is None:
                raise errors.MissingResourceError(message=f"OAuth2 Client with id '{provider_id}' does not exist.")

            adapter = get_provider_adapter(client)
            client_secret = (
                decrypt_string(self.encryption_key, client.created_by_id, client.client_secret)
                if client.client_secret
                else None
            )
            code_verifier = generate_code_verifier() if client.use_pkce else None
            code_challenge_method = "S256" if client.use_pkce else None
            async with self.async_oauth2_client_class(
                client_id=client.client_id,
                client_secret=client_secret,
                scope=client.scope,
                redirect_uri=callback_url,
                code_challenge_method=code_challenge_method,
            ) as oauth2_client:
                url: str
                state: str
                url, state = oauth2_client.create_authorization_url(
                    adapter.authorization_url, code_verifier=code_verifier
                )

                result_conn = await session.scalars(
                    select(schemas.OAuth2ConnectionORM)
                    .where(schemas.OAuth2ConnectionORM.client_id == client.id)
                    .where(schemas.OAuth2ConnectionORM.user_id == user.id)
                )
                connection = result_conn.one_or_none()

                if connection is None:
                    connection = schemas.OAuth2ConnectionORM(
                        user_id=user.id,
                        client_id=client.id,
                        token=None,
                        state=state,
                        status=schemas.ConnectionStatus.pending,
                        code_verifier=code_verifier,
                        next_url=next_url,
                    )
                    session.add(connection)
                else:
                    connection.state = state
                    connection.status = schemas.ConnectionStatus.pending
                    connection.code_verifier = code_verifier
                    connection.next_url = next_url

                await session.flush()
                await session.refresh(connection)

                return url

    async def authorize_callback(self, state: str, raw_url: str, callback_url: str) -> str | None:
        """Performs the OAuth2 authorization callback.

        Returns the `next_url` parameter value the authorization flow was started with.
        """
        if not state:
            raise errors.Unauthorized(message="You do not have the required permissions for this operation.")

        async with self.session_maker() as session, session.begin():
            result = await session.scalars(
                select(schemas.OAuth2ConnectionORM)
                .where(schemas.OAuth2ConnectionORM.state == state)
                .options(selectinload(schemas.OAuth2ConnectionORM.client))
            )
            connection = result.one_or_none()

            if connection is None:
                raise errors.Unauthorized(message="You do not have the required permissions for this operation.")

            client = connection.client
            adapter = get_provider_adapter(client)
            client_secret = (
                decrypt_string(self.encryption_key, client.created_by_id, client.client_secret)
                if client.client_secret
                else None
            )
            code_verifier = connection.code_verifier
            code_challenge_method = "S256" if code_verifier else None
            async with self.async_oauth2_client_class(
                client_id=client.client_id,
                client_secret=client_secret,
                scope=client.scope,
                redirect_uri=callback_url,
                code_challenge_method=code_challenge_method,
                state=connection.state,
            ) as oauth2_client:
                token = await oauth2_client.fetch_token(
                    adapter.token_endpoint_url, authorization_response=raw_url, code_verifier=code_verifier
                )

                logger.info(f"Token for client {client.id} has keys: {", ".join(token.keys())}")

                next_url = connection.next_url

                connection.token = self._encrypt_token_set(token=token, user_id=connection.user_id)
                connection.state = None
                connection.status = schemas.ConnectionStatus.connected
                connection.next_url = None

                return next_url

    async def get_oauth2_connections(
        self,
        user: base_models.APIUser,
    ) -> list[models.OAuth2Connection]:
        """Get all OAuth2 connections for the user from the database."""
        if not user.is_authenticated or user.id is None:
            return []

        async with self.session_maker() as session:
            result = await session.scalars(
                select(schemas.OAuth2ConnectionORM).where(schemas.OAuth2ConnectionORM.user_id == user.id)
            )
            connections = result.all()
            return [c.dump() for c in connections]

    async def get_oauth2_connection(self, connection_id: str, user: base_models.APIUser) -> models.OAuth2Connection:
        """Get one OAuth2 connection from the database."""
        if not user.is_authenticated or user.id is None:
            raise errors.MissingResourceError(
                message=f"OAuth2 connection with id '{connection_id}' does not exist or you do not have access to it."  # noqa: E501
            )

        async with self.session_maker() as session:
            result = await session.scalars(
                select(schemas.OAuth2ConnectionORM)
                .where(schemas.OAuth2ConnectionORM.id == connection_id)
                .where(schemas.OAuth2ConnectionORM.user_id == user.id)
            )
            connection = result.one_or_none()
            if connection is None:
                raise errors.MissingResourceError(
                    message=f"OAuth2 connection with id '{connection_id}' does not exist or you do not have access to it."  # noqa: E501
                )
            return connection.dump()

    async def get_oauth2_connected_account(
        self, connection_id: str, user: base_models.APIUser
    ) -> models.ConnectedAccount:
        """Get the account information from a OAuth2 connection."""
        async with self.get_async_oauth2_client(connection_id=connection_id, user=user) as (oauth2_client, _, adapter):
            request_url = urljoin(adapter.api_url, "user")
            response = await oauth2_client.get(request_url, headers=adapter.api_common_headers)

            if response.status_code > 200:
                raise errors.Unauthorized(message="Could not get account information.")

            account = adapter.api_validate_account_response(response)
            return account

    async def get_oauth2_connection_token(self, connection_id: str, user: base_models.APIUser) -> models.OAuth2TokenSet:
        """Get the OAuth2 access token from one connection from the database."""
        async with self.get_async_oauth2_client(connection_id=connection_id, user=user) as (oauth2_client, _, _):
            await oauth2_client.ensure_active_token(oauth2_client.token)
            token_model = models.OAuth2TokenSet.from_dict(oauth2_client.token)
            return token_model

    async def get_repository(
        self,
        repository_url: str,
        user: base_models.APIUser,
        etag: str | None,
        get_internal_gitlab_user: Callable[..., Coroutine[Any, Any, base_models.APIUser]],
    ) -> models.RepositoryProviderMatch | Literal["304"]:
        """Get the metadata about a repository."""
        repository_netloc = urlparse(repository_url).netloc

        async with self.session_maker() as session:
            result_clients = await session.scalars(select(schemas.OAuth2ClientORM))
            clients = result_clients.all()

        matched_client = next(filter(lambda x: urlparse(x.url).netloc == repository_netloc, clients), None)

        if self.internal_gitlab_url:
            internal_gitlab_netloc = urlparse(self.internal_gitlab_url).netloc
            if matched_client is None and internal_gitlab_netloc == repository_netloc:
                gitlab_user = await get_internal_gitlab_user()
                return await self._get_repository_from_internal_gitlab(
                    repository_url=repository_url,
                    user=gitlab_user,
                    etag=etag,
                    internal_gitlab_url=self.internal_gitlab_url,
                )

        if matched_client is None:
            raise errors.MissingResourceError(message=f"No OAuth2 Client found for repository {repository_url}.")

        async with self.session_maker() as session:
            result = (
                await session.scalars(
                    select(schemas.OAuth2ConnectionORM)
                    .where(schemas.OAuth2ConnectionORM.client_id == matched_client.id)
                    .where(schemas.OAuth2ConnectionORM.user_id == user.id)
                )
                if user.id is not None
                else None
            )
            connection = result.one_or_none() if result is not None else None

        if connection is None:
            return await self._get_repository_anonymously(
                repository_url=repository_url, client=matched_client, etag=etag
            )
        return await self._get_repository_authenticated(
            connection_id=connection.id, repository_url=repository_url, user=user, etag=etag
        )

    async def _get_repository_anonymously(
        self, repository_url: str, client: schemas.OAuth2ClientORM, etag: str | None
    ) -> models.RepositoryProviderMatch | Literal["304"]:
        """Get the metadata about a repository without using credentials."""
        async with HttpClient() as http:
            adapter = get_provider_adapter(client)
            request_url = adapter.get_repository_api_url(repository_url)
            logger.info(f"[Anon] GET {request_url}")
            headers = adapter.api_common_headers or dict()
            if etag:
                headers["If-None-Match"] = etag
            response = await http.get(request_url, headers=headers)

            logger.info(f"Got response {response.status_code}")

            if response.status_code == 304:
                return "304"
            if response.status_code > 200:
                return models.RepositoryProviderMatch(
                    provider_id=client.id, connection_id=None, repository_metadata=None
                )

            repository = adapter.api_validate_repository_response(response, is_anonymous=True)
            logger.info(f"Repo model {repository}")
            result = models.RepositoryProviderMatch(
                provider_id=client.id, connection_id=None, repository_metadata=repository
            )
            logger.info(f"Result {result}")
            return result

    async def _get_repository_authenticated(
        self, connection_id: str, repository_url: str, user: base_models.APIUser, etag: str | None
    ) -> models.RepositoryProviderMatch | Literal["304"]:
        """Get the metadata about a repository using an OAuth2 connection."""
        async with self.get_async_oauth2_client(connection_id=connection_id, user=user) as (oauth2_client, _, adapter):
            request_url = adapter.get_repository_api_url(repository_url)
            logger.info(f"[Logged] GET {request_url}")
            headers = adapter.api_common_headers or dict()
            if etag:
                headers["If-None-Match"] = etag
            response = await oauth2_client.get(request_url, headers=headers)

            logger.info(f"Got response {response.status_code}")

            if response.status_code == 304:
                return "304"
            if response.status_code > 200:
                return models.RepositoryProviderMatch(
                    provider_id=adapter.client.id, connection_id=connection_id, repository_metadata=None
                )

            repository = adapter.api_validate_repository_response(response, is_anonymous=False)
            logger.info(f"Repo model {repository}")
            result = models.RepositoryProviderMatch(
                provider_id=adapter.client.id, connection_id=connection_id, repository_metadata=repository
            )
            logger.info(f"Result {result}")
            return result

    async def _get_repository_from_internal_gitlab(
        self, repository_url: str, user: base_models.APIUser, etag: str | None, internal_gitlab_url: str
    ) -> models.RepositoryProviderMatch | Literal["304"]:
        """Get the metadata about a repository from the internal GitLab instance."""
        async with HttpClient() as http:
            adapter = get_internal_gitlab_adapter(internal_gitlab_url)
            request_url = adapter.get_repository_api_url(repository_url)
            is_anonymous = not bool(user.access_token)
            logger.info(f"[{"Anon" if is_anonymous else "Logged"}/INTERNAL GITLAB] GET {request_url}")
            headers = adapter.api_common_headers or dict()
            if user.access_token:
                headers["Authorization"] = f"Bearer {user.access_token}"
            if etag:
                headers["If-None-Match"] = etag
            response = await http.get(request_url, headers=headers)

            logger.info(f"Got response {response.status_code}")

            if response.status_code == 304:
                return "304"
            if response.status_code > 200:
                return models.RepositoryProviderMatch(
                    provider_id="INTERNAL_GITLAB", connection_id=None, repository_metadata=None
                )

            repository = adapter.api_validate_repository_response(response, is_anonymous=is_anonymous)
            logger.info(f"Repo model {repository}")
            result = models.RepositoryProviderMatch(
                provider_id="INTERNAL_GITLAB", connection_id=None, repository_metadata=repository
            )
            logger.info(f"Result {result}")
            return result

    @asynccontextmanager
    async def get_async_oauth2_client(
        self, connection_id: str, user: base_models.APIUser
    ) -> AsyncGenerator[AsyncOAuth2Client, None]:
        """Get the AsyncOAuth2Client for the given connection_id and user."""
        if not user.is_authenticated or user.id is None:
            raise errors.MissingResourceError(
                message=f"OAuth2 connection with id '{connection_id}' does not exist or you do not have access to it."  # noqa: E501
            )

        async with self.session_maker() as session:
            result = await session.scalars(
                select(schemas.OAuth2ConnectionORM)
                .where(schemas.OAuth2ConnectionORM.id == connection_id)
                .where(schemas.OAuth2ConnectionORM.user_id == user.id)
                .options(selectinload(schemas.OAuth2ConnectionORM.client))
            )
            connection = result.one_or_none()
            if connection is None:
                raise errors.MissingResourceError(
                    message=f"OAuth2 connection with id '{connection_id}' does not exist or you do not have access to it."  # noqa: E501
                )

            if connection.status != ConnectionStatus.connected or connection.token is None:
                raise errors.Unauthorized(message=f"OAuth2 connection with id '{connection_id}' is not valid.")

            client = connection.client
            token = self._decrypt_token_set(token=connection.token, user_id=user.id)

        async def update_token(token: dict[str, Any], refresh_token: str | None = None) -> None:
            if refresh_token is None:
                return
            async with self.session_maker() as session, session.begin():
                session.add(connection)
                await session.refresh(connection)
                connection.token = self._encrypt_token_set(token=token, user_id=connection.user_id)
                await session.flush()
                await session.refresh(connection)
                logger.info("Token refreshed!")

        adapter = get_provider_adapter(client)
        client_secret = (
            decrypt_string(self.encryption_key, client.created_by_id, client.client_secret)
            if client.client_secret
            else None
        )
        code_verifier = connection.code_verifier
        code_challenge_method = "S256" if code_verifier else None
<<<<<<< HEAD
        yield self.async_oauth2_client_class(
            client_id=client.client_id,
            client_secret=client_secret,
            scope=client.scope,
            code_challenge_method=code_challenge_method,
            token_endpoint=adapter.token_endpoint_url,
            token=token,
            update_token=update_token,
        ), connection, adapter
=======
        yield (
            self.async_oauth2_client_class(
                client_id=client.client_id,
                client_secret=client_secret,
                scope=client.scope,
                code_challenge_method=code_challenge_method,
                token_endpoint=adapter.token_endpoint_url,
                token=token,
                update_token=update_token,
            ),
            connection,
            client,
        )
>>>>>>> f1993388

    def _encrypt_token_set(self, token: dict[str, Any], user_id: str) -> models.OAuth2TokenSet:
        """Encrypts sensitive fields of token set before persisting at rest."""
        result = models.OAuth2TokenSet.from_dict(token)
        if result.access_token:
            result["access_token"] = b64encode(
                encrypt_string(self.encryption_key, user_id, result.access_token)
            ).decode("ascii")
        if result.refresh_token:
            result["refresh_token"] = b64encode(
                encrypt_string(self.encryption_key, user_id, result.refresh_token)
            ).decode("ascii")
        return result

    def _decrypt_token_set(self, token: dict[str, Any], user_id: str) -> models.OAuth2TokenSet:
        """Encrypts sensitive fields of token set before persisting at rest."""
        result = models.OAuth2TokenSet.from_dict(token)
        if result.access_token:
            result["access_token"] = decrypt_string(self.encryption_key, user_id, b64decode(result.access_token))
        if result.refresh_token:
            result["refresh_token"] = decrypt_string(self.encryption_key, user_id, b64decode(result.refresh_token))
        return result<|MERGE_RESOLUTION|>--- conflicted
+++ resolved
@@ -1,26 +1,14 @@
 """Adapters for connected services database classes."""
 
 from base64 import b64decode, b64encode
-<<<<<<< HEAD
-from collections.abc import Callable, Coroutine
+from collections.abc import AsyncGenerator, Callable, Coroutine
 from contextlib import asynccontextmanager
-from typing import Any, Literal
+from typing import Any, Literal, cast
 from urllib.parse import urljoin, urlparse
-=======
-from collections.abc import AsyncGenerator, Callable
-from contextlib import asynccontextmanager
-from typing import Any, cast
-from urllib.parse import urljoin
->>>>>>> f1993388
-
+
+import renku_data_services.base_models as base_models
 from authlib.integrations.httpx_client import AsyncOAuth2Client
 from httpx import AsyncClient as HttpClient
-from sanic.log import logger
-from sqlalchemy import select
-from sqlalchemy.ext.asyncio import AsyncSession
-from sqlalchemy.orm import selectinload
-
-import renku_data_services.base_models as base_models
 from renku_data_services import errors
 from renku_data_services.connected_services import apispec, models
 from renku_data_services.connected_services import orm as schemas
@@ -28,6 +16,10 @@
 from renku_data_services.connected_services.provider_adapters import get_internal_gitlab_adapter, get_provider_adapter
 from renku_data_services.connected_services.utils import generate_code_verifier
 from renku_data_services.utils.cryptography import decrypt_string, encrypt_string
+from sanic.log import logger
+from sqlalchemy import select
+from sqlalchemy.ext.asyncio import AsyncSession
+from sqlalchemy.orm import selectinload
 
 
 class ConnectedServicesRepository:
@@ -516,17 +508,6 @@
         )
         code_verifier = connection.code_verifier
         code_challenge_method = "S256" if code_verifier else None
-<<<<<<< HEAD
-        yield self.async_oauth2_client_class(
-            client_id=client.client_id,
-            client_secret=client_secret,
-            scope=client.scope,
-            code_challenge_method=code_challenge_method,
-            token_endpoint=adapter.token_endpoint_url,
-            token=token,
-            update_token=update_token,
-        ), connection, adapter
-=======
         yield (
             self.async_oauth2_client_class(
                 client_id=client.client_id,
@@ -538,9 +519,8 @@
                 update_token=update_token,
             ),
             connection,
-            client,
+            adapter,
         )
->>>>>>> f1993388
 
     def _encrypt_token_set(self, token: dict[str, Any], user_id: str) -> models.OAuth2TokenSet:
         """Encrypts sensitive fields of token set before persisting at rest."""
