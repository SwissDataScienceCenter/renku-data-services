"""Connected services blueprint."""

from dataclasses import dataclass
<<<<<<< HEAD
from typing import Any
from urllib.parse import urlparse, urlunparse
=======
from urllib.parse import unquote, urlparse, urlunparse
>>>>>>> 69c6cf10

from sanic import HTTPResponse, Request, json, redirect
from sanic.log import logger
from sanic.response import JSONResponse
from sanic_ext import validate
from ulid import ULID

import renku_data_services.base_models as base_models
from renku_data_services.base_api.auth import authenticate, only_admins, only_authenticated
from renku_data_services.base_api.blueprint import BlueprintFactoryResponse, CustomBlueprint
from renku_data_services.base_api.misc import validate_query
from renku_data_services.base_api.pagination import PaginationRequest, paginate
from renku_data_services.base_models.validation import validate_and_dump, validated_json
from renku_data_services.connected_services import apispec
from renku_data_services.connected_services.apispec_base import AuthorizeParams, CallbackParams
from renku_data_services.connected_services.db import ConnectedServicesRepository


@dataclass(kw_only=True)
class OAuth2ClientsBP(CustomBlueprint):
    """Handlers for using OAuth2 Clients."""

    connected_services_repo: ConnectedServicesRepository
    authenticator: base_models.Authenticator

    def get_all(self) -> BlueprintFactoryResponse:
        """List all OAuth2 Clients."""

        @authenticate(self.authenticator)
        async def _get_all(_: Request, user: base_models.APIUser) -> JSONResponse:
            clients = await self.connected_services_repo.get_oauth2_clients(user=user)
            return validated_json(apispec.ProviderList, clients)

        return "/oauth2/providers", ["GET"], _get_all

    def get_one(self) -> BlueprintFactoryResponse:
        """Get a specific OAuth2 Client."""

        @authenticate(self.authenticator)
        async def _get_one(_: Request, user: base_models.APIUser, provider_id: str) -> JSONResponse:
            provider_id = unquote(provider_id)
            client = await self.connected_services_repo.get_oauth2_client(provider_id=provider_id, user=user)
            return validated_json(apispec.Provider, client)

        return "/oauth2/providers/<provider_id>", ["GET"], _get_one

    def post(self) -> BlueprintFactoryResponse:
        """Create a new OAuth2 Client."""

        @authenticate(self.authenticator)
        @only_admins
        @validate(json=apispec.ProviderPost)
        async def _post(_: Request, user: base_models.APIUser, body: apispec.ProviderPost) -> JSONResponse:
            client = await self.connected_services_repo.insert_oauth2_client(user=user, new_client=body)
            return validated_json(apispec.Provider, client, 201)

        return "/oauth2/providers", ["POST"], _post

    def patch(self) -> BlueprintFactoryResponse:
        """Partially update a specific OAuth2 Client."""

        @authenticate(self.authenticator)
        @only_admins
        @validate(json=apispec.ProviderPatch)
        async def _patch(
            _: Request, user: base_models.APIUser, provider_id: str, body: apispec.ProviderPatch
        ) -> JSONResponse:
            provider_id = unquote(provider_id)
            body_dict = body.model_dump(exclude_none=True)
            client = await self.connected_services_repo.update_oauth2_client(
                user=user, provider_id=provider_id, **body_dict
            )
            return validated_json(apispec.Provider, client)

        return "/oauth2/providers/<provider_id>", ["PATCH"], _patch

    def delete(self) -> BlueprintFactoryResponse:
        """Delete a specific OAuth2 Client."""

        @authenticate(self.authenticator)
        @only_admins
        async def _delete(_: Request, user: base_models.APIUser, provider_id: str) -> HTTPResponse:
            provider_id = unquote(provider_id)
            await self.connected_services_repo.delete_oauth2_client(user=user, provider_id=provider_id)
            return HTTPResponse(status=204)

        return "/oauth2/providers/<provider_id>", ["DELETE"], _delete

    def authorize(self) -> BlueprintFactoryResponse:
        """Authorize an OAuth2 Client."""

        @authenticate(self.authenticator)
        @only_authenticated
        @validate_query(query=apispec.AuthorizeParams)
        async def _authorize(
            request: Request, user: base_models.APIUser, provider_id: str, query: AuthorizeParams
        ) -> HTTPResponse:
            provider_id = unquote(provider_id)
            callback_url = self._get_callback_url(request)
            url = await self.connected_services_repo.authorize_client(
                provider_id=provider_id, user=user, callback_url=callback_url, next_url=query.next_url
            )
            return redirect(to=url)

        return "/oauth2/providers/<provider_id>/authorize", ["GET"], _authorize

    def authorize_callback(self) -> BlueprintFactoryResponse:
        """OAuth2 authorization callback."""

        async def _callback(request: Request) -> HTTPResponse:
            params = CallbackParams.model_validate(dict(request.query_args))

            callback_url = self._get_callback_url(request)

            next_url = await self.connected_services_repo.authorize_callback(
                state=params.state, raw_url=request.url, callback_url=callback_url
            )

            return redirect(to=next_url) if next_url else json({"status": "OK"})

        return "/oauth2/callback", ["GET"], _callback

    def _get_callback_url(self, request: Request) -> str:
        callback_url = request.url_for(f"{self.name}.{self.authorize_callback.__name__}")
        # TODO: configure the server to trust the reverse proxy so that the request scheme is always "https".
        # TODO: see also https://github.com/SwissDataScienceCenter/renku-data-services/pull/225
        https_callback_url = urlunparse(urlparse(callback_url)._replace(scheme="https"))
        if https_callback_url != callback_url:
            logger.warning("Forcing the callback URL to use https. Trusted proxies configuration may be incorrect.")
        return https_callback_url


@dataclass(kw_only=True)
class OAuth2ConnectionsBP(CustomBlueprint):
    """Handlers for using OAuth2 connections."""

    connected_services_repo: ConnectedServicesRepository
    authenticator: base_models.Authenticator
    internal_gitlab_authenticator: base_models.Authenticator

    def get_all(self) -> BlueprintFactoryResponse:
        """List all OAuth2 connections."""

        @authenticate(self.authenticator)
        async def _get_all(_: Request, user: base_models.APIUser) -> JSONResponse:
            connections = await self.connected_services_repo.get_oauth2_connections(user=user)
            return validated_json(apispec.ConnectionList, connections)

        return "/oauth2/connections", ["GET"], _get_all

    def get_one(self) -> BlueprintFactoryResponse:
        """Get a specific OAuth2 connection."""

        @authenticate(self.authenticator)
        async def _get_one(_: Request, user: base_models.APIUser, connection_id: ULID) -> JSONResponse:
            connection = await self.connected_services_repo.get_oauth2_connection(
                connection_id=connection_id, user=user
            )
            return validated_json(apispec.Connection, connection)

        return "/oauth2/connections/<connection_id:ulid>", ["GET"], _get_one

    def get_account(self) -> BlueprintFactoryResponse:
        """Get the account information for a specific OAuth2 connection."""

        @authenticate(self.authenticator)
        async def _get_account(_: Request, user: base_models.APIUser, connection_id: ULID) -> JSONResponse:
            account = await self.connected_services_repo.get_oauth2_connected_account(
                connection_id=connection_id, user=user
            )
            return validated_json(apispec.ConnectedAccount, account)

        return "/oauth2/connections/<connection_id:ulid>/account", ["GET"], _get_account

    def get_token(self) -> BlueprintFactoryResponse:
        """Get the access token for a specific OAuth2 connection."""

        @authenticate(self.authenticator)
        async def _get_token(_: Request, user: base_models.APIUser, connection_id: ULID) -> JSONResponse:
            token = await self.connected_services_repo.get_oauth2_connection_token(
                connection_id=connection_id, user=user
            )
            return json(token.dump_for_api())

        return "/oauth2/connections/<connection_id:ulid>/token", ["GET"], _get_token

    def get_installations(self) -> BlueprintFactoryResponse:
        """Get the installations for a specific OAuth2 connection."""

        @authenticate(self.authenticator)
        @validate_query(query=apispec.PaginationRequest)
        @paginate
        async def _get_installations(
            _: Request,
            user: base_models.APIUser,
            connection_id: ULID,
            pagination: PaginationRequest,
            query: apispec.PaginationRequest,
        ) -> tuple[list[dict[str, Any]], int]:
            installations_list = await self.connected_services_repo.get_oauth2_app_installations(
                connection_id=connection_id,
                user=user,
                pagination=pagination,
            )
            body = validate_and_dump(apispec.AppInstallationList, installations_list.installations)
            return body, installations_list.total_count

        return "/oauth2/connections/<connection_id:ulid>/installations", ["GET"], _get_installations<|MERGE_RESOLUTION|>--- conflicted
+++ resolved
@@ -1,12 +1,8 @@
 """Connected services blueprint."""
 
 from dataclasses import dataclass
-<<<<<<< HEAD
 from typing import Any
-from urllib.parse import urlparse, urlunparse
-=======
 from urllib.parse import unquote, urlparse, urlunparse
->>>>>>> 69c6cf10
 
 from sanic import HTTPResponse, Request, json, redirect
 from sanic.log import logger
