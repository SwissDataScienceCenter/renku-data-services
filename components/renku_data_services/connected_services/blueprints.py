"""Connected services blueprint."""

from dataclasses import dataclass
from urllib.parse import urlparse, urlunparse

from sanic import HTTPResponse, Request, json, redirect
<<<<<<< HEAD
from sanic.response import JSONResponse
=======
from sanic.log import logger
>>>>>>> ba7c34b1
from sanic_ext import validate

import renku_data_services.base_models as base_models
from renku_data_services.base_api.auth import authenticate, only_admins, only_authenticated
from renku_data_services.base_api.blueprint import BlueprintFactoryResponse, CustomBlueprint
from renku_data_services.connected_services import apispec
from renku_data_services.connected_services.apispec_base import AuthorizeParams
from renku_data_services.connected_services.db import ConnectedServicesRepository


@dataclass(kw_only=True)
class OAuth2ClientsBP(CustomBlueprint):
    """Handlers for using OAuth2 Clients."""

    connected_services_repo: ConnectedServicesRepository
    authenticator: base_models.Authenticator

    def get_all(self) -> BlueprintFactoryResponse:
        """List all OAuth2 Clients."""

        @authenticate(self.authenticator)
        async def _get_all(_: Request, user: base_models.APIUser) -> JSONResponse:
            clients = await self.connected_services_repo.get_oauth2_clients(user=user)
            return json(
                [apispec.Provider.model_validate(c).model_dump(exclude_none=True, mode="json") for c in clients]
            )

        return "/oauth2/providers", ["GET"], _get_all

    def get_one(self) -> BlueprintFactoryResponse:
        """Get a specific OAuth2 Client."""

        @authenticate(self.authenticator)
        async def _get_one(_: Request, user: base_models.APIUser, provider_id: str) -> JSONResponse:
            client = await self.connected_services_repo.get_oauth2_client(provider_id=provider_id, user=user)
            return json(apispec.Provider.model_validate(client).model_dump(exclude_none=True, mode="json"))

        return "/oauth2/providers/<provider_id>", ["GET"], _get_one

    def post(self) -> BlueprintFactoryResponse:
        """Create a new OAuth2 Client."""

        @authenticate(self.authenticator)
        @only_admins
        @validate(json=apispec.ProviderPost)
        async def _post(_: Request, user: base_models.APIUser, body: apispec.ProviderPost) -> JSONResponse:
            client = await self.connected_services_repo.insert_oauth2_client(user=user, new_client=body)
            return json(apispec.Provider.model_validate(client).model_dump(exclude_none=True, mode="json"), 201)

        return "/oauth2/providers", ["POST"], _post

    def patch(self) -> BlueprintFactoryResponse:
        """Partially update a specific OAuth2 Client."""

        @authenticate(self.authenticator)
        @only_admins
        @validate(json=apispec.ProviderPatch)
        async def _patch(
            _: Request, user: base_models.APIUser, provider_id: str, body: apispec.ProviderPatch
        ) -> JSONResponse:
            body_dict = body.model_dump(exclude_none=True)
            client = await self.connected_services_repo.update_oauth2_client(
                user=user, provider_id=provider_id, **body_dict
            )
            return json(apispec.Provider.model_validate(client).model_dump(exclude_none=True, mode="json"))

        return "/oauth2/providers/<provider_id>", ["PATCH"], _patch

    def delete(self) -> BlueprintFactoryResponse:
        """Delete a specific OAuth2 Client."""

        @authenticate(self.authenticator)
        @only_admins
        async def _delete(_: Request, user: base_models.APIUser, provider_id: str) -> HTTPResponse:
            await self.connected_services_repo.delete_oauth2_client(user=user, provider_id=provider_id)
            return HTTPResponse(status=204)

        return "/oauth2/providers/<provider_id>", ["DELETE"], _delete

    def authorize(self) -> BlueprintFactoryResponse:
        """Authorize an OAuth2 Client."""

        @authenticate(self.authenticator)
        @only_authenticated
        async def _authorize(request: Request, user: base_models.APIUser, provider_id: str) -> HTTPResponse:
            params = AuthorizeParams.model_validate(dict(request.query_args))
            callback_url = self._get_callback_url(request)
            url = await self.connected_services_repo.authorize_client(
                provider_id=provider_id, user=user, callback_url=callback_url, next_url=params.next_url
            )
            return redirect(to=url)

        return "/oauth2/providers/<provider_id>/authorize", ["GET"], _authorize

    def authorize_callback(self) -> BlueprintFactoryResponse:
        """OAuth2 authorization callback."""

        async def _callback(request: Request) -> HTTPResponse:
            params = AuthorizeParams.model_validate(dict(request.query_args))

            callback_url = self._get_callback_url(request)
            next_url = params.next_url

            await self.connected_services_repo.authorize_callback(
                state=params.state, raw_url=request.url, callback_url=callback_url, next_url=next_url
            )

            return redirect(to=next_url) if next_url else json({"status": "OK"})

        return "/oauth2/callback", ["GET"], _callback

    def _get_callback_url(self, request: Request) -> str:
        callback_url = request.url_for(f"{self.name}.{self.authorize_callback.__name__}")
        # TODO: configure the server to trust the reverse proxy so that the request scheme is always "https".
        # TODO: see also https://github.com/SwissDataScienceCenter/renku-data-services/pull/225
        https_callback_url = urlunparse(urlparse(callback_url)._replace(scheme="https"))
        if https_callback_url != callback_url:
            logger.warning("Forcing the callback URL to use https. Trusted proxies configuration may be incorrect.")
        return https_callback_url


@dataclass(kw_only=True)
class OAuth2ConnectionsBP(CustomBlueprint):
    """Handlers for using OAuth2 connections."""

    connected_services_repo: ConnectedServicesRepository
    authenticator: base_models.Authenticator

    def get_all(self) -> BlueprintFactoryResponse:
        """List all OAuth2 connections."""

        @authenticate(self.authenticator)
        async def _get_all(_: Request, user: base_models.APIUser) -> JSONResponse:
            connections = await self.connected_services_repo.get_oauth2_connections(user=user)
            return json(
                [apispec.Connection.model_validate(c).model_dump(exclude_none=True, mode="json") for c in connections]
            )

        return "/oauth2/connections", ["GET"], _get_all

    def get_one(self) -> BlueprintFactoryResponse:
        """Get a specific OAuth2 connection."""

        @authenticate(self.authenticator)
        async def _get_one(_: Request, user: base_models.APIUser, connection_id: str) -> JSONResponse:
            connection = await self.connected_services_repo.get_oauth2_connection(
                connection_id=connection_id, user=user
            )
            return json(apispec.Connection.model_validate(connection).model_dump(exclude_none=True, mode="json"))

        return "/oauth2/connections/<connection_id>", ["GET"], _get_one

    def get_account(self) -> BlueprintFactoryResponse:
        """Get the account information for a specific OAuth2 connection."""

        @authenticate(self.authenticator)
        async def _get_account(_: Request, user: base_models.APIUser, connection_id: str) -> JSONResponse:
            account = await self.connected_services_repo.get_oauth2_connected_account(
                connection_id=connection_id, user=user
            )
            return json(apispec.ConnectedAccount.model_validate(account).model_dump(exclude_none=True, mode="json"))

        return "/oauth2/connections/<connection_id>/account", ["GET"], _get_account

    def get_token(self) -> BlueprintFactoryResponse:
        """Get the access token for a specific OAuth2 connection."""

        @authenticate(self.authenticator)
        async def _get_token(_: Request, user: base_models.APIUser, connection_id: str) -> JSONResponse:
            token = await self.connected_services_repo.get_oauth2_connection_token(
                connection_id=connection_id, user=user
            )
            return json(token.dump_for_api())

        return "/oauth2/connections/<connection_id>/token", ["GET"], _get_token<|MERGE_RESOLUTION|>--- conflicted
+++ resolved
@@ -4,11 +4,8 @@
 from urllib.parse import urlparse, urlunparse
 
 from sanic import HTTPResponse, Request, json, redirect
-<<<<<<< HEAD
+from sanic.log import logger
 from sanic.response import JSONResponse
-=======
-from sanic.log import logger
->>>>>>> ba7c34b1
 from sanic_ext import validate
 
 import renku_data_services.base_models as base_models
