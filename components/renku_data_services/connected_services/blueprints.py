"""Connected services blueprint."""

from dataclasses import dataclass
<<<<<<< HEAD
from urllib.parse import unquote, urlunparse
=======
from urllib.parse import urlparse, urlunparse
>>>>>>> a63bc1c4

from sanic import HTTPResponse, Request, json, redirect
from sanic.log import logger
from sanic_ext import validate

import renku_data_services.base_models as base_models
from renku_data_services import errors
from renku_data_services.base_api.auth import authenticate, only_admins, only_authenticated
from renku_data_services.base_api.blueprint import BlueprintFactoryResponse, CustomBlueprint
from renku_data_services.base_api.etag import extract_if_none_match
from renku_data_services.connected_services import apispec
from renku_data_services.connected_services.apispec_base import AuthorizeParams
from renku_data_services.connected_services.db import ConnectedServicesRepository
from renku_data_services.connected_services.utils import probe_repository


@dataclass(kw_only=True)
class OAuth2ClientsBP(CustomBlueprint):
    """Handlers for using OAuth2 Clients."""

    connected_services_repo: ConnectedServicesRepository
    authenticator: base_models.Authenticator

    def get_all(self) -> BlueprintFactoryResponse:
        """List all OAuth2 Clients."""

        @authenticate(self.authenticator)
        async def _get_all(_: Request, user: base_models.APIUser):
            clients = await self.connected_services_repo.get_oauth2_clients(user=user)
            return json(
                [apispec.Provider.model_validate(c).model_dump(exclude_none=True, mode="json") for c in clients]
            )

        return "/oauth2/providers", ["GET"], _get_all

    def get_one(self) -> BlueprintFactoryResponse:
        """Get a specific OAuth2 Client."""

        @authenticate(self.authenticator)
        async def _get_one(_: Request, provider_id: str, user: base_models.APIUser):
            client = await self.connected_services_repo.get_oauth2_client(provider_id=provider_id, user=user)
            return json(apispec.Provider.model_validate(client).model_dump(exclude_none=True, mode="json"))

        return "/oauth2/providers/<provider_id>", ["GET"], _get_one

    def post(self) -> BlueprintFactoryResponse:
        """Create a new OAuth2 Client."""

        @authenticate(self.authenticator)
        @only_admins
        @validate(json=apispec.ProviderPost)
        async def _post(_: Request, body: apispec.ProviderPost, user: base_models.APIUser):
            client = await self.connected_services_repo.insert_oauth2_client(user=user, new_client=body)
            return json(apispec.Provider.model_validate(client).model_dump(exclude_none=True, mode="json"), 201)

        return "/oauth2/providers", ["POST"], _post

    def patch(self) -> BlueprintFactoryResponse:
        """Partially update a specific OAuth2 Client."""

        @authenticate(self.authenticator)
        @only_admins
        @validate(json=apispec.ProviderPatch)
        async def _patch(_: Request, provider_id: str, body: apispec.ProviderPatch, user: base_models.APIUser):
            body_dict = body.model_dump(exclude_none=True)
            client = await self.connected_services_repo.update_oauth2_client(
                user=user, provider_id=provider_id, **body_dict
            )
            return json(apispec.Provider.model_validate(client).model_dump(exclude_none=True, mode="json"))

        return "/oauth2/providers/<provider_id>", ["PATCH"], _patch

    def delete(self) -> BlueprintFactoryResponse:
        """Delete a specific OAuth2 Client."""

        @authenticate(self.authenticator)
        @only_admins
        async def _delete(_: Request, provider_id: str, user: base_models.APIUser):
            await self.connected_services_repo.delete_oauth2_client(user=user, provider_id=provider_id)
            return HTTPResponse(status=204)

        return "/oauth2/providers/<provider_id>", ["DELETE"], _delete

    def authorize(self) -> BlueprintFactoryResponse:
        """Authorize an OAuth2 Client."""

        @authenticate(self.authenticator)
        @only_authenticated
        async def _authorize(request: Request, provider_id: str, user: base_models.APIUser):
            params = AuthorizeParams.model_validate(dict(request.query_args))
            callback_url = self._get_callback_url(request)
            url = await self.connected_services_repo.authorize_client(
                provider_id=provider_id, user=user, callback_url=callback_url, next_url=params.next_url
            )
            return redirect(to=url)

        return "/oauth2/providers/<provider_id>/authorize", ["GET"], _authorize

    def authorize_callback(self) -> BlueprintFactoryResponse:
        """OAuth2 authorization callback."""

        async def _callback(request: Request):
            params = AuthorizeParams.model_validate(dict(request.query_args))

            callback_url = self._get_callback_url(request)
            next_url = params.next_url

            await self.connected_services_repo.authorize_callback(
                state=params.state, raw_url=request.url, callback_url=callback_url, next_url=next_url
            )

            return redirect(to=next_url) if next_url else json({"status": "OK"})

        return "/oauth2/callback", ["GET"], _callback

    def _get_callback_url(self, request: Request) -> str:
        callback_url = request.url_for(f"{self.name}.{self.authorize_callback.__name__}")
        # TODO: configure the server to trust the reverse proxy so that the request scheme is always "https".
        # TODO: see also https://github.com/SwissDataScienceCenter/renku-data-services/pull/225
        https_callback_url = urlunparse(urlparse(callback_url)._replace(scheme="https"))
        return https_callback_url


@dataclass(kw_only=True)
class OAuth2ConnectionsBP(CustomBlueprint):
    """Handlers for using OAuth2 connections."""

    connected_services_repo: ConnectedServicesRepository
    authenticator: base_models.Authenticator
    internal_gitlab_authenticator: base_models.Authenticator

    def get_all(self) -> BlueprintFactoryResponse:
        """List all OAuth2 connections."""

        @authenticate(self.authenticator)
        async def _get_all(_: Request, user: base_models.APIUser):
            connections = await self.connected_services_repo.get_oauth2_connections(user=user)
            return json(
                [apispec.Connection.model_validate(c).model_dump(exclude_none=True, mode="json") for c in connections]
            )

        return "/oauth2/connections", ["GET"], _get_all

    def get_one(self) -> BlueprintFactoryResponse:
        """Get a specific OAuth2 connection."""

        @authenticate(self.authenticator)
        async def _get_one(_: Request, connection_id: str, user: base_models.APIUser):
            connection = await self.connected_services_repo.get_oauth2_connection(
                connection_id=connection_id, user=user
            )
            return json(apispec.Connection.model_validate(connection).model_dump(exclude_none=True, mode="json"))

        return "/oauth2/connections/<connection_id>", ["GET"], _get_one

    def get_account(self) -> BlueprintFactoryResponse:
        """Get the account information for a specific OAuth2 connection."""

        @authenticate(self.authenticator)
        async def _get_account(_: Request, connection_id: str, user: base_models.APIUser):
            account = await self.connected_services_repo.get_oauth2_connected_account(
                connection_id=connection_id, user=user
            )
            return json(apispec.ConnectedAccount.model_validate(account).model_dump(exclude_none=True, mode="json"))

        return "/oauth2/connections/<connection_id>/account", ["GET"], _get_account

    def get_token(self) -> BlueprintFactoryResponse:
        """Get the access token for a specific OAuth2 connection."""

        @authenticate(self.authenticator)
        async def _get_token(_: Request, connection_id: str, user: base_models.APIUser):
            token = await self.connected_services_repo.get_oauth2_connection_token(
                connection_id=connection_id, user=user
            )
            return json(token.dump_for_api())

        return "/oauth2/connections/<connection_id>/token", ["GET"], _get_token

    def get_one_repository(self) -> BlueprintFactoryResponse:
        """Get the metadata available about a repository."""

        @authenticate(self.internal_gitlab_authenticator)
        async def _get_internal_gitlab_user(_: Request, user: base_models.APIUser):
            return user

        @authenticate(self.authenticator)
        @extract_if_none_match
        async def _get_one_repository(
            request: Request, repository_url: str, user: base_models.APIUser, etag: str | None
        ):
            repository_url = unquote(repository_url)
            logger.info(f"Requested repository_url={repository_url}")

            async def get_internal_gitlab_user():
                return await _get_internal_gitlab_user(request)

            result = await self.connected_services_repo.get_repository(
                repository_url=repository_url, user=user, etag=etag, get_internal_gitlab_user=get_internal_gitlab_user
            )
            if result == "304":
                return HTTPResponse(status=304)
            headers = (
                {"ETag": result.repository_metadata.etag}
                if result.repository_metadata and result.repository_metadata.etag is not None
                else None
            )
            return json(
                apispec.RepositoryProviderMatch.model_validate(result).model_dump(exclude_none=True, mode="json"),
                headers=headers,
            )

        return "/oauth2/api/repositories/<repository_url>", ["GET"], _get_one_repository

    def get_one_repository_probe(self) -> BlueprintFactoryResponse:
        """Probe a repository to check if it is publicly available."""

        async def _get_one_repository_probe(_: Request, repository_url: str):
            repository_url = unquote(repository_url)
            logger.info(f"Requested repository_url={repository_url}")

            result = await probe_repository(repository_url)

            if not result:
                raise errors.MissingResourceError(
                    message=f"The repository at {repository_url} does not seem to be publicly accessible."
                )
            return HTTPResponse(status=200)

        return "/oauth2/api/repositories/<repository_url>/probe", ["GET"], _get_one_repository_probe<|MERGE_RESOLUTION|>--- conflicted
+++ resolved
@@ -1,11 +1,7 @@
 """Connected services blueprint."""
 
 from dataclasses import dataclass
-<<<<<<< HEAD
-from urllib.parse import unquote, urlunparse
-=======
-from urllib.parse import urlparse, urlunparse
->>>>>>> a63bc1c4
+from urllib.parse import unquote, urlparse, urlunparse
 
 from sanic import HTTPResponse, Request, json, redirect
 from sanic.log import logger
