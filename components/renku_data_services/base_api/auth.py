--- conflicted
+++ resolved
@@ -55,12 +55,6 @@
 
     @wraps(f)
     async def decorated_function(self, *args, **kwargs):
-<<<<<<< HEAD
-        import logging
-
-        logging.error(f"Receiving args: {args}, kwargs{kwargs}")
-=======
->>>>>>> 0c67a45d
         api_user = None
         if "requested_by" in kwargs and isinstance(kwargs["requested_by"], APIUser):
             api_user = kwargs["requested_by"]
@@ -72,12 +66,8 @@
                 api_user = api_user_search[0]
             else:
                 raise errors.ProgrammingError(
-<<<<<<< HEAD
-                    detail="Found two valid non-keyword APIUser arguments when authenticating user, expected only one."
-=======
                     detail="Found no or more than one valid non-keyword APIUser arguments when "
                     "authenticating user, expected only one."
->>>>>>> 0c67a45d
                 )
 
         if api_user is None or not api_user.is_authenticated:
