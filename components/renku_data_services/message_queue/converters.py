--- conflicted
+++ resolved
@@ -52,13 +52,9 @@
                 )
 
     @staticmethod
-<<<<<<< HEAD
     def to_events(
-        project: project_models.Project | project_models.DeletedProject, event_type: _EventType
+        project: project_models.Project | project_models.DeletedProject, event_type: EventType
     ) -> list[Event]:
-=======
-    def to_events(project: project_models.Project, event_type: EventType) -> list[Event]:
->>>>>>> 160c5747
         if project.id is None:
             raise errors.EventError(
                 message=f"Cannot create an event of type {event_type} for a project which has no ID"
@@ -117,13 +113,9 @@
 
 class _UserEventConverter:
     @staticmethod
-<<<<<<< HEAD
     def to_events(
-        user: user_models.UserInfo | user_models.UserInfoUpdate | user_models.DeletedUser, event_type: _EventType
+        user: user_models.UserInfo | user_models.UserInfoUpdate | user_models.DeletedUser, event_type: EventType
     ) -> list[Event]:
-=======
-    def to_events(user: user_models.UserInfo | user_models.UserInfoUpdate | str, event_type: EventType) -> list[Event]:
->>>>>>> 160c5747
         match event_type:
             case v2.UserAdded | events.InsertUserNamespace:
                 user = cast(user_models.UserInfo, user)
@@ -294,11 +286,7 @@
 
 class _GroupEventConverter:
     @staticmethod
-<<<<<<< HEAD
-    def to_events(group: group_models.Group | group_models.DeletedGroup, event_type: _EventType) -> list[Event]:
-=======
-    def to_events(group: group_models.Group, event_type: EventType) -> list[Event]:
->>>>>>> 160c5747
+    def to_events(group: group_models.Group | group_models.DeletedGroup, event_type: EventType) -> list[Event]:
         if group.id is None:
             raise errors.ProgrammingError(
                 message="Cannot send group events to the message queue for a group that does not have an ID"
@@ -367,14 +355,10 @@
             case events.ProjectMembershipChanged:
                 project_authz = cast(list[authz_models.MembershipChange], input)
                 return _ProjectAuthzEventConverter.to_events(project_authz)
-<<<<<<< HEAD
-            case v2.GroupAdded | v2.GroupUpdated:
-=======
             case v2.ProjectMemberAdded:
                 project_member = cast(authz_models.Member, input)
                 return _ProjectAuthzEventConverter.to_events_from_event_type(project_member, event_type)
-            case v2.GroupAdded | v2.GroupUpdated | v2.GroupRemoved:
->>>>>>> 160c5747
+            case v2.GroupAdded | v2.GroupUpdated:
                 group = cast(group_models.Group, input)
                 return _GroupEventConverter.to_events(group, event_type)
             case v2.GroupRemoved:
