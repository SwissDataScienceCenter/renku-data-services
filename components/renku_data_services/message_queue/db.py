--- conflicted
+++ resolved
@@ -3,12 +3,6 @@
 from __future__ import annotations
 
 from collections.abc import Callable
-<<<<<<< HEAD
-from datetime import datetime
-from typing import Any
-=======
-from datetime import UTC, datetime, timedelta
->>>>>>> 22f9e14c
 
 from sanic.log import logger
 from sqlalchemy import delete, select
@@ -31,11 +25,10 @@
         self.session_maker = session_maker  # type: ignore[call-overload]
         self.message_queue: IMessageQueue = message_queue
 
-    async def _get_pending_events(self, older_than: timedelta = timedelta(0)) -> list[schemas.EventORM]:
+    async def _get_pending_events(self) -> list[schemas.EventORM]:
         """Get all pending events."""
         async with self.session_maker() as session:
-            now = datetime.now(UTC).replace(tzinfo=None)
-            stmt = select(schemas.EventORM).where(schemas.EventORM.timestamp_utc < now - older_than)
+            stmt = select(schemas.EventORM)
             events_orm = await session.scalars(stmt)
             return list(events_orm.all())
 
@@ -44,7 +37,6 @@
 
         We lock rows that get sent and keep sending until there are no more events.
         """
-<<<<<<< HEAD
         logger.info("sending pending events.")
         events_count = 0
         while True:
@@ -66,32 +58,13 @@
 
                 for event in events_orm:
                     try:
-                        await self.message_queue.send_message(event.queue, event.payload)  # type:ignore
+                        await self.message_queue.send_message(event.dump())
 
                         await self.delete_event(event.id)
                     except Exception as e:
                         logger.warning(f"couldn't send event {event.payload} on queue {event.queue}: {e}")
 
         logger.info(f"sent {events_count} events")
-=======
-        logger.info("resending missed events.")
-
-        # we only consider events older than 5 seconds so we don't accidentally interfere with an ongoing operation
-        events_orm = await self._get_pending_events(older_than=timedelta(seconds=5))
-
-        num_events = len(events_orm)
-        if num_events == 0:
-            logger.info("no missed events to send")
-            return
-        for event in events_orm:
-            try:
-                await self.message_queue.send_message(event.dump())
-                await self.delete_event(event.id)
-            except Exception as e:
-                logger.warning(f"couldn't resend event {event.payload} on queue {event.queue}: {e}")
-
-        logger.info(f"resent {num_events} events")
->>>>>>> 22f9e14c
 
     async def store_event(self, session: AsyncSession | Session, event: Event) -> int:
         """Store an event."""
