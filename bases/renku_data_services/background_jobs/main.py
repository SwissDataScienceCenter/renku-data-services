"""Script to run a variety of background jobs independently from the data services deployment."""

import argparse
import asyncio
import logging

from renku_data_services.authz.admin_sync import sync_admins_from_keycloak
from renku_data_services.authz.authz import Authz
from renku_data_services.background_jobs.config import SyncConfig
<<<<<<< HEAD
from renku_data_services.background_jobs.core import bootstrap_user_namespaces, migrate_groups
=======
from renku_data_services.background_jobs.core import (
    bootstrap_user_namespaces,
    fix_mismatched_project_namespace_ids,
    migrate_groups_make_all_public,
    migrate_user_namespaces_make_all_public,
)
>>>>>>> 6c74a30b
from renku_data_services.migrations.core import run_migrations_for_app

logging.basicConfig(level=logging.INFO)


async def short_period_sync() -> None:
    """Perform synchronizations and jobs that should occur more often."""
    logging.info("short_period_sync()")
    config = SyncConfig.from_env()
    logging.info("before migrations")
    run_migrations_for_app("common")
    logging.info("after migrations")
    print("after migrations")
    logging.basicConfig(level=logging.INFO)
    logging.info("after migrations")
    await bootstrap_user_namespaces(config)
    await config.syncer.events_sync(config.kc_api)
    await sync_admins_from_keycloak(config.kc_api, Authz(config.authz_config))
<<<<<<< HEAD
    await migrate_groups(config)
=======
    await fix_mismatched_project_namespace_ids(config)
    await migrate_groups_make_all_public(config)
    await migrate_user_namespaces_make_all_public(config)
>>>>>>> 6c74a30b


async def long_period_sync() -> None:
    """Perform synchronizations and jobs that can occur more rarely."""
    config = SyncConfig.from_env()
    run_migrations_for_app("common")
    await config.syncer.users_sync(config.kc_api)
    await sync_admins_from_keycloak(config.kc_api, Authz(config.authz_config))


async def main() -> None:
    """Synchronize data from Keycloak and the user database."""
<<<<<<< HEAD
=======
    logger = logging.getLogger("background_jobs")
    logger.setLevel(logging.INFO)

>>>>>>> 6c74a30b
    parser = argparse.ArgumentParser(prog="Data Service Background Jobs")
    subparsers = parser.add_subparsers(help="Background job to run")

    short_period_sync_parser = subparsers.add_parser(
        "short_period_sync", help="Perform background jobs that need to occur more often"
    )
    short_period_sync_parser.set_defaults(func=short_period_sync)
    long_period_sync_parser = subparsers.add_parser(
        "long_period_sync", help="Perform background jobs that need to occur at a longer period"
    )
    long_period_sync_parser.set_defaults(func=long_period_sync)

    args = parser.parse_args()
    await args.func()


if __name__ == "__main__":
    asyncio.run(main())<|MERGE_RESOLUTION|>--- conflicted
+++ resolved
@@ -7,16 +7,12 @@
 from renku_data_services.authz.admin_sync import sync_admins_from_keycloak
 from renku_data_services.authz.authz import Authz
 from renku_data_services.background_jobs.config import SyncConfig
-<<<<<<< HEAD
-from renku_data_services.background_jobs.core import bootstrap_user_namespaces, migrate_groups
-=======
 from renku_data_services.background_jobs.core import (
     bootstrap_user_namespaces,
     fix_mismatched_project_namespace_ids,
     migrate_groups_make_all_public,
     migrate_user_namespaces_make_all_public,
 )
->>>>>>> 6c74a30b
 from renku_data_services.migrations.core import run_migrations_for_app
 
 logging.basicConfig(level=logging.INFO)
@@ -35,13 +31,9 @@
     await bootstrap_user_namespaces(config)
     await config.syncer.events_sync(config.kc_api)
     await sync_admins_from_keycloak(config.kc_api, Authz(config.authz_config))
-<<<<<<< HEAD
-    await migrate_groups(config)
-=======
     await fix_mismatched_project_namespace_ids(config)
     await migrate_groups_make_all_public(config)
     await migrate_user_namespaces_make_all_public(config)
->>>>>>> 6c74a30b
 
 
 async def long_period_sync() -> None:
@@ -54,12 +46,9 @@
 
 async def main() -> None:
     """Synchronize data from Keycloak and the user database."""
-<<<<<<< HEAD
-=======
     logger = logging.getLogger("background_jobs")
     logger.setLevel(logging.INFO)
 
->>>>>>> 6c74a30b
     parser = argparse.ArgumentParser(prog="Data Service Background Jobs")
     subparsers = parser.add_subparsers(help="Background job to run")
 
