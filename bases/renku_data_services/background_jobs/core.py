"""Different utility functions for background jobs."""

import logging

<<<<<<< HEAD
from authzed.api.v1.core_pb2 import Relationship, RelationshipUpdate, SubjectReference
from authzed.api.v1.permission_service_pb2 import (
    LookupResourcesRequest,
    ReadRelationshipsRequest,
    RelationshipFilter,
=======
from authzed.api.v1.core_pb2 import ObjectReference, Relationship, RelationshipUpdate, SubjectReference
from authzed.api.v1.permission_service_pb2 import (
    Consistency,
    ReadRelationshipsRequest,
    RelationshipFilter,
    SubjectFilter,
>>>>>>> 70f6167f
    WriteRelationshipsRequest,
)

from renku_data_services.authz.authz import Authz, ResourceType, _AuthzConverter, _Relation
from renku_data_services.authz.models import Scope
from renku_data_services.background_jobs.config import SyncConfig
from renku_data_services.base_models.core import InternalServiceAdmin, ServiceAdminId
from renku_data_services.message_queue.avro_models.io.renku.events import v2
from renku_data_services.message_queue.converters import EventConverter
from renku_data_services.namespace.models import NamespaceKind


async def sync_user_namespaces(config: SyncConfig) -> None:
    """Lists all user namespaces in the database and adds them to Authzed and the event queue."""
    authz = Authz(config.authz_config)
    user_namespaces = config.group_repo._get_user_namespaces()
    logging.info("Start syncing user namespaces to the authorization DB and message queue")
    num_authz: int = 0
    num_events: int = 0
    num_total: int = 0
    async for user_namespace in user_namespaces:
        num_total += 1
        events = EventConverter.to_events(user_namespace, v2.UserAdded)
        authz_change = authz._add_user_namespace(user_namespace.namespace)
        session = config.session_maker()
        tx = session.begin()
        await tx.start()
        try:
            await authz.client.WriteRelationships(authz_change.apply)
            num_authz += 1
            for event in events:
                await config.event_repo.store_event(session, event)
            num_events += 1
        except Exception as err:
            # NOTE: We do not rollback the authz changes here because it is OK if something is in Authz DB
            # but not in the message queue but not vice-versa.
            logging.error(f"Failed to sync user namespace {user_namespace} because {err}")
            await tx.rollback()
        else:
            await tx.commit()
        finally:
            await session.close()
    logging.info(f"Wrote authorization changes for {num_authz}/{num_total} user namespaces")
    logging.info(f"Wrote to event queue database for {num_events}/{num_total} user namespaces")


async def bootstrap_user_namespaces(config: SyncConfig) -> None:
    """Synchronize user namespaces to the authorization database only if none are already present."""
    authz = Authz(config.authz_config)
    rels = aiter(
        authz.client.ReadRelationships(
            ReadRelationshipsRequest(
                relationship_filter=RelationshipFilter(
                    resource_type=ResourceType.user_namespace.value, optional_relation=_Relation.owner.value
                )
            )
        )
    )
    num_rels = 0
    for _ in range(5):
        if await anext(rels, None) is not None:
            num_rels += 1
    if num_rels >= 5:
        logging.info(
            "Found at least 5 user namespace in the authorization database, "
            "will not sync user namespaces to authorization."
        )
        return
    await sync_user_namespaces(config)


<<<<<<< HEAD
async def migrate_groups(config: SyncConfig) -> None:
    """Update existing groups to make them public."""
    logger = logging.getLogger("background_jobs").getChild("migrate_groups")

    authz = Authz(config.authz_config)
    all_groups = authz.client.ReadRelationships(
        ReadRelationshipsRequest(
            relationship_filter=RelationshipFilter(
                resource_type=ResourceType.group.value,
                optional_relation=_Relation.group_platform.value,
            )
        )
    )
    all_group_ids: set[str] = set()
    async for group in all_groups:
        all_group_ids.add(group.relationship.resource.object_id)
    logger.info(f"All groups = {len(all_group_ids)}")
    logger.info(f"All groups = {all_group_ids}")

    public_groups = authz.client.LookupResources(
        LookupResourcesRequest(
            resource_object_type=ResourceType.group.value,
            permission=Scope.READ.value,
            subject=SubjectReference(object=_AuthzConverter.anonymous_user()),
        )
    )
    public_group_ids: set[str] = set()
    async for group in public_groups:
        public_group_ids.add(group.resource_object_id)
    logger.info(f"Public groups = {len(public_group_ids)}")
    logger.info(f"Public groups = {public_group_ids}")

    groups_to_process = all_group_ids - public_group_ids
    logger.info(f"Groups to process = {groups_to_process}")

    all_users = SubjectReference(object=_AuthzConverter.all_users())
    all_anon_users = SubjectReference(object=_AuthzConverter.anonymous_users())
    for group_id in groups_to_process:
        group_res = _AuthzConverter.group(group_id)
        all_users_are_viewers = Relationship(
            resource=group_res,
            relation=_Relation.public_viewer.value,
            subject=all_users,
        )
        all_anon_users_are_viewers = Relationship(
            resource=group_res,
            relation=_Relation.public_viewer.value,
            subject=all_anon_users,
        )
        authz_change = WriteRelationshipsRequest(
            updates=[
                RelationshipUpdate(operation=RelationshipUpdate.OPERATION_TOUCH, relationship=rel)
                for rel in [all_users_are_viewers, all_anon_users_are_viewers]
            ]
        )
        await authz.client.WriteRelationships(authz_change)
        logger.info(f"Made group {group_id} public")
=======
async def fix_mismatched_project_namespace_ids(config: SyncConfig) -> None:
    """Fixes a problem where the project namespace relationship for projects has the wrong group ID."""
    api_user = InternalServiceAdmin(id=ServiceAdminId.migrations)
    authz = Authz(config.authz_config)
    res = authz.client.ReadRelationships(
        ReadRelationshipsRequest(
            consistency=Consistency(fully_consistent=True),
            relationship_filter=RelationshipFilter(
                resource_type=ResourceType.project,
                optional_relation=_Relation.project_namespace.value,
                optional_subject_filter=SubjectFilter(subject_type=ResourceType.group.value),
            ),
        )
    )
    async for rel in res:
        logging.info(f"Checking project namespace - group relation {rel} for correct group ID")
        project_id = rel.relationship.resource.object_id
        project = await config.project_repo.get_project(api_user, project_id)
        if project.namespace.kind != NamespaceKind.group:
            continue
        correct_group_id = project.namespace.underlying_resource_id
        authzed_group_id = rel.relationship.subject.object.object_id
        if authzed_group_id != correct_group_id:
            logging.info(
                f"The project namespace ID in Authzed {authzed_group_id} "
                f"does not match the expected group ID {correct_group_id}, correcting it..."
            )
            authz.client.WriteRelationships(
                WriteRelationshipsRequest(
                    updates=[
                        RelationshipUpdate(
                            operation=RelationshipUpdate.OPERATION_TOUCH,
                            relationship=Relationship(
                                resource=rel.relationship.resource,
                                relation=rel.relationship.relation,
                                subject=SubjectReference(
                                    object=ObjectReference(
                                        object_type=ResourceType.group.value, object_id=correct_group_id
                                    )
                                ),
                            ),
                        ),
                        RelationshipUpdate(
                            operation=RelationshipUpdate.OPERATION_DELETE,
                            relationship=rel.relationship,
                        ),
                    ]
                )
            )
>>>>>>> 70f6167f
<|MERGE_RESOLUTION|>--- conflicted
+++ resolved
@@ -2,20 +2,13 @@
 
 import logging
 
-<<<<<<< HEAD
-from authzed.api.v1.core_pb2 import Relationship, RelationshipUpdate, SubjectReference
+from authzed.api.v1.core_pb2 import ObjectReference, Relationship, RelationshipUpdate, SubjectReference
 from authzed.api.v1.permission_service_pb2 import (
+    Consistency,
     LookupResourcesRequest,
     ReadRelationshipsRequest,
     RelationshipFilter,
-=======
-from authzed.api.v1.core_pb2 import ObjectReference, Relationship, RelationshipUpdate, SubjectReference
-from authzed.api.v1.permission_service_pb2 import (
-    Consistency,
-    ReadRelationshipsRequest,
-    RelationshipFilter,
     SubjectFilter,
->>>>>>> 70f6167f
     WriteRelationshipsRequest,
 )
 
@@ -87,7 +80,6 @@
     await sync_user_namespaces(config)
 
 
-<<<<<<< HEAD
 async def migrate_groups(config: SyncConfig) -> None:
     """Update existing groups to make them public."""
     logger = logging.getLogger("background_jobs").getChild("migrate_groups")
@@ -145,7 +137,8 @@
         )
         await authz.client.WriteRelationships(authz_change)
         logger.info(f"Made group {group_id} public")
-=======
+
+
 async def fix_mismatched_project_namespace_ids(config: SyncConfig) -> None:
     """Fixes a problem where the project namespace relationship for projects has the wrong group ID."""
     api_user = InternalServiceAdmin(id=ServiceAdminId.migrations)
@@ -194,5 +187,4 @@
                         ),
                     ]
                 )
-            )
->>>>>>> 70f6167f
+            )