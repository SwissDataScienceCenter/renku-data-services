"""The entrypoint for the data service application."""
import argparse
import asyncio
from os import environ

from sanic import Sanic
from sanic.log import logger
from sanic.worker.loader import AppLoader

from renku_data_services.app_config import Config
from renku_data_services.data_api.app import register_all_handlers
from renku_data_services.migrations.core import run_migrations_for_app
from renku_data_services.storage.rclone import RCloneValidator


def create_app() -> Sanic:
    """Create a Sanic application."""
    config = Config.from_env()
    app = Sanic(config.app_name)
    if "COVERAGE_RUN" in environ:
        app.config.TOUCHUP = False
        # NOTE: in single process mode where we usually run schemathesis to get coverage the db migrations
        # specified below with the main_process_start decorator do not run.
<<<<<<< HEAD
        run_migrations_for_app("resource_pools")
        run_migrations_for_app("storage")
        run_migrations_for_app("authz")
        run_migrations_for_app("projects")
        run_migrations_for_app("user_preferences")
        run_migrations_for_app("users")
        run_migrations_for_app("groups")
=======
        run_migrations_for_app("common")
>>>>>>> 630c1959
        config.rp_repo.initialize(config.db.conn_url(async_client=False), config.default_resource_pool)
        asyncio.run(config.kc_user_repo.initialize(config.kc_api))
    app = register_all_handlers(app, config)

    if environ.get("CORS_ALLOW_ALL_ORIGINS", "false").lower() == "true":
        from sanic_ext import Extend

        app.config.CORS_ORIGINS = "*"
        Extend(app)

    @app.main_process_start
    async def do_migrations(*_):
        logger.info("running migrations")
<<<<<<< HEAD
        run_migrations_for_app("resource_pools")
        run_migrations_for_app("storage")
        run_migrations_for_app("authz")
        run_migrations_for_app("projects")
        run_migrations_for_app("user_preferences")
        run_migrations_for_app("users")
        run_migrations_for_app("groups")
=======
        run_migrations_for_app("common")
>>>>>>> 630c1959
        config.rp_repo.initialize(config.db.conn_url(async_client=False), config.default_resource_pool)
        await config.kc_user_repo.initialize(config.kc_api)
        await config.event_repo.send_pending_events()

    @app.before_server_start
    async def setup_rclone_validator(app, _):
        validator = RCloneValidator()
        app.ext.dependency(validator)

    return app


if __name__ == "__main__":
    parser = argparse.ArgumentParser(prog="Renku Compute Resource Access Control")
    # NOTE: K8s probes will fail if listening only on 127.0.0.1 - so we listen on 0.0.0.0
    parser.add_argument("-H", "--host", default="0.0.0.0", help="Host to listen on")  # nosec B104
    parser.add_argument("-p", "--port", default=8000, type=int, help="Port to listen on")
    parser.add_argument("--debug", action="store_true", help="Enable Sanic debug mode")
    parser.add_argument("--fast", action="store_true", help="Enable Sanic fast mode")
    parser.add_argument("-d", "--dev", action="store_true", help="Enable Sanic development mode")
    parser.add_argument("--single-process", action="store_true", help="Do not use multiprocessing.")
    args = vars(parser.parse_args())
    loader = AppLoader(factory=create_app)
    app = loader.load()
    app.prepare(**args)
    Sanic.serve(primary=app, app_loader=loader)<|MERGE_RESOLUTION|>--- conflicted
+++ resolved
@@ -21,17 +21,7 @@
         app.config.TOUCHUP = False
         # NOTE: in single process mode where we usually run schemathesis to get coverage the db migrations
         # specified below with the main_process_start decorator do not run.
-<<<<<<< HEAD
-        run_migrations_for_app("resource_pools")
-        run_migrations_for_app("storage")
-        run_migrations_for_app("authz")
-        run_migrations_for_app("projects")
-        run_migrations_for_app("user_preferences")
-        run_migrations_for_app("users")
-        run_migrations_for_app("groups")
-=======
         run_migrations_for_app("common")
->>>>>>> 630c1959
         config.rp_repo.initialize(config.db.conn_url(async_client=False), config.default_resource_pool)
         asyncio.run(config.kc_user_repo.initialize(config.kc_api))
     app = register_all_handlers(app, config)
@@ -45,17 +35,7 @@
     @app.main_process_start
     async def do_migrations(*_):
         logger.info("running migrations")
-<<<<<<< HEAD
-        run_migrations_for_app("resource_pools")
-        run_migrations_for_app("storage")
-        run_migrations_for_app("authz")
-        run_migrations_for_app("projects")
-        run_migrations_for_app("user_preferences")
-        run_migrations_for_app("users")
-        run_migrations_for_app("groups")
-=======
         run_migrations_for_app("common")
->>>>>>> 630c1959
         config.rp_repo.initialize(config.db.conn_url(async_client=False), config.default_resource_pool)
         await config.kc_user_repo.initialize(config.kc_api)
         await config.event_repo.send_pending_events()
