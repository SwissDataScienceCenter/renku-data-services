"""The entrypoint for the data service application."""

import argparse
import asyncio
from os import environ
from typing import TYPE_CHECKING, Any

import sentry_sdk
import uvloop
from prometheus_sanic import monitor
from sanic import Sanic
from sanic.log import logger
from sanic.worker.loader import AppLoader
from sentry_sdk.integrations.asyncio import AsyncioIntegration
from sentry_sdk.integrations.sanic import SanicIntegration, _hub_enter, _hub_exit, _set_transaction

from renku_data_services.app_config import Config
from renku_data_services.authz.admin_sync import sync_admins_from_keycloak
from renku_data_services.data_api.app import register_all_handlers
from renku_data_services.errors.errors import (
    MissingResourceError,
    NoDefaultPoolAccessError,
    Unauthorized,
    ValidationError,
)
from renku_data_services.migrations.core import run_migrations_for_app
from renku_data_services.storage.rclone import RCloneValidator
from renku_data_services.utils.middleware import validate_null_byte

if TYPE_CHECKING:
    import sentry_sdk._types


async def _send_messages() -> None:
    config = Config.from_env()
    while True:
        try:
            await config.event_repo.send_pending_events()
            await asyncio.sleep(1)
        except (asyncio.CancelledError, KeyboardInterrupt) as e:
            logger.warning(f"Exiting: {e}")
            return
        except Exception as e:
            logger.warning(f"Background task failed: {e}")
            raise


def send_pending_events() -> None:
    """Send pending messages in case sending in a handler failed."""
    _ = Sanic("send_events")  # we need a dummy app for logging to work.

    logger.info("running events sending loop.")

    asyncio.set_event_loop(uvloop.new_event_loop())
    asyncio.run(_send_messages())


def create_app() -> Sanic:
    """Create a Sanic application."""
    config = Config.from_env()
    app = Sanic(config.app_name)
    if "COVERAGE_RUN" in environ:
        app.config.TOUCHUP = False
        # NOTE: in single process mode where we usually run schemathesis to get coverage the db migrations
        # specified below with the main_process_start decorator do not run.
        run_migrations_for_app("common")
        config.rp_repo.initialize(config.db.conn_url(async_client=False), config.default_resource_pool)
        asyncio.run(config.kc_user_repo.initialize(config.kc_api))
        asyncio.run(sync_admins_from_keycloak(config.kc_api, config.authz))
    if config.sentry.enabled:
        logger.info("enabling sentry")

        def filter_error(
            event: sentry_sdk._types.Event, hint: sentry_sdk._types.Hint
        ) -> sentry_sdk._types.Event | None:
            if "exc_info" in hint:
                exc_type, exc_value, tb = hint["exc_info"]
                if isinstance(
                    exc_value, (MissingResourceError, Unauthorized, ValidationError, NoDefaultPoolAccessError)
                ):
                    return None
            return event

        @app.before_server_start
        async def setup_sentry(_: Sanic) -> None:
            sentry_sdk.init(
                dsn=config.sentry.dsn,
                environment=config.sentry.environment,
                integrations=[AsyncioIntegration(), SanicIntegration(unsampled_statuses={404, 403, 401})],
                enable_tracing=config.sentry.sample_rate > 0,
                traces_sample_rate=config.sentry.sample_rate,
                before_send=filter_error,
            )

        # we manually need to set the signals because sentry sanic integration doesn't work with using
        # an app factory. See https://github.com/getsentry/sentry-python/issues/2902
        app.signal("http.lifecycle.request")(_hub_enter)
        app.signal("http.lifecycle.response")(_hub_exit)
        app.signal("http.routing.after")(_set_transaction)
    if config.trusted_proxies.proxies_count is not None and config.trusted_proxies.proxies_count > 0:
        app.config.PROXIES_COUNT = config.trusted_proxies.proxies_count
    logger.info(f"PROXIES_COUNT = {app.config.PROXIES_COUNT}")
    if config.trusted_proxies.real_ip_header:
        app.config.REAL_IP_HEADER = config.trusted_proxies.real_ip_header
    logger.info(f"REAL_IP_HEADER = {app.config.REAL_IP_HEADER}")

    app = register_all_handlers(app, config)

    # Setup prometheus
    monitor(app, endpoint_type="url", multiprocess_mode="all", is_middleware=True).expose_endpoint()

    if environ.get("CORS_ALLOW_ALL_ORIGINS", "false").lower() == "true":
        from sanic_ext import Extend

        app.config.CORS_ORIGINS = "*"
        Extend(app)

    app.register_middleware(validate_null_byte, "request")

    @app.main_process_start
<<<<<<< HEAD
    async def do_migrations(_: Sanic) -> None:
=======
    async def main_process_start(app: Sanic):
>>>>>>> ba7c34b1
        logger.info("running migrations")
        run_migrations_for_app("common")
        config.rp_repo.initialize(config.db.conn_url(async_client=False), config.default_resource_pool)
        await config.kc_user_repo.initialize(config.kc_api)
        await sync_admins_from_keycloak(config.kc_api, config.authz)
        await config.group_repo.generate_user_namespaces()

    @app.before_server_start
    async def setup_rclone_validator(app: Sanic) -> None:
        validator = RCloneValidator()
        app.ext.dependency(validator)

<<<<<<< HEAD
    async def send_pending_events(app: Sanic) -> None:
        """Send pending messages in case sending in a handler failed."""
        while True:
            try:
                await asyncio.sleep(30)
                await config.event_repo.send_pending_events()
            except asyncio.CancelledError:
                return
            except Exception as e:
                logger.warning(f"Background task failed: {e}")
=======
    @app.main_process_ready
    async def ready(app: Sanic, _):
        """Application ready event handler."""
        logger.info("starting events background job.")
        app.manager.manage("SendEvents", send_pending_events, {}, transient=True)
>>>>>>> ba7c34b1

    return app


if __name__ == "__main__":
    parser = argparse.ArgumentParser(prog="Renku Data Services")
    # NOTE: K8s probes will fail if listening only on 127.0.0.1 - so we listen on 0.0.0.0
    parser.add_argument("-H", "--host", default="0.0.0.0", help="Host to listen on")  # nosec B104
    parser.add_argument("-p", "--port", default=8000, type=int, help="Port to listen on")
    parser.add_argument("--debug", action="store_true", help="Enable Sanic debug mode")
    parser.add_argument("--fast", action="store_true", help="Enable Sanic fast mode")
    parser.add_argument("-d", "--dev", action="store_true", help="Enable Sanic development mode")
    parser.add_argument("--single-process", action="store_true", help="Do not use multiprocessing.")
    args: dict[str, Any] = vars(parser.parse_args())
    loader = AppLoader(factory=create_app)
    app = loader.load()
    app.prepare(**args)
    Sanic.serve(primary=app, app_loader=loader)<|MERGE_RESOLUTION|>--- conflicted
+++ resolved
@@ -118,11 +118,7 @@
     app.register_middleware(validate_null_byte, "request")
 
     @app.main_process_start
-<<<<<<< HEAD
     async def do_migrations(_: Sanic) -> None:
-=======
-    async def main_process_start(app: Sanic):
->>>>>>> ba7c34b1
         logger.info("running migrations")
         run_migrations_for_app("common")
         config.rp_repo.initialize(config.db.conn_url(async_client=False), config.default_resource_pool)
@@ -135,24 +131,11 @@
         validator = RCloneValidator()
         app.ext.dependency(validator)
 
-<<<<<<< HEAD
-    async def send_pending_events(app: Sanic) -> None:
-        """Send pending messages in case sending in a handler failed."""
-        while True:
-            try:
-                await asyncio.sleep(30)
-                await config.event_repo.send_pending_events()
-            except asyncio.CancelledError:
-                return
-            except Exception as e:
-                logger.warning(f"Background task failed: {e}")
-=======
     @app.main_process_ready
-    async def ready(app: Sanic, _):
+    async def ready(app: Sanic) -> None:
         """Application ready event handler."""
         logger.info("starting events background job.")
         app.manager.manage("SendEvents", send_pending_events, {}, transient=True)
->>>>>>> ba7c34b1
 
     return app
 
