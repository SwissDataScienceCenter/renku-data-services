--- conflicted
+++ resolved
@@ -4,11 +4,8 @@
 import asyncio
 from os import environ
 
-<<<<<<< HEAD
+import sentry_sdk
 from prometheus_sanic import monitor
-=======
-import sentry_sdk
->>>>>>> 350db7d9
 from sanic import Sanic
 from sanic.log import logger
 from sanic.worker.loader import AppLoader
