"""Data service app."""

from sanic import Sanic

from renku_data_services.app_config import Config
from renku_data_services.base_api.error_handler import CustomErrorHandler
from renku_data_services.base_api.misc import MiscBP
from renku_data_services.crc import apispec
from renku_data_services.crc.blueprints import (
    ClassesBP,
    QuotaBP,
    ResourcePoolsBP,
    ResourcePoolUsersBP,
    UserResourcePoolsBP,
)
<<<<<<< HEAD
from renku_data_services.namespace.blueprints import GroupsBP
=======
from renku_data_services.group.blueprints import GroupsBP
>>>>>>> 870df357
from renku_data_services.project.blueprints import ProjectsBP
from renku_data_services.session.blueprints import EnvironmentsBP, SessionLaunchersBP
from renku_data_services.storage.blueprints import StorageBP, StorageSchemaBP
from renku_data_services.user_preferences.blueprints import UserPreferencesBP
from renku_data_services.users.blueprints import KCUsersBP


def register_all_handlers(app: Sanic, config: Config) -> Sanic:
    """Register all handlers on the application."""
    url_prefix = "/api/data"
    resource_pools = ResourcePoolsBP(
        name="resource_pools",
        url_prefix=url_prefix,
        rp_repo=config.rp_repo,
        authenticator=config.authenticator,
        user_repo=config.user_repo,
    )
    classes = ClassesBP(name="classes", url_prefix=url_prefix, repo=config.rp_repo, authenticator=config.authenticator)
    quota = QuotaBP(
        name="quota",
        url_prefix=url_prefix,
        rp_repo=config.rp_repo,
        authenticator=config.authenticator,
        quota_repo=config.quota_repo,
    )
    users = KCUsersBP(name="users", url_prefix=url_prefix, repo=config.kc_user_repo, authenticator=config.authenticator)
    resource_pools_users = ResourcePoolUsersBP(
        name="resource_pool_users",
        url_prefix=url_prefix,
        repo=config.user_repo,
        authenticator=config.authenticator,
        kc_user_repo=config.kc_user_repo,
    )
    user_resource_pools = UserResourcePoolsBP(
        name="user_resource_pools",
        url_prefix=url_prefix,
        repo=config.user_repo,
        authenticator=config.authenticator,
        kc_user_repo=config.kc_user_repo,
    )
    storage = StorageBP(
        name="storage",
        url_prefix=url_prefix,
        storage_repo=config.storage_repo,
        authenticator=config.gitlab_authenticator,
    )
    storage_schema = StorageSchemaBP(name="storage_schema", url_prefix=url_prefix)
    user_preferences = UserPreferencesBP(
        name="user_preferences",
        url_prefix=url_prefix,
        user_preferences_repo=config.user_preferences_repo,
        authenticator=config.authenticator,
    )
    misc = MiscBP(name="misc", url_prefix=url_prefix, apispec=config.spec, version=config.version)
    project = ProjectsBP(
        name="projects",
        url_prefix=url_prefix,
        project_repo=config.project_repo,
        project_member_repo=config.project_member_repo,
        authenticator=config.authenticator,
        user_repo=config.kc_user_repo,
    )
    group = GroupsBP(
        name="groups",
        url_prefix=url_prefix,
        authenticator=config.authenticator,
        group_repo=config.group_repo,
<<<<<<< HEAD
=======
    session_environments = EnvironmentsBP(
        name="session_environments",
        url_prefix=url_prefix,
        session_repo=config.session_repo,
        authenticator=config.authenticator,
    )
    session_launchers = SessionLaunchersBP(
        name="sessions_launchers",
        url_prefix=url_prefix,
        session_repo=config.session_repo,
        authenticator=config.authenticator,
>>>>>>> 870df357
    )
    app.blueprint(
        [
            resource_pools.blueprint(),
            classes.blueprint(),
            quota.blueprint(),
            resource_pools_users.blueprint(),
            users.blueprint(),
            user_resource_pools.blueprint(),
            storage.blueprint(),
            storage_schema.blueprint(),
            user_preferences.blueprint(),
            misc.blueprint(),
            project.blueprint(),
            group.blueprint(),
<<<<<<< HEAD
=======
            session_environments.blueprint(),
            session_launchers.blueprint(),
>>>>>>> 870df357
        ]
    )

    app.error_handler = CustomErrorHandler(apispec)
    app.config.OAS = False
    app.config.OAS_UI_REDOC = False
    app.config.OAS_UI_SWAGGER = False
    app.config.OAS_AUTODOC = False
    return app<|MERGE_RESOLUTION|>--- conflicted
+++ resolved
@@ -13,11 +13,7 @@
     ResourcePoolUsersBP,
     UserResourcePoolsBP,
 )
-<<<<<<< HEAD
 from renku_data_services.namespace.blueprints import GroupsBP
-=======
-from renku_data_services.group.blueprints import GroupsBP
->>>>>>> 870df357
 from renku_data_services.project.blueprints import ProjectsBP
 from renku_data_services.session.blueprints import EnvironmentsBP, SessionLaunchersBP
 from renku_data_services.storage.blueprints import StorageBP, StorageSchemaBP
@@ -85,8 +81,6 @@
         url_prefix=url_prefix,
         authenticator=config.authenticator,
         group_repo=config.group_repo,
-<<<<<<< HEAD
-=======
     session_environments = EnvironmentsBP(
         name="session_environments",
         url_prefix=url_prefix,
@@ -98,7 +92,6 @@
         url_prefix=url_prefix,
         session_repo=config.session_repo,
         authenticator=config.authenticator,
->>>>>>> 870df357
     )
     app.blueprint(
         [
@@ -114,11 +107,8 @@
             misc.blueprint(),
             project.blueprint(),
             group.blueprint(),
-<<<<<<< HEAD
-=======
             session_environments.blueprint(),
             session_launchers.blueprint(),
->>>>>>> 870df357
         ]
     )
 
