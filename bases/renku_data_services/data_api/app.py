--- conflicted
+++ resolved
@@ -76,13 +76,11 @@
         authenticator=config.authenticator,
         user_repo=config.kc_user_repo,
     )
-<<<<<<< HEAD
     group = GroupsBP(
         name="groups",
         url_prefix=url_prefix,
         authenticator=config.authenticator,
         group_repo=config.group_repo,
-=======
     session_environments = EnvironmentsBP(
         name="session_environments",
         url_prefix=url_prefix,
@@ -94,7 +92,6 @@
         url_prefix=url_prefix,
         session_repo=config.session_repo,
         authenticator=config.authenticator,
->>>>>>> f2155c0d
     )
     app.blueprint(
         [
@@ -109,12 +106,9 @@
             user_preferences.blueprint(),
             misc.blueprint(),
             project.blueprint(),
-<<<<<<< HEAD
             group.blueprint(),
-=======
             session_environments.blueprint(),
             session_launchers.blueprint(),
->>>>>>> f2155c0d
         ]
     )
 
