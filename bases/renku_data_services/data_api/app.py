"""Data service app."""

from collections.abc import Callable
from typing import Any

from sanic import Sanic
from sanic_ext.exceptions import ValidationError
from sanic_ext.extras.validation.validators import VALIDATION_ERROR
from ulid import ULID

from renku_data_services import errors
from renku_data_services.base_api.error_handler import CustomErrorHandler
from renku_data_services.base_api.misc import MiscBP
from renku_data_services.base_models.core import Slug
from renku_data_services.connected_services.blueprints import OAuth2ClientsBP, OAuth2ConnectionsBP
from renku_data_services.crc import apispec
from renku_data_services.crc.blueprints import (
    ClassesBP,
    ClustersBP,
    QuotaBP,
    ResourcePoolsBP,
    ResourcePoolUsersBP,
    UserResourcePoolsBP,
)
from renku_data_services.data_api.dependencies import DependencyManager
from renku_data_services.data_connectors.blueprints import DataConnectorsBP
from renku_data_services.namespace.blueprints import GroupsBP
from renku_data_services.notebooks.blueprints import NotebooksBP, NotebooksNewBP
from renku_data_services.platform.blueprints import PlatformConfigBP, PlatformUrlRedirectBP
from renku_data_services.project.blueprints import ProjectsBP, ProjectSessionSecretBP
from renku_data_services.repositories.blueprints import RepositoriesBP
from renku_data_services.search.blueprints import SearchBP
from renku_data_services.search.reprovision import SearchReprovision
from renku_data_services.search.solr_user_query import UsernameResolve
from renku_data_services.session.blueprints import BuildsBP, EnvironmentsBP, SessionLaunchersBP
from renku_data_services.storage.blueprints import StorageBP, StorageSchemaBP
from renku_data_services.users.blueprints import KCUsersBP, UserPreferencesBP, UserSecretsBP


def str_to_slug(value: str) -> Slug:
    """Convert a str to Slug."""
    try:
        return Slug(value)
    except errors.ValidationError as err:
        raise ValueError("Couldn't parse slug") from err


def _patched_validate_body(
    validator: Callable[[type[Any], dict[str, Any]], Any],
    model: type[Any],
    body: dict[str, Any],
) -> Any:
    """Validate body method for monkey patching.

    sanic_ext does not return contained exceptions as errors anymore, instead it returns a string.
    This undoes that change.
    """
    try:
        return validator(model, body)
    except VALIDATION_ERROR as e:
        raise ValidationError(
            f"Invalid request body: {model.__name__}. Error: {e}",
            extra={"exception": e},
        ) from e


def register_all_handlers(app: Sanic, dm: DependencyManager) -> Sanic:
    """Register all handlers on the application."""
    # WARNING: The regex is not actually used in most cases, instead the conversion function must raise a ValueError
    app.router.register_pattern("ulid", ULID.from_str, r"^[0-7][0-9A-HJKMNP-TV-Z]{25}$")
    app.router.register_pattern("renku_slug", str_to_slug, r"^[a-zA-Z0-9][a-zA-Z0-9-_.]*$")

    url_prefix = "/api/data"
    resource_pools = ResourcePoolsBP(
        name="resource_pools",
        url_prefix=url_prefix,
        rp_repo=dm.rp_repo,
        authenticator=dm.authenticator,
        user_repo=dm.user_repo,
        cluster_repo=dm.cluster_repo,
    )
    classes = ClassesBP(name="classes", url_prefix=url_prefix, repo=dm.rp_repo, authenticator=dm.authenticator)
    quota = QuotaBP(
        name="quota",
        url_prefix=url_prefix,
        rp_repo=dm.rp_repo,
        authenticator=dm.authenticator,
    )
    users = KCUsersBP(name="users", url_prefix=url_prefix, repo=dm.kc_user_repo, authenticator=dm.authenticator)
    user_secrets = UserSecretsBP(
        name="user_secrets",
        url_prefix=url_prefix,
        secret_repo=dm.user_secrets_repo,
        authenticator=dm.authenticator,
    )
    resource_pools_users = ResourcePoolUsersBP(
        name="resource_pool_users",
        url_prefix=url_prefix,
        repo=dm.user_repo,
        authenticator=dm.authenticator,
        kc_user_repo=dm.kc_user_repo,
    )
    user_resource_pools = UserResourcePoolsBP(
        name="user_resource_pools",
        url_prefix=url_prefix,
        repo=dm.user_repo,
        authenticator=dm.authenticator,
        kc_user_repo=dm.kc_user_repo,
    )
    clusters = ClustersBP(name="clusters", url_prefix=url_prefix, repo=dm.cluster_repo, authenticator=dm.authenticator)
    storage = StorageBP(
        name="storage",
        url_prefix=url_prefix,
        storage_repo=dm.storage_repo,
        authenticator=dm.gitlab_authenticator,
    )
    storage_schema = StorageSchemaBP(name="storage_schema", url_prefix=url_prefix)
    user_preferences = UserPreferencesBP(
        name="user_preferences",
        url_prefix=url_prefix,
        user_preferences_repo=dm.user_preferences_repo,
        authenticator=dm.authenticator,
    )
    misc = MiscBP(name="misc", url_prefix=url_prefix, apispec=dm.spec, version=dm.config.version)
    project = ProjectsBP(
        name="projects",
        url_prefix=url_prefix,
        project_repo=dm.project_repo,
        project_member_repo=dm.project_member_repo,
        user_repo=dm.kc_user_repo,
        authenticator=dm.authenticator,
        data_connector_repo=dm.data_connector_repo,
        project_migration_repo=dm.project_migration_repo,
        session_repo=dm.session_repo,
        session_secret_repo=dm.project_session_secret_repo,
        metrics=dm.metrics,
    )
    project_session_secrets = ProjectSessionSecretBP(
        name="project_session_secrets",
        url_prefix=url_prefix,
        session_secret_repo=dm.project_session_secret_repo,
        authenticator=dm.authenticator,
    )
    group = GroupsBP(
        name="groups",
        url_prefix=url_prefix,
        authenticator=dm.authenticator,
        group_repo=dm.group_repo,
        metrics=dm.metrics,
    )
    session_environments = EnvironmentsBP(
        name="session_environments",
        url_prefix=url_prefix,
        session_repo=dm.session_repo,
        authenticator=dm.authenticator,
    )
    session_launchers = SessionLaunchersBP(
        name="sessions_launchers",
        url_prefix=url_prefix,
        session_repo=dm.session_repo,
        authenticator=dm.authenticator,
        metrics=dm.metrics,
    )
    builds = (
        BuildsBP(
            name="builds",
            url_prefix=url_prefix,
            session_repo=dm.session_repo,
            authenticator=dm.authenticator,
        )
        if dm.config.builds.enabled
        else None
    )
    oauth2_clients = OAuth2ClientsBP(
        name="oauth2_clients",
        url_prefix=url_prefix,
        connected_services_repo=dm.connected_services_repo,
        oauth_http_client_factory=dm.oauth_http_client_factory,
        authenticator=dm.authenticator,
    )
    oauth2_connections = OAuth2ConnectionsBP(
        name="oauth2_connections",
        url_prefix=url_prefix,
        connected_services_repo=dm.connected_services_repo,
        oauth_client_factory=dm.oauth_http_client_factory,
        authenticator=dm.authenticator,
    )
    repositories = RepositoriesBP(
        name="repositories",
        url_prefix=url_prefix,
        git_repositories_repo=dm.git_repositories_repo,
        authenticator=dm.authenticator,
        internal_gitlab_authenticator=dm.gitlab_authenticator,
    )
    notebooks = NotebooksBP(
        name="notebooks_old",
        url_prefix=url_prefix,
        authenticator=dm.authenticator,
        nb_config=dm.config.nb_config,
        internal_gitlab_authenticator=dm.gitlab_authenticator,
        rp_repo=dm.rp_repo,
        user_repo=dm.kc_user_repo,
        storage_repo=dm.storage_repo,
        git_provider_helper=dm.git_provider_helper,
    )
    notebooks_new = NotebooksNewBP(
        name="notebooks",
        url_prefix=url_prefix,
        authenticator=dm.authenticator,
        nb_config=dm.config.nb_config,
        cluster_repo=dm.cluster_repo,
        data_connector_repo=dm.data_connector_repo,
        data_connector_secret_repo=dm.data_connector_secret_repo,
        git_provider_helper=dm.git_provider_helper,
        image_check_repo=dm.image_check_repo,
        internal_gitlab_authenticator=dm.gitlab_authenticator,
        metrics=dm.metrics,
        project_repo=dm.project_repo,
        project_session_secret_repo=dm.project_session_secret_repo,
        rp_repo=dm.rp_repo,
        session_repo=dm.session_repo,
        storage_repo=dm.storage_repo,
        user_repo=dm.kc_user_repo,
<<<<<<< HEAD
        data_connector_repo=dm.data_connector_repo,
        data_connector_secret_repo=dm.data_connector_secret_repo,
        cluster_repo=dm.cluster_repo,
        internal_gitlab_authenticator=dm.gitlab_authenticator,
        metrics=dm.metrics,
        connected_svcs_repo=dm.connected_services_repo,
        git_provider_helper=dm.git_provider_helper,
        oauth_client_factory=dm.oauth_http_client_factory,
=======
>>>>>>> 9dd76d58
    )
    platform_config = PlatformConfigBP(
        name="platform_config",
        url_prefix=url_prefix,
        platform_repo=dm.platform_repo,
        authenticator=dm.authenticator,
    )
    platform_redirects = PlatformUrlRedirectBP(
        name="platform_redirects",
        url_prefix=url_prefix,
        url_redirect_repo=dm.url_redirect_repo,
        authenticator=dm.authenticator,
    )
    search = SearchBP(
        name="search2",
        url_prefix=url_prefix,
        authenticator=dm.authenticator,
        username_resolve=UsernameResolve.db(dm.kc_user_repo),
        search_reprovision=SearchReprovision(
            search_updates_repo=dm.search_updates_repo,
            reprovisioning_repo=dm.reprovisioning_repo,
            solr_config=dm.config.solr,
            user_repo=dm.kc_user_repo,
            group_repo=dm.group_repo,
            project_repo=dm.project_repo,
            data_connector_repo=dm.data_connector_repo,
        ),
        solr_config=dm.config.solr,
        authz=dm.authz,
        metrics=dm.metrics,
    )
    data_connectors = DataConnectorsBP(
        name="data_connectors",
        url_prefix=url_prefix,
        data_connector_repo=dm.data_connector_repo,
        data_connector_secret_repo=dm.data_connector_secret_repo,
        authenticator=dm.authenticator,
        metrics=dm.metrics,
    )
    app.blueprint(
        [
            resource_pools.blueprint(),
            classes.blueprint(),
            quota.blueprint(),
            resource_pools_users.blueprint(),
            users.blueprint(),
            user_secrets.blueprint(),
            user_resource_pools.blueprint(),
            clusters.blueprint(),
            storage.blueprint(),
            storage_schema.blueprint(),
            user_preferences.blueprint(),
            misc.blueprint(),
            project.blueprint(),
            project_session_secrets.blueprint(),
            group.blueprint(),
            session_environments.blueprint(),
            session_launchers.blueprint(),
            oauth2_clients.blueprint(),
            oauth2_connections.blueprint(),
            repositories.blueprint(),
            notebooks.blueprint(),
            notebooks_new.blueprint(),
            platform_config.blueprint(),
            search.blueprint(),
            data_connectors.blueprint(),
            platform_redirects.blueprint(),
        ]
    )
    if builds is not None:
        app.blueprint(builds.blueprint())

    # We need to patch sanic_ext as since version 24.12 they only send a string representation of errors
    import sanic_ext.extras.validation.setup

    sanic_ext.extras.validation.setup.validate_body = _patched_validate_body

    app.error_handler = CustomErrorHandler(apispec)
    app.config.OAS = False
    app.config.OAS_UI_REDOC = False
    app.config.OAS_UI_SWAGGER = False
    app.config.OAS_AUTODOC = False
    return app<|MERGE_RESOLUTION|>--- conflicted
+++ resolved
@@ -215,23 +215,13 @@
         image_check_repo=dm.image_check_repo,
         internal_gitlab_authenticator=dm.gitlab_authenticator,
         metrics=dm.metrics,
+        oauth_client_factory=dm.oauth_http_client_factory,
         project_repo=dm.project_repo,
         project_session_secret_repo=dm.project_session_secret_repo,
         rp_repo=dm.rp_repo,
         session_repo=dm.session_repo,
         storage_repo=dm.storage_repo,
         user_repo=dm.kc_user_repo,
-<<<<<<< HEAD
-        data_connector_repo=dm.data_connector_repo,
-        data_connector_secret_repo=dm.data_connector_secret_repo,
-        cluster_repo=dm.cluster_repo,
-        internal_gitlab_authenticator=dm.gitlab_authenticator,
-        metrics=dm.metrics,
-        connected_svcs_repo=dm.connected_services_repo,
-        git_provider_helper=dm.git_provider_helper,
-        oauth_client_factory=dm.oauth_http_client_factory,
-=======
->>>>>>> 9dd76d58
     )
     platform_config = PlatformConfigBP(
         name="platform_config",
