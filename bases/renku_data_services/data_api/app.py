--- conflicted
+++ resolved
@@ -16,10 +16,7 @@
     UserResourcePoolsBP,
 )
 from renku_data_services.data_connectors.blueprints import DataConnectorsBP
-<<<<<<< HEAD
-=======
 from renku_data_services.message_queue.blueprints import SearchBP
->>>>>>> f3a5f98e
 from renku_data_services.namespace.blueprints import GroupsBP
 from renku_data_services.platform.blueprints import PlatformConfigBP
 from renku_data_services.project.blueprints import ProjectsBP
@@ -139,8 +136,6 @@
         platform_repo=config.platform_repo,
         authenticator=config.authenticator,
     )
-<<<<<<< HEAD
-=======
     search = SearchBP(
         name="search",
         url_prefix=url_prefix,
@@ -153,18 +148,12 @@
         project_repo=config.project_repo,
         authz=config.authz,
     )
->>>>>>> f3a5f98e
     data_connectors = DataConnectorsBP(
         name="data_connectors",
         url_prefix=url_prefix,
         data_connector_repo=config.data_connector_repo,
-<<<<<<< HEAD
-        data_connector_secret_repo=config.data_connector_secret_repo,
-        data_connector_to_project_link_repo=config.data_connector_to_project_link_repo,
-=======
         data_connector_to_project_link_repo=config.data_connector_to_project_link_repo,
         data_connector_secret_repo=config.data_connector_secret_repo,
->>>>>>> f3a5f98e
         authenticator=config.authenticator,
     )
     app.blueprint(
@@ -188,10 +177,7 @@
             oauth2_connections.blueprint(),
             repositories.blueprint(),
             platform_config.blueprint(),
-<<<<<<< HEAD
-=======
             search.blueprint(),
->>>>>>> f3a5f98e
             data_connectors.blueprint(),
         ]
     )
