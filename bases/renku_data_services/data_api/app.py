"""Data service app."""

from sanic import Sanic
from ulid import ULID

from renku_data_services.app_config import Config
from renku_data_services.base_api.error_handler import CustomErrorHandler
from renku_data_services.base_api.misc import MiscBP
from renku_data_services.connected_services.blueprints import OAuth2ClientsBP, OAuth2ConnectionsBP
from renku_data_services.crc import apispec
from renku_data_services.crc.blueprints import (
    ClassesBP,
    QuotaBP,
    ResourcePoolsBP,
    ResourcePoolUsersBP,
    UserResourcePoolsBP,
)
<<<<<<< HEAD
from renku_data_services.message_queue.blueprints import MessageQueueBP
=======
from renku_data_services.data_connectors.blueprints import DataConnectorsBP
from renku_data_services.message_queue.blueprints import SearchBP
>>>>>>> 4e10b957
from renku_data_services.namespace.blueprints import GroupsBP
from renku_data_services.platform.blueprints import PlatformConfigBP
from renku_data_services.project.blueprints import ProjectsBP
from renku_data_services.repositories.blueprints import RepositoriesBP
from renku_data_services.session.blueprints import EnvironmentsBP, SessionLaunchersBP
from renku_data_services.storage.blueprints import StorageBP, StorageSchemaBP
from renku_data_services.users.blueprints import KCUsersBP, UserPreferencesBP, UserSecretsBP


def register_all_handlers(app: Sanic, config: Config) -> Sanic:
    """Register all handlers on the application."""
    app.router.register_pattern("ulid", ULID.from_str, r"^[0-7][0-9A-HJKMNP-TV-Z]{25}$")
    app.router.register_pattern("renku_slug", str, r"^[a-zA-Z0-9][a-zA-Z0-9\-_.]*$")

    url_prefix = "/api/data"
    resource_pools = ResourcePoolsBP(
        name="resource_pools",
        url_prefix=url_prefix,
        rp_repo=config.rp_repo,
        authenticator=config.authenticator,
        user_repo=config.user_repo,
    )
    classes = ClassesBP(name="classes", url_prefix=url_prefix, repo=config.rp_repo, authenticator=config.authenticator)
    quota = QuotaBP(
        name="quota",
        url_prefix=url_prefix,
        rp_repo=config.rp_repo,
        authenticator=config.authenticator,
        quota_repo=config.quota_repo,
    )
    users = KCUsersBP(name="users", url_prefix=url_prefix, repo=config.kc_user_repo, authenticator=config.authenticator)
    user_secrets = UserSecretsBP(
        name="user_secrets",
        url_prefix=url_prefix,
        user_repo=config.kc_user_repo,
        secret_repo=config.user_secrets_repo,
        secret_service_public_key=config.secrets_service_public_key,
        authenticator=config.authenticator,
    )
    resource_pools_users = ResourcePoolUsersBP(
        name="resource_pool_users",
        url_prefix=url_prefix,
        repo=config.user_repo,
        authenticator=config.authenticator,
        kc_user_repo=config.kc_user_repo,
    )
    user_resource_pools = UserResourcePoolsBP(
        name="user_resource_pools",
        url_prefix=url_prefix,
        repo=config.user_repo,
        authenticator=config.authenticator,
        kc_user_repo=config.kc_user_repo,
    )
    storage = StorageBP(
        name="storage",
        url_prefix=url_prefix,
        storage_repo=config.storage_repo,
        authenticator=config.gitlab_authenticator,
    )
    storage_schema = StorageSchemaBP(name="storage_schema", url_prefix=url_prefix)
    user_preferences = UserPreferencesBP(
        name="user_preferences",
        url_prefix=url_prefix,
        user_preferences_repo=config.user_preferences_repo,
        authenticator=config.authenticator,
    )
    misc = MiscBP(name="misc", url_prefix=url_prefix, apispec=config.spec, version=config.version)
    project = ProjectsBP(
        name="projects",
        url_prefix=url_prefix,
        project_repo=config.project_repo,
        project_member_repo=config.project_member_repo,
        authenticator=config.authenticator,
        user_repo=config.kc_user_repo,
    )
    group = GroupsBP(
        name="groups",
        url_prefix=url_prefix,
        authenticator=config.authenticator,
        group_repo=config.group_repo,
    )
    session_environments = EnvironmentsBP(
        name="session_environments",
        url_prefix=url_prefix,
        session_repo=config.session_repo,
        authenticator=config.authenticator,
    )
    session_launchers = SessionLaunchersBP(
        name="sessions_launchers",
        url_prefix=url_prefix,
        session_repo=config.session_repo,
        authenticator=config.authenticator,
    )
    oauth2_clients = OAuth2ClientsBP(
        name="oauth2_clients",
        url_prefix=url_prefix,
        connected_services_repo=config.connected_services_repo,
        authenticator=config.authenticator,
    )
    oauth2_connections = OAuth2ConnectionsBP(
        name="oauth2_connections",
        url_prefix=url_prefix,
        connected_services_repo=config.connected_services_repo,
        authenticator=config.authenticator,
        internal_gitlab_authenticator=config.gitlab_authenticator,
    )
    repositories = RepositoriesBP(
        name="repositories",
        url_prefix=url_prefix,
        git_repositories_repo=config.git_repositories_repo,
        authenticator=config.authenticator,
        internal_gitlab_authenticator=config.gitlab_authenticator,
    )
    platform_config = PlatformConfigBP(
        name="platform_config",
        url_prefix=url_prefix,
        platform_repo=config.platform_repo,
        authenticator=config.authenticator,
    )
    message_queue = MessageQueueBP(
        name="search",
        url_prefix=url_prefix,
        authenticator=config.authenticator,
        session_maker=config.db.async_session_maker,
        reprovisioning_repo=config.reprovisioning_repo,
        user_repo=config.kc_user_repo,
        group_repo=config.group_repo,
        project_repo=config.project_repo,
        authz=config.authz,
    )
    data_connectors = DataConnectorsBP(
        name="data_connectors",
        url_prefix=url_prefix,
        data_connector_repo=config.data_connector_repo,
        data_connector_to_project_link_repo=config.data_connector_to_project_link_repo,
        data_connector_secret_repo=config.data_connector_secret_repo,
        authenticator=config.authenticator,
    )
    app.blueprint(
        [
            resource_pools.blueprint(),
            classes.blueprint(),
            quota.blueprint(),
            resource_pools_users.blueprint(),
            users.blueprint(),
            user_secrets.blueprint(),
            user_resource_pools.blueprint(),
            storage.blueprint(),
            storage_schema.blueprint(),
            user_preferences.blueprint(),
            misc.blueprint(),
            project.blueprint(),
            group.blueprint(),
            session_environments.blueprint(),
            session_launchers.blueprint(),
            oauth2_clients.blueprint(),
            oauth2_connections.blueprint(),
            repositories.blueprint(),
            platform_config.blueprint(),
<<<<<<< HEAD
            message_queue.blueprint(),
=======
            search.blueprint(),
            data_connectors.blueprint(),
>>>>>>> 4e10b957
        ]
    )

    app.error_handler = CustomErrorHandler(apispec)
    app.config.OAS = False
    app.config.OAS_UI_REDOC = False
    app.config.OAS_UI_SWAGGER = False
    app.config.OAS_AUTODOC = False
    return app<|MERGE_RESOLUTION|>--- conflicted
+++ resolved
@@ -15,12 +15,8 @@
     ResourcePoolUsersBP,
     UserResourcePoolsBP,
 )
-<<<<<<< HEAD
+from renku_data_services.data_connectors.blueprints import DataConnectorsBP
 from renku_data_services.message_queue.blueprints import MessageQueueBP
-=======
-from renku_data_services.data_connectors.blueprints import DataConnectorsBP
-from renku_data_services.message_queue.blueprints import SearchBP
->>>>>>> 4e10b957
 from renku_data_services.namespace.blueprints import GroupsBP
 from renku_data_services.platform.blueprints import PlatformConfigBP
 from renku_data_services.project.blueprints import ProjectsBP
@@ -180,12 +176,8 @@
             oauth2_connections.blueprint(),
             repositories.blueprint(),
             platform_config.blueprint(),
-<<<<<<< HEAD
             message_queue.blueprint(),
-=======
-            search.blueprint(),
             data_connectors.blueprint(),
->>>>>>> 4e10b957
         ]
     )
 
