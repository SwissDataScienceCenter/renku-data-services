--- conflicted
+++ resolved
@@ -26,16 +26,10 @@
 from renku_data_services.k8s.clients import DummyCoreClient, DummySchedulingClient, K8sCoreClient, K8sSchedulingClient
 from renku_data_services.k8s.quota import QuotaRepository
 from renku_data_services.storage.db import StorageRepository
-<<<<<<< HEAD
 from renku_data_services.user_preferences.db import UserPreferencesRepository
-from renku_data_services.users.dummy import DummyAuthenticator, DummyUserStore
-from renku_data_services.users.gitlab import GitlabAuthenticator
-from renku_data_services.users.keycloak import KcUserStore, KeycloakAuthenticator
-=======
 from renku_data_services.authn.dummy import DummyAuthenticator, DummyUserStore
 from renku_data_services.authn.gitlab import GitlabAuthenticator
 from renku_data_services.authn.keycloak import KcUserStore, KeycloakAuthenticator
->>>>>>> 5d5a3a15
 from renku_data_services.utils.core import get_ssl_context, merge_api_specs
 
 
@@ -195,8 +189,9 @@
             engine=async_engine,
         )
         user_preferences_repo = UserPreferencesRepository(
-            sync_sqlalchemy_url=sync_sqlalchemy_url,
-            async_sqlalchemy_url=async_sqlalchemy_url,
+            # sync_sqlalchemy_url=sync_sqlalchemy_url,
+            # async_sqlalchemy_url=async_sqlalchemy_url,
+            engine=async_engine,
         )
         return cls(
             user_repo=user_repo,
