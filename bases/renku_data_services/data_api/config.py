"""Configurations."""
import os
from dataclasses import dataclass, field
from pathlib import Path
from typing import Any, Dict, Optional

import httpx
from jwt import PyJWKClient
from tenacity import retry, stop_after_attempt, stop_after_delay, wait_fixed
from yaml import safe_load

import renku_data_services.base_models as base_models
import renku_data_services.crc
import renku_data_services.storage
from renku_data_services import errors
from renku_data_services.authz.authz import IProjectAuthorizer, SQLProjectAuthorizer
from renku_data_services.crc import models
from renku_data_services.crc.db import ResourcePoolRepository, UserRepository
from renku_data_services.data_api.server_options import (
    ServerOptions,
    ServerOptionsDefaults,
    generate_default_resource_pool,
)
from renku_data_services.git.gitlab import DummyGitlabAPI, GitlabAPI
from renku_data_services.k8s.clients import DummyCoreClient, DummySchedulingClient, K8sCoreClient, K8sSchedulingClient
from renku_data_services.k8s.quota import QuotaRepository
from renku_data_services.migrations.core import DataRepository
from renku_data_services.project.db import ProjectRepository
from renku_data_services.storage.db import StorageRepository
from renku_data_services.authn.dummy import DummyAuthenticator, DummyUserStore
from renku_data_services.authn.gitlab import GitlabAuthenticator
from renku_data_services.authn.keycloak import KcUserStore, KeycloakAuthenticator
from renku_data_services.utils.core import get_ssl_context, merge_api_specs


@retry(stop=(stop_after_attempt(20) | stop_after_delay(300)), wait=wait_fixed(2), reraise=True)
def _oidc_discovery(url: str, realm: str) -> Dict[str, Any]:
    url = f"{url}/realms/{realm}/.well-known/openid-configuration"
    res = httpx.get(url, verify=get_ssl_context())
    if res.status_code == 200:
        return res.json()
    raise errors.ConfigurationError(message=f"Cannot successfully do OIDC discovery with url {url}.")


default_resource_pool = models.ResourcePool(
    name="default",
    classes=[
        models.ResourceClass(
            name="small",
            cpu=0.5,
            memory=1,
            max_storage=20,
            gpu=0,
            default=True,
        ),
        models.ResourceClass(
            name="large",
            cpu=1.0,
            memory=2,
            max_storage=20,
            gpu=0,
            default=False,
        ),
    ],
    quota=None,
    public=True,
    default=True,
)


@dataclass
class Config:
    """Configuration for the Data service."""

    user_repo: UserRepository
    rp_repo: ResourcePoolRepository
    storage_repo: StorageRepository
    project_repo: ProjectRepository
    user_store: base_models.UserStore
    authenticator: base_models.Authenticator
    gitlab_authenticator: base_models.Authenticator
    quota_repo: QuotaRepository
    project_authz: IProjectAuthorizer
    spec: Dict[str, Any] = field(init=False, default_factory=dict)
    version: str = "0.0.1"
    app_name: str = "renku_crc"
    default_resource_pool_file: Optional[str] = None
    default_resource_pool: models.ResourcePool = default_resource_pool
    server_options_file: Optional[str] = None
    server_defaults_file: Optional[str] = None

    def __post_init__(self):
        spec_file = Path(renku_data_services.crc.__file__).resolve().parent / "api.spec.yaml"
        with open(spec_file, "r") as f:
            crc_spec = safe_load(f)

        spec_file = Path(renku_data_services.storage.__file__).resolve().parent / "api.spec.yaml"
        with open(spec_file, "r") as f:
            storage_spec = safe_load(f)

        self.spec = merge_api_specs(crc_spec, storage_spec)

        if self.default_resource_pool_file is not None:
            with open(self.default_resource_pool_file, "r") as f:
                self.default_resource_pool = models.ResourcePool.from_dict(safe_load(f))
        if self.server_defaults_file is not None and self.server_options_file is not None:
            with open(self.server_options_file, "r") as f:
                options = ServerOptions.model_validate(safe_load(f))
            with open(self.server_defaults_file, "r") as f:
                defaults = ServerOptionsDefaults.model_validate(safe_load(f))
            self.default_resource_pool = generate_default_resource_pool(options, defaults)

    @property
    def repo(self) -> DataRepository:
        """Used by alembic to find the data repository.

        Note:
            Since alembic doesn't know about different config types for different services,
            it uses this property to get some DB repository that it uses for database connections
            for migrations. This property should just expose an underlying repository appropriate for this config.
        """
        return self.rp_repo

    @classmethod
    def from_env(cls):
        """Create a config from environment variables."""

        prefix = ""
        user_store: base_models.UserStore
        authenticator: base_models.Authenticator
        gitlab_authenticator: base_models.Authenticator
        gitlab_client: base_models.GitlabAPIProtocol
        version = os.environ.get(f"{prefix}VERSION", "0.0.1")
        server_options_file = os.environ.get("SERVER_OPTIONS")
        server_defaults_file = os.environ.get("SERVER_DEFAULTS")
        k8s_namespace = os.environ.get("K8S_NAMESPACE", "default")

        if os.environ.get(f"{prefix}DUMMY_STORES", "false").lower() == "true":
            authenticator = DummyAuthenticator()
            gitlab_authenticator = DummyAuthenticator()
            quota_repo = QuotaRepository(DummyCoreClient({}), DummySchedulingClient({}), namespace=k8s_namespace)
            user_always_exists = os.environ.get("DUMMY_USERSTORE_USER_ALWAYS_EXISTS", "true").lower() == "true"
            user_store = DummyUserStore(user_always_exists=user_always_exists)
            gitlab_client = DummyGitlabAPI()
        else:
            quota_repo = QuotaRepository(K8sCoreClient(), K8sSchedulingClient(), namespace=k8s_namespace)
            keycloak_url = os.environ.get(f"{prefix}KEYCLOAK_URL")
            if keycloak_url is None:
                raise errors.ConfigurationError(message="The Keycloak URL has to be specified.")
            keycloak_url = keycloak_url.rstrip("/")
            keycloak_realm = os.environ.get(f"{prefix}KEYCLOAK_REALM", "Renku")
            oidc_disc_data = _oidc_discovery(keycloak_url, keycloak_realm)
            jwks_url = oidc_disc_data.get("jwks_uri")
            if jwks_url is None:
                raise errors.ConfigurationError(
                    message="The JWKS url for Keycloak cannot be found from the OIDC discovery endpoint."
                )
            algorithms = os.environ.get(f"{prefix}KEYCLOAK_TOKEN_SIGNATURE_ALGS")
            if algorithms is None:
                raise errors.ConfigurationError(message="At least one token signature algorithm is required.")
            algorithms_lst = [i.strip() for i in algorithms.split(",")]
            jwks = PyJWKClient(jwks_url)
            authenticator = KeycloakAuthenticator(jwks=jwks, algorithms=algorithms_lst)
            gitlab_url = os.environ.get(f"{prefix}GITLAB_URL")
            if gitlab_url is None:
                raise errors.ConfigurationError(message="Please provide the gitlab instance URL")
            gitlab_authenticator = GitlabAuthenticator(gitlab_url=gitlab_url)
            user_store = KcUserStore(keycloak_url=keycloak_url, realm=keycloak_realm)
            gitlab_client = GitlabAPI(gitlab_url=gitlab_url)

        pg_host = os.environ.get("DB_HOST", "localhost")
        pg_user = os.environ.get("DB_USER", "renku")
        pg_port = os.environ.get("DB_PORT", "5432")
        db_name = os.environ.get("DB_NAME", "renku")
        pg_password = os.environ.get("DB_PASSWORD")
        if pg_password is None:
            raise errors.ConfigurationError(
                message="Please provide a database password in the 'DB_PASSWORD' environment variable."
            )
        async_sqlalchemy_url = f"postgresql+asyncpg://{pg_user}:{pg_password}@{pg_host}:{pg_port}/{db_name}"
        sync_sqlalchemy_url = f"postgresql+psycopg://{pg_user}:{pg_password}@{pg_host}:{pg_port}/{db_name}"

        user_repo = UserRepository(
            sync_sqlalchemy_url=sync_sqlalchemy_url, async_sqlalchemy_url=async_sqlalchemy_url, quotas_repo=quota_repo
        )
        rp_repo = ResourcePoolRepository(
            sync_sqlalchemy_url=sync_sqlalchemy_url,
            async_sqlalchemy_url=async_sqlalchemy_url,
            quotas_repo=quota_repo,
        )
        storage_repo = StorageRepository(
            gitlab_client=gitlab_client,
            sync_sqlalchemy_url=sync_sqlalchemy_url,
            async_sqlalchemy_url=async_sqlalchemy_url,
        )
<<<<<<< HEAD
        project_authz = SQLProjectAuthorizer(sync_sqlalchemy_url, async_sqlalchemy_url)
=======
        project_repo = ProjectRepository(
            sync_sqlalchemy_url=sync_sqlalchemy_url,
            async_sqlalchemy_url=async_sqlalchemy_url,
        )
>>>>>>> 31ceb5eb
        return cls(
            user_repo=user_repo,
            rp_repo=rp_repo,
            storage_repo=storage_repo,
            project_repo=project_repo,
            version=version,
            authenticator=authenticator,
            gitlab_authenticator=gitlab_authenticator,
            user_store=user_store,
            quota_repo=quota_repo,
            server_defaults_file=server_defaults_file,
            server_options_file=server_options_file,
            project_authz=project_authz,
        )<|MERGE_RESOLUTION|>--- conflicted
+++ resolved
@@ -193,14 +193,11 @@
             sync_sqlalchemy_url=sync_sqlalchemy_url,
             async_sqlalchemy_url=async_sqlalchemy_url,
         )
-<<<<<<< HEAD
         project_authz = SQLProjectAuthorizer(sync_sqlalchemy_url, async_sqlalchemy_url)
-=======
         project_repo = ProjectRepository(
             sync_sqlalchemy_url=sync_sqlalchemy_url,
             async_sqlalchemy_url=async_sqlalchemy_url,
         )
->>>>>>> 31ceb5eb
         return cls(
             user_repo=user_repo,
             rp_repo=rp_repo,
