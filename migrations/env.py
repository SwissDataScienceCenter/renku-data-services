--- conflicted
+++ resolved
@@ -10,10 +10,6 @@
 # access to the values within the .ini file in use.
 config = context.config
 crac_config = CracConfig.from_env()
-<<<<<<< HEAD
-# config.set_section_option("alembic", "sqlalchemy.url", crac_config.db.sql_alchemy_url)
-=======
->>>>>>> 0f7c7817
 
 # Interpret the config file for Python logging.
 # This line sets up loggers basically.
